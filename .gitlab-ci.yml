--- conflicted
+++ resolved
@@ -363,39 +363,11 @@
   cache: {}
   environment: "live"
   only:
-<<<<<<< HEAD
-=======
     - master
   script:
     - echo "Downloading untracked translation source files..."
     - manage_untracked_translation_files
   when: manual
-
-manage_translations:on-schedule:
-  <<: *base_template
-  stage: post-deploy
-  cache: {}
-  environment: "live"
-  variables:
-    URL: ${PREVIEW_DOMAIN}
-    CONFIG: ${PREVIEW_CONFIG}
-  script:
-    - |-
-      if [[ $(date +%u) -lt 6 ]]; then
-        nodenv shell 14.16.0
-        [ -d ./node_modules ] && rm -rf ./node_modules
-        yarn add https://s3.amazonaws.com/origin-static-assets/corp-node-packages/master/translate-v1.0.42.tgz
-        DATADOG_API_KEY="$(get_secret 'dd-api-key')" manage_translations "${APIKEY}";
-      fi
-      chmod +x ./local/bin/py/translate_metrics.py && ./local/bin/py/translate_metrics.py -k "${APIKEY}" -a $(get_secret 'dd-api-key')
-  artifacts:
-    paths:
-      - translate-debug.log
-  only:
->>>>>>> c8dea1b9
-    - schedules
-  script:
-    - manage_ignored_translation_files
 
 # Legacy translations nightly job
 # manage_translations:on-schedule:
