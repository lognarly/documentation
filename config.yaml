title: "Docs"
baseURL: "http://localhost:1313/"
metadataformat: "yaml"

canonifyURLs: true
pygmentsuseclasses: true
pygmentsCodeFences: true

# taxonomies
taxonomies:
  tag: "tags"
  video: "videos"
  example: "examples"
preserveTaxonomyNames: true

# language
defaultContentLanguage: "en"
defaultContentLanguageInSubdir: false

languages:
  en:
    #languageName: "English"
    #languageCode: "en-US"
    disclaimer: ""
    weight: 0
    menu:

# Home Page
      main:
        # GETTING STARTED
        - identifier: menu_references_getting_started
          name: "Getting Started"
          url: "/getting_started/"
          pre: "nav_start"
          weight: 30
        # Getting Started - Subnav start
        - identifier: customnav_getting_started_tags
          name: "Tagging"
          url: "/getting_started/tagging/"
          weight: 310
          parent: menu_references_getting_started
        - identifier: customnav_getting_started_assigning_tags
          name: "Assigning tags"
          url: "/getting_started/tagging/assigning_tags"
          weight: 311
          parent: customnav_getting_started_tags
        - identifier: customnav_getting_started_using_tags
          name: "Using tags"
          url: "/getting_started/tagging/using_tags"
          weight: 312
          parent: customnav_getting_started_tags

        - identifier: customnav_getting_started_from_the_query_to_the_graph
          name: "From the query to the Graph"
          url: "/getting_started/from_the_query_to_the_graph/"
          weight: 320
          parent: menu_references_getting_started
        - identifier: customnav_getting_started_custom_metrics
          name: "Custom metrics"
          url: "/getting_started/custom_metrics/"
          weight: 330
          parent: menu_references_getting_started

        # AGENT
        - identifier: menu_references_agent
          name: "Agent"
          url: "/agent/"
          pre: "nav_agent"
          weight: 40
<<<<<<< HEAD

        # AGENT - Subnav start
=======
        
        ## Basic agent usage
>>>>>>> c66095cd
        - identifier: customnav_agentnav_basic_usage
          name: "Basic Agent Usage"
          url: "/agent/basic_agent_usage/"
          weight: 10
          parent: menu_references_agent
        - identifier: amazonlinux
          name: "Amazon Linux"
          url: "/agent/basic_agent_usage/amazonlinux/"
          weight: 110
          parent: customnav_agentnav_basic_usage
        - identifier: centos
          name: "CentOs"
          url: "/agent/basic_agent_usage/centos/"
          weight: 115
          parent: customnav_agentnav_basic_usage
        - identifier: deb
          name: "Debian"
          url: "/agent/basic_agent_usage/deb/"
          weight: 120
          parent: customnav_agentnav_basic_usage
        - identifier: customnav_agentnav_docker
          name: "Docker"
          url: "/agent/basic_agent_usage/docker/"
          weight: 125
          parent: customnav_agentnav_basic_usage
        - identifier: fedora
          name: "Fedora"
          url: "/agent/basic_agent_usage/fedora/"
          weight: 130
          parent: customnav_agentnav_basic_usage
        - identifier: customnav_agentnav_kubernetes
          name: "Kubernetes"
          url: "/agent/basic_agent_usage/kubernetes/"
          weight: 135
          parent: customnav_agentnav_basic_usage
        - identifier: osx
          name: "Mac OS X"
          url: "/agent/basic_agent_usage/osx/"
          weight: 140
          parent: customnav_agentnav_basic_usage
        - identifier: redhat
          name: "Red Hat"
          url: "/agent/basic_agent_usage/redhat/"
          weight: 145
          parent: customnav_agentnav_basic_usage
        - identifier: suse
          name: "SUSE"
          url: /agent/basic_agent_usage/suse/
          weight: 150
          parent: customnav_agentnav_basic_usage
        - identifier: ubuntu
          name: "Ubuntu"
          url: "/agent/basic_agent_usage/ubuntu/"
          weight: 155
          parent: customnav_agentnav_basic_usage
        - identifier: windows
          name: "Windows"
          url: "/agent/basic_agent_usage/windows/"
          weight: 160
          parent: customnav_agentnav_basic_usage
        - identifier: source
          name: "From Source"
          url: "/agent/basic_agent_usage/source/"
          weight: 165
          parent: customnav_agentnav_basic_usage
        

        - identifier: autodiscovery
          name: "Autodiscovery"
          url: "/agent/autodiscovery"
          weight: 20
          parent: menu_references_agent
        - identifier: proxy
          name: "Proxy"
          url: "/agent/proxy"
          weight: 30
          parent: menu_references_agent
        - identifier: agent_checks
          name: "Agent Checks"
          url: "/agent/agent_checks"
          weight: 40
          parent: menu_references_agent
        - identifier: prometheus
          name: "Prometheus Checks"
          url: "/agent/prometheus"
          weight: 50
          parent: menu_references_agent
        - identifier: custom_python_package
          name: "Adding Python packages"
          url: "/agent/custom_python_package"
          weight: 60
          parent: menu_references_agent

        # Troubleshooting
        - identifier: troubleshooting
          name: "Troubleshooting"
          url: "/agent/troubleshooting/"
          weight: 60
          parent: menu_references_agent
        
        #- identifier: customnav_agentnav_faq
        #  name: "FAQ"
        #  url: "/agent/faq/"
        #  weight: 100
        #  parent: menu_references_agent
        # AGENT - Subnav end

        # INTEGRATIONS
        - identifier: menu_references_integrations
          name: "Integrations"
          url: "/integrations/"
          pre: "nav_integrations"
          weight: 50
        # INTEGRATIONS - Subnav start
        # INTEGRATIONS - Subnav end


        # GRAPHING
        - identifier: menu_references_graphing
          name: "Graphing"
          url: "/graphing/"
          pre: "nav_graphing"
          weight: 60
        # GRAPHING - Subnav start
        - identifier: customnav_graphingnav_dashboards
          name: "Dashboards"
          url: "/graphing/dashboards/"
          weight: 30
          parent: menu_references_graphing
        # Graphing dashboard subnav
        - identifier: customnav_graphingnav_screenboard
          name: "Screenboard"
          url: "/graphing/dashboards/screenboard/"
          weight: 100
          parent: customnav_graphingnav_dashboards
        - identifier: customnav_graphingnav_timeboard
          name: "Timeboard"
          url: "/graphing/dashboards/timeboard/"
          weight: 110
          parent: customnav_graphingnav_dashboards
        - identifier: customnav_graphingnav_widgets
          name: "Widgets"
          url: "/graphing/dashboards/widgets/"
          weight: 120
          parent: customnav_graphingnav_dashboards
        - identifier: customnav_graphingnav_notebooks
          name: "Notebooks"
          url: "/graphing/notebooks/"
          weight: 40
          parent: menu_references_graphing
        - identifier: customnav_graphingnav_events
          name: "Event Stream"
          url: "/graphing/event_stream/"
          weight: 50
          parent: menu_references_graphing

        - identifier: customnav_graphingnav_infrastructure
          name: "Infrastructure"
          url: "/graphing/infrastructure/"
          weight: 60
          parent: menu_references_graphing
        - identifier: customnav_infrastructurenav_hostmap
          name: "Hostmap"
          url: "/graphing/infrastructure/hostmap/"
          weight: 30
          parent: customnav_graphingnav_infrastructure
        - identifier: customnav_infrastructurenav_livecontainers
          name: "Live Containers"
          url: "/graphing/infrastructure/livecontainers/"
          weight: 40
          parent: customnav_graphingnav_infrastructure
        - identifier: customnav_infrastructurenav_process
          name: "Live Processes"
          url: "/graphing/infrastructure/process/"
          weight: 50
          parent: customnav_graphingnav_infrastructure
        - identifier: customnav_graphingnav_miscellaneous
          name: "Miscellaneous"
          url: "/graphing/miscellaneous/"
          weight: 80
          parent: menu_references_graphing
        - identifier: customnav_graphingnav_functions
          name: "Functions"
          url: "/graphing/miscellaneous/functions/"
          weight: 810
          parent: customnav_graphingnav_miscellaneous
        - identifier: customnav_graphingnav_graphingjson
          name: "Graphing JSON"
          url: "/graphing/miscellaneous/graphingjson/"
          weight: 820
          parent: customnav_graphingnav_miscellaneous
       # - identifier: customnav_graphingnav_faq
       #   name: "FAQ"
       #   url: "/graphing/faq/"
       #   weight: 90
       #   parent: menu_references_graphing
        # GRAPHING - Subnav end



        # ALERTING
        - identifier: menu_references_monitoring
          name: "Alerting"
          url: "/monitors/"
          pre: "nav_alerting"
          weight: 70
        # ALERTING - Subnav start
        - identifier: customnav_monitornav_monitor_types
          name: "Monitor Types"
          url: "/monitors/monitor_types/"
          weight: 30
          parent: menu_references_monitoring

        - identifier: customnav_monitortypenav_anomaly
          name: "Anomaly"
          url: "/monitors/monitor_types/anomaly/"
          weight: 310
          parent: customnav_monitornav_monitor_types
        - identifier: customnav_monitortypenav_apm
          name: "APM"
          url: "/monitors/monitor_types/apm/"
          weight: 320
          parent: customnav_monitornav_monitor_types
        - identifier: customnav_monitortypenav_composite
          name: "Composite"
          url: "/monitors/monitor_types/composite/"
          weight: 330
          parent: customnav_monitornav_monitor_types
        - identifier: customnav_monitortypenav_custom_check
          name: "Custom Check"
          url: "/monitors/monitor_types/custom_check/"
          weight: 340
          parent: customnav_monitornav_monitor_types
        - identifier: customnav_monitortypenav_event
          name: "Event"
          url: "/monitors/monitor_types/event/"
          weight: 350
          parent: customnav_monitornav_monitor_types
        - identifier: customnav_monitortypenav_forecasts
          name: "Forecasts"
          url: "/monitors/monitor_types/forecasts/"
          weight: 360
          parent: customnav_monitornav_monitor_types
        - identifier: customnav_monitortypenav_host
          name: "Host"
          url: "/monitors/monitor_types/host/"
          weight: 370
          parent: customnav_monitornav_monitor_types
        - identifier: customnav_monitortypenav_integration
          name: "Integration"
          url: "/monitors/monitor_types/integration/"
          weight: 380
          parent: customnav_monitornav_monitor_types
        - identifier: customnav_monitortypenav_metric
          name: "Metric"
          url: "/monitors/monitor_types/metric/"
          weight: 390
          parent: customnav_monitornav_monitor_types
        - identifier: customnav_monitortypenav_network
          name: "Network"
          url: "/monitors/monitor_types/network/"
          weight: 400
          parent: customnav_monitornav_monitor_types
        - identifier: customnav_monitortypenav_outlier
          name: "Outlier"
          url: "/monitors/monitor_types/outlier/"
          weight: 410
          parent: customnav_monitornav_monitor_types
        - identifier: customnav_monitortypenav_process
          name: "Process"
          url: "/monitors/monitor_types/process/"
          weight: 420
          parent: customnav_monitornav_monitor_types
        - identifier: customnav_monitornav_manage_monitor
          name: "Manage Monitor"
          url: "/monitors/manage_monitor/"
          weight: 130
          parent: menu_references_monitoring
        - identifier: customnav_monitornav_check_summary
          name: "Check Summary"
          url: "/monitors/check_summary/"
          weight: 140
          parent: menu_references_monitoring
        - identifier: customnav_monitornav_notifications
          name: "Notifications"
          url: "/monitors/notifications/"
          weight: 150
          parent: menu_references_monitoring
        - identifier: customnav_monitornav_downtimes
          name: "Downtimes"
          url: "/monitors/downtimes/"
          weight: 160
          parent: menu_references_monitoring
        #- identifier: customnav_monitornav_faq
        #  name: "FAQ"
        #  url: "/monitors/faq/"
        #  weight: 170
        #  parent: menu_references_monitoring
        # ALERTING - Subnav end


        # TRACING/APM
        - identifier: menu_references_tracing
          name: "APM (Tracing)"
          url: "/tracing/"
          pre: "nav_tracing"
          weight: 80
        # TRACING/APM - Subnav start
        - identifier: customnav_tracingnav_setup
          name: "Setup"
          url: "/tracing/setup/"
          weight: 10
          parent: menu_references_tracing
          # Setup -subnav
        - identifier: customnav_tracingnav_apm_environment
          name: "Environment"
          url: "/tracing/setup/environment"
          weight: 110
          parent: customnav_tracingnav_setup
        - identifier: customnav_tracingnav_docker
          name: "Docker"
          url: "/tracing/setup/docker/"
          weight: 120
          parent: customnav_tracingnav_setup
        - identifier: customnav_tracingnav_go
          name: "Go"
          url: "/tracing/setup/go/"
          weight: 130
          parent: customnav_tracingnav_setup
        - identifier: customnav_tracingnav_java
          name: "Java"
          url: "/tracing/setup/java/"
          weight: 140
          parent: customnav_tracingnav_setup
        - identifier: customnav_tracingnav_python
          name: "Python"
          url: "/tracing/setup/python/"
          weight: 150
          parent: customnav_tracingnav_setup
        - identifier: customnav_tracingnav_ruby
          name: "Ruby"
          url: "/tracing/setup/ruby/"
          weight: 160
          parent: customnav_tracingnav_setup
        - identifier: customnav_tracingnav_librairies
          name: "Community Librairies"
          url: "/libraries/#apm-tracing-client-libraries"
          weight: 170
          parent: customnav_tracingnav_setup

        # Services
        - identifier: customnav_tracingnav_services
          name: "Services List"
          url: "/tracing/services/"
          weight: 20
          parent: menu_references_tracing
        - identifier: customnav_tracingnav_service
          name: "Service"
          url: "/tracing/services/service"
          weight: 210
          parent: customnav_tracingnav_services
        - identifier: customnav_tracingnav_resource
          name: "Resource"
          url: "/tracing/services/resource"
          weight: 220
          parent: customnav_tracingnav_services
        - identifier: customnav_tracingnav_trace
          name: "Trace"
          url: "/tracing/services/trace"
          weight: 230
          parent: customnav_tracingnav_services

        # Traces
        - identifier: customnav_tracingnav_traces
          name: "Traces Search"
          url: "/tracing/traces/"
          weight: 30
          parent: menu_references_tracing

        # Trace API
        - identifier: customnav_tracingnav_api
          name: "Trace API"
          url: "/api/#tracing"
          weight: 410
          parent: menu_references_tracing

        # Trace monitor
        - identifier: customnav_tracingnav_apm_monitor
          name: "APM Monitor"
          url: "/monitors/monitor_types/apm"
          weight: 420
          parent: menu_references_tracing

        # Trace Dashboards
        - identifier: customnav_tracingnav_apm_widget
          name: "APM in Dashboard"
          url: "/graphing/dashboards/widgets/#service-summary"
          weight: 430
          parent: menu_references_tracing

        # Tracing Product Specs
        - identifier: customnav_tracingnav_product_specs
          name: "Product Specs"
          url: "/tracing/product_specs/"
          weight: 40
          parent: menu_references_tracing
        - identifier: customnav_tracingnav_metrics_namespace
          name: "Trace metrics namespace"
          url: "/tracing/product_specs/metrics_namespace"
          weight: 440
          parent: customnav_tracingnav_product_specs
        - identifier: customnav_tracingnav_apm_sampling_storage
          name: "Storage & Sampling"
          url: "/tracing/product_specs/trace_sampling_and_storage"
          weight: 450
          parent: customnav_tracingnav_product_specs
        - identifier: customnav_tracingnav_distributed_tracing
          name: "Distributed Tracing "
          url: "/tracing/product_specs/distributed_tracing"
          weight: 460
          parent: customnav_tracingnav_product_specs

        #- identifier: customnav_tracingnav_faq
        #  name: "FAQ"
        #  url: "/tracing/faq/"
        #  weight: 100
        #  parent: menu_references_tracing
        # TRACING/APM - Subnav end

        # LOGS
        - identifier: menu_references_logs
          name: "Logs"
          url: "/logs/"
          pre: "nav_logs"
          weight: 90
        # LOGS - Subnav start
        - identifier: customnav_lognav_explore
          name: "Explore"
          url: "/logs/explore/"
          weight: 30
          parent: menu_references_logs
        - identifier: customnav_lognav_processing
          name: "Processing"
          url: "/logs/processing/"
          weight: 40
          parent: menu_references_logs
        - identifier: customnav_lognav_parsing
          name: "Parsing"
          url: "/logs/parsing/"
          weight: 50
          parent: menu_references_logs
        - identifier: customnav_lognav_aws
          name: "AWS Log collection"
          url: "/logs/aws/"
          weight: 60
          parent: menu_references_logs
        - identifier: docker_log_collection
          name: "Docker Log collection"
          url: "/logs/docker"
          weight: 70
          parent: menu_references_logs
        - identifier: customnav_lognav_languages
          name: "Languages"
          url: "/logs/languages/"
          weight: 80
          parent: menu_references_logs
        - identifier: customnav_lognav_csharp
          name: "Csharp"
          url: "/logs/languages/csharp/"
          weight: 810
          parent: customnav_lognav_languages
        - identifier: customnav_lognav_go
          name: "Go"
          url: "/logs/languages/go/"
          weight: 820
          parent: customnav_lognav_languages
        - identifier: customnav_lognav_java
          name: "Java"
          url: "/logs/languages/java/"
          weight: 830
          parent: customnav_lognav_languages
        - identifier: customnav_lognav_nodejs
          name: "Nodejs"
          url: "/logs/languages/nodejs/"
          weight: 840
          parent: customnav_lognav_languages
        - identifier: customnav_lognav_python
          name: "Python"
          url: "/logs/languages/python/"
          weight: 850
          parent: customnav_lognav_languages
        - identifier: customnav_lognav_ruby
          name: "Ruby"
          url: "/logs/languages/ruby/"
          weight: 860
          parent: customnav_lognav_languages
        #- identifier: customnav_lognav_faq
        #  name: "FAQ"
        #  url: "/logs/faq/"
        #  weight: 90
        #  parent: menu_references_logs
        # LOGS - Subnav end

        # DEVELOPERS
        - identifier: menu_references_developers
          name: "Developer Tools"
          url: "/developers/"
          pre: "nav_developers"
          weight: 100
        # DEVELOPERS - Subnav start
        - identifier: customnav_developersnav_api
          name: "API"
          url: "/api/"
          weight: 20
          parent: menu_references_developers
        - identifier: customnav_developersnav_dogstatsd
          name: "DogStatsD"
          url: "/developers/dogstatsd/"
          weight: 30
          parent: menu_references_developers
        - identifier: customnav_developersnav_libraries
          name: "Libraries"
          url: "/developers/libraries/"
          weight: 40
          parent: menu_references_developers
        - identifier: customnav_developersnav_metrics
          name: "Metrics"
          url: "/developers/metrics/"
          weight: 50
          parent: menu_references_developers
        - identifier: customnav_integrationsnav_new_integration
          name: "Create a new integration"
          url: "/developers/integrations/"
          weight: 60
          parent: menu_references_developers
        - identifier: customnav_integrationsnav_integration_sdk
          name: "Integration SDK"
          url: "/developers/integrations/integration_sdk/"
          weight: 900
          parent: customnav_integrationsnav_new_integration
        - identifier: customnav_developersnav_testing
          name: "Testing"
          url: "/developers/integrations/testing/"
          weight: 910
          parent: customnav_integrationsnav_new_integration
        #- identifier: customnav_developersnav_faq
        #  name: "FAQ"
        #  url: "/developers/faq/"
        #  weight: 140
        #  parent: menu_references_developers
        # DEVELOPERS - Subnav end

        # API
        - identifier: menu_references_api
          name: "API"
          url: "/api/"
          pre: "nav_api"
          weight: 110

        # ACCOUNT MANAGEMENT
        - identifier: menu_references_account_management
          name: "Account management"
          url: "/account_management/"
          pre: "nav_account"
          weight: 120
        # ACCOUNT MANAGEMENT - Subnav start
        - identifier: customnav_accountmanagementnav_team
          name: "Team management"
          url: "/account_management/team/"
          weight: 30
          parent: menu_references_account_management
        - identifier: customnav_accountmanagementnav_org
          name: "Organization settings"
          url: "/account_management/org_settings/"
          weight: 40
          parent: menu_references_account_management
        - identifier: customnav_accountmanagementnav_saml
          name: "SSO with SAML"
          url: "/account_management/saml/"
          weight: 50
          parent: menu_references_account_management
        - identifier: customnav_accountmanagementnav_multi_organization
          name: "Multi-org accounts"
          url: "/account_management/multi_organization/"
          weight: 60
          parent: menu_references_account_management
        #- identifier: customnav_accountmanagementnav_faq
        #  name: "FAQ"
        #  url: "/account_management/faq/"
        #  weight: 70
        #  parent: menu_references_account_management
        # ACCOUNT MANAGEMENT - Subnav end

        - identifier: menu_references_videos
          name: "Videos"
          url: "/videos/"
          pre: "nav_videos"
          weight: 130
#        - identifier: menu_references_glossary
#          name: "Glossary"
#          url: "/glossary/"
#          pre: "nav_glossary"
#          weight: 120

        - identifier: menu_references_help
          name: "Help"
          url: "/help/"
          pre: "nav_help"
          weight: 140

params:
  environment: local
  img_url: "http://localhost:1313/"
  corp_url: "https://www.datadoghq.com/"
  imgix:
    header_jpg: "?ch=Width&fit=max&fm=jpg&auto=format&lossless=true"
    header_png: "?ch=Width&fit=max&fm=png&auto=format&lossless=1"
    header_gif: "?ch=Width,Save-Data&fm=gif"
    jpg: "?fm=jpg&auto=format&lossless=true"
    png: "?fm=png&auto=format&lossless=1"
    gif: ""
  static_url: "http://localhost:1313/"
  announcement_banner:
    text: "<strong>Logging</strong> is here!"
    link: "blog/announcing-logs/"
    exclude: []
  code_languages:
    - display_name: Python
      key: python
    - display_name: Ruby
      key: ruby
    - display_name: Curl
      key: bash
  footer_scripts:
    - snowplow: false
    - marketo: false
    - adroll: false
  home:
      meta_image: datadog_logo_share_tt.png
      meta_title: Getting Started with Datadog
      meta_description: See metrics from all of your apps, tools &amp; services in one place with Datadog&#039;s cloud monitoring as a service solution. Try it for free.<|MERGE_RESOLUTION|>--- conflicted
+++ resolved
@@ -67,13 +67,8 @@
           url: "/agent/"
           pre: "nav_agent"
           weight: 40
-<<<<<<< HEAD
-
-        # AGENT - Subnav start
-=======
         
         ## Basic agent usage
->>>>>>> c66095cd
         - identifier: customnav_agentnav_basic_usage
           name: "Basic Agent Usage"
           url: "/agent/basic_agent_usage/"
