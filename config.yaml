--- conflicted
+++ resolved
@@ -466,7 +466,7 @@
           parent: customnav_tracingnav_setup_basic
         - identifier: customnav_tracingnav_dotnet
           name: ".NET (Coming soon)"
-          url: "tracing/setup/dotnet/"
+          url: "tracing/setup_basic/dotnet/"
           weight: 190
           parent: customnav_tracingnav_setup_basic
         - identifier: customnav_tracingnav_php
@@ -540,11 +540,8 @@
           url: "tracing/visualization/trace"
           weight: 340
           parent: customnav_tracingnav_visualization
-<<<<<<< HEAD
-=======
 
         # Trace Search
->>>>>>> e7514db2
         - identifier: customnav_tracingnav_trace_search
           name: "Trace Search"
           url: "tracing/visualization/search"
