title: "Docs"
baseURL: "http://localhost:1313/"
metadataformat: "yaml"

canonifyURLs: true
pygmentsuseclasses: true
pygmentsCodeFences: true

# taxonomies
taxonomies:
  tag: "tags"
  video: "videos"
preserveTaxonomyNames: true

# language
defaultContentLanguage: "en"
defaultContentLanguageInSubdir: false

languages:
  en:
    #languageName: "English"
    #languageCode: "en-US"
    disclaimer: ""
    weight: 0
    menu:

# Home Page
      main:
        # GETTING STARTED
        - identifier: menu_references_getting_started
          name: "Getting Started"
          url: "getting_started/"
          pre: "nav_start"
          weight: 30

        # TAGGING
        - identifier: menu_references_tagging
          name: "Tagging"
          url: "tagging/"
          pre: "nav_tagging"
          weight: 35
        - identifier: customnav_getting_started_assigning_tags
          name: "Assigning tags"
          url: "tagging/assigning_tags"
          weight: 350
          parent: menu_references_tagging
        - identifier: customnav_getting_started_using_tags
          name: "Using tags"
          url: "tagging/using_tags"
          weight: 351
          parent: menu_references_tagging


        # AGENT
        - identifier: menu_references_agent
          name: "Agent"
          url: "agent/"
          pre: "nav_agent"
          weight: 40
        ## Basic Agent usage  
        - identifier: customnav_agentnav_basic_usage
          name: "Basic Agent Usage"
          url: "agent/basic_agent_usage/"
          weight: 10
          parent: menu_references_agent
        - identifier: amazonlinux
          name: "Amazon Linux"
          url: "agent/basic_agent_usage/amazonlinux/"
          weight: 110
          parent: customnav_agentnav_basic_usage
        - identifier: centos
          name: "CentOS"
          url: "agent/basic_agent_usage/centos/"
          weight: 115
          parent: customnav_agentnav_basic_usage
        - identifier: deb
          name: "Debian"
          url: "agent/basic_agent_usage/deb/"
          weight: 120
          parent: customnav_agentnav_basic_usage
        - identifier: customnav_agentnav_docker
          name: "Docker"
          url: "agent/docker/"
          weight: 125
          parent: customnav_agentnav_basic_usage
        - identifier: fedora
          name: "Fedora"
          url: "agent/basic_agent_usage/fedora/"
          weight: 130
          parent: customnav_agentnav_basic_usage
        - identifier: heroku
          name: "Heroku"
          url: "agent/basic_agent_usage/heroku/"
          weight: 135
          parent: customnav_agentnav_basic_usage
        - identifier: osx
          name: "Mac OS X"
          url: "agent/basic_agent_usage/osx/"
          weight: 145
          parent: customnav_agentnav_basic_usage
        - identifier: redhat
          name: "Red Hat"
          url: "agent/basic_agent_usage/redhat/"
          weight: 150
          parent: customnav_agentnav_basic_usage
        - identifier: suse
          name: "SUSE"
          url: "agent/basic_agent_usage/suse/"
          weight: 155
          parent: customnav_agentnav_basic_usage
        - identifier: ubuntu
          name: "Ubuntu"
          url: "agent/basic_agent_usage/ubuntu/"
          weight: 160
          parent: customnav_agentnav_basic_usage
        - identifier: windows
          name: "Windows"
          url: "agent/basic_agent_usage/windows/"
          weight: 165
          parent: customnav_agentnav_basic_usage
        - identifier: source
          name: "From Source"
          url: "agent/basic_agent_usage/source/"
          weight: 170
          parent: customnav_agentnav_basic_usage

        ## TRACING/APM - Setup basic
        - identifier: customnav_tracingnav_setup
          name: "APM"
          url: "agent/apm/"
          weight: 13
          parent: menu_references_agent

        ## Docker

        - identifier: agent_docker
          name: "Docker"
          url: "agent/docker/"
          weight: 14
          parent: menu_references_agent

        - identifier: docker_apm
          name: "APM"
          url: "agent/docker/apm"
          weight: 140
          parent: agent_docker

        ## Kubernetes

        - identifier: kubernetes
          name: "Kubernetes"
          url: "agent/kubernetes/"
          weight: 15
          parent: menu_references_agent

        - identifier: kubernetes_daemonset
          name: "DaemonSet Setup"
          url: "agent/kubernetes/daemonset_setup"
          weight: 150
          parent: kubernetes
        - identifier: kubernetes_host
          name: "Host Setup"
          url: "agent/kubernetes/host_setup"
          weight: 155
          parent: kubernetes
        - identifier: kubernetes_dca
          name: "Cluster Agent"
          url: "agent/kubernetes/cluster"
          weight: 157
          parent: kubernetes
        - identifier: kubernetes_event
          name: "Event Collection"
          url: "agent/kubernetes/event_collection"
          weight: 160
          parent: kubernetes
        - identifier: kubernetes_integrations
          name: "Custom Integrations"
          url: "agent/kubernetes/integrations"
          weight: 165
          parent: kubernetes
        - identifier: kubernetes_metrics
          name: "Metrics"
          url: "agent/kubernetes/metrics"
          weight: 170
          parent: kubernetes
        - identifier: kubernetes_dogstatsd
          name: "Custom Metrics & DogStatsD"
          url: "agent/kubernetes/dogstatsd"
          weight: 175
          parent: kubernetes
        - identifier: kubernetes_legacy
          name: "Legacy Versions"
          url: "agent/kubernetes/legacy"
          weight: 180
          parent: kubernetes

        - identifier: autodiscovery
          name: "Autodiscovery"
          url: "agent/autodiscovery"
          weight: 20
          parent: menu_references_agent
        - identifier: proxy
          name: "Proxy"
          url: "agent/proxy"
          weight: 30
          parent: menu_references_agent
        - identifier: prometheus
          name: "Prometheus Checks"
          url: "agent/prometheus"
          weight: 60
          parent: menu_references_agent

        ## Upgrade to Agent v6
        - identifier: customnav_agentnav_upgrade_agent_6
          name: "Upgrade to Agent v6"
          url: "agent/faq/upgrade-to-agent-v6"
          weight: 55
          parent: menu_references_agent

        # Troubleshooting
        - identifier: troubleshooting
          name: "Troubleshooting"
          url: "agent/troubleshooting/"
          weight: 60
          parent: menu_references_agent

        - identifier: customnav_agentnav_security
          name: "Security"
          url: "agent/security"
          weight: 80
          parent: menu_references_agent

        #- identifier: customnav_agentnav_faq
        #  name: "FAQ"
        #  url: "agent/faq/"
        #  weight: 100
        #  parent: menu_references_agent
        # AGENT - Subnav end

        # INTEGRATIONS
        - identifier: menu_references_integrations
          name: "Integrations"
          url: "integrations/"
          pre: "nav_integrations"
          weight: 50
        # INTEGRATIONS - Subnav start
        # INTEGRATIONS - Subnav end

        # Watchdog
        - identifier: customnav_watchdog
          name: "Watchdog"
          url: "watchdog/"
          pre: "nav_watchdog"
          weight: 55

        # GRAPHING
        - identifier: menu_references_graphing
          name: "Graphing"
          url: "graphing/"
          pre: "nav_graphing"
          weight: 60
        # GRAPHING - Subnav start
        - identifier: customnav_graphingnav_dashboards
          name: "Dashboards"
          url: "graphing/dashboards/"
          weight: 10
          parent: menu_references_graphing

        # Graphing dashboard subnav
        - identifier: customnav_graphingnav_screenboard
          name: "Screenboard"
          url: "graphing/dashboards/screenboard/"
          weight: 100
          parent: customnav_graphingnav_dashboards
        - identifier: customnav_graphingnav_timeboard
          name: "Timeboard"
          url: "graphing/dashboards/timeboard/"
          weight: 110
          parent: customnav_graphingnav_dashboards
        - identifier: customnav_graphingnav_template_variables
          name: "Template Variables"
          url: "graphing/dashboards/template_variables/"
          weight: 120
          parent: customnav_graphingnav_dashboards
        - identifier: customnav_graphingnav_shared_graph
          name: "Shared Graphs"
          url: "graphing/dashboards/shared_graph/"
          weight: 130
          parent: customnav_graphingnav_dashboards
        - identifier: customnav_graphingnav_widgets
          name: "Widgets"
          url: "graphing/dashboards/widgets/"
          weight: 140
          parent: customnav_graphingnav_dashboards

        # Metrics
        - identifier: customnav_graphingnav_metrics
          name: "Metrics"
          url: "graphing/metrics/"
          weight: 20
          parent: menu_references_graphing
        - identifier: customnav_graphingnav_explorer
          name: "Explorer"
          url: "graphing/metrics/explorer"
          weight: 210
          parent: customnav_graphingnav_metrics
        - identifier: customnav_graphingnav_summary
          name: "Summary"
          url: "graphing/metrics/summary"
          weight: 230
          parent: customnav_graphingnav_metrics
        - identifier: customnav_graphingnav_distribution
          name: "Distributions"
          url: "graphing/metrics/distributions"
          weight: 240
          parent: customnav_graphingnav_metrics

        - identifier: customnav_graphingnav_notebooks
          name: "Notebooks"
          url: "graphing/notebooks/"
          weight: 30
          parent: menu_references_graphing
        - identifier: customnav_graphingnav_events
          name: "Event Stream"
          url: "graphing/event_stream/"
          weight: 40
          parent: menu_references_graphing
        - identifier: customnav_graphingnav_infrastructure
          name: "Infrastructure"
          url: "graphing/infrastructure/"
          weight: 50
          parent: menu_references_graphing
        - identifier: customnav_infrastructurenav_hostmap
          name: "Host Map"
          url: "graphing/infrastructure/hostmap/"
          weight: 510
          parent: customnav_graphingnav_infrastructure
        - identifier: customnav_infrastructurenav_containermap
          name: "Container Map"
          url: "graphing/infrastructure/containermap/"
          weight: 35
          parent: customnav_graphingnav_infrastructure
        - identifier: customnav_infrastructurenav_livecontainers
          name: "Live Containers"
          url: "graphing/infrastructure/livecontainers/"
          weight: 520
          parent: customnav_graphingnav_infrastructure
        - identifier: customnav_infrastructurenav_process
          name: "Live Processes"
          url: "graphing/infrastructure/process/"
          weight: 530
          parent: customnav_graphingnav_infrastructure
        - identifier: customnav_infrastructurenav_cloudfunctions
          name: "Cloud Functions"
          url: "graphing/infrastructure/cloudfunctions/"
          weight: 540
          parent: customnav_graphingnav_infrastructure

        # GRAPHING - Functions
        - identifier: customnav_graphingnav_functions
          name: "From the query to the graph "
          url: "graphing/functions/"
          weight: 60
          parent: menu_references_graphing
        - identifier: customnav_graphingnav_algorithms
          name: "Algorithms"
          url: "graphing/functions/algorithms/"
          weight: 610
          parent: customnav_graphingnav_functions
        - identifier: customnav_graphingnav_arithmetic
          name: "Arithmetic"
          url: "graphing/functions/arithmetic/"
          weight: 620
          parent: customnav_graphingnav_functions
        - identifier: customnav_graphingnav_count
          name: "Count"
          url: "graphing/functions/count/"
          weight: 630
          parent: customnav_graphingnav_functions
        - identifier: customnav_graphingnav_interpolation
          name: "Interpolation"
          url: "graphing/functions/interpolation/"
          weight: 640
          parent: customnav_graphingnav_functions
        - identifier: customnav_graphingnav_rank
          name: "Rank"
          url: "graphing/functions/rank/"
          weight: 650
          parent: customnav_graphingnav_functions
        - identifier: customnav_graphingnav_rate
          name: "Rate"
          url: "graphing/functions/rate/"
          weight: 660
          parent: customnav_graphingnav_functions
        - identifier: customnav_graphingnav_regression
          name: "Regression"
          url: "graphing/functions/regression/"
          weight: 670
          parent: customnav_graphingnav_functions
        - identifier: customnav_graphingnav_rollup
          name: "Rollup"
          url: "graphing/functions/rollup/"
          weight: 680
          parent: customnav_graphingnav_functions
        - identifier: customnav_graphingnav_smoothing
          name: "Smoothing"
          url: "graphing/functions/smoothing/"
          weight: 690
          parent: customnav_graphingnav_functions
        - identifier: customnav_graphingnav_timeshift
          name: "Timeshift"
          url: "graphing/functions/timeshift/"
          weight: 695
          parent: customnav_graphingnav_functions

        - identifier: customnav_graphingnav_graphingjson
          name: "Graphing JSON"
          url: "graphing/graphing_json/"
          weight: 70
          parent: menu_references_graphing

       # - identifier: customnav_graphingnav_faq
       #   name: "FAQ"
       #   url: "graphing/faq/"
       #   weight: 90
       #   parent: menu_references_graphing
        # GRAPHING - Subnav end



        # ALERTING
        - identifier: menu_references_monitoring
          name: "Alerting"
          url: "monitors/"
          pre: "nav_alerting"
          weight: 70
        # ALERTING - Subnav start
        - identifier: customnav_monitornav_monitor_types
          name: "Monitor Types"
          url: "monitors/monitor_types/"
          weight: 30
          parent: menu_references_monitoring

        - identifier: customnav_monitortypenav_anomaly
          name: "Anomaly"
          url: "monitors/monitor_types/anomaly/"
          weight: 310
          parent: customnav_monitornav_monitor_types
        - identifier: customnav_monitortypenav_apm
          name: "APM"
          url: "monitors/monitor_types/apm/"
          weight: 320
          parent: customnav_monitornav_monitor_types
        - identifier: customnav_monitortypenav_composite
          name: "Composite"
          url: "monitors/monitor_types/composite/"
          weight: 330
          parent: customnav_monitornav_monitor_types
        - identifier: customnav_monitortypenav_custom_check
          name: "Custom Check"
          url: "monitors/monitor_types/custom_check/"
          weight: 340
          parent: customnav_monitornav_monitor_types
        - identifier: customnav_monitortypenav_event
          name: "Event"
          url: "monitors/monitor_types/event/"
          weight: 350
          parent: customnav_monitornav_monitor_types
        - identifier: customnav_monitortypenav_forecasts
          name: "Forecasts"
          url: "monitors/monitor_types/forecasts/"
          weight: 360
          parent: customnav_monitornav_monitor_types
        - identifier: customnav_monitortypenav_host
          name: "Host"
          url: "monitors/monitor_types/host/"
          weight: 370
          parent: customnav_monitornav_monitor_types
        - identifier: customnav_monitortypenav_integration
          name: "Integration"
          url: "monitors/monitor_types/integration/"
          weight: 380
          parent: customnav_monitornav_monitor_types
        - identifier: customnav_monitortypenav_monitor
          name: "Log"
          url: "monitors/monitor_types/log"
          weight: 385
          parent: customnav_monitornav_monitor_types
        - identifier: customnav_monitortypenav_metric
          name: "Metric"
          url: "monitors/monitor_types/metric/"
          weight: 390
          parent: customnav_monitornav_monitor_types
        - identifier: customnav_monitortypenav_network
          name: "Network"
          url: "monitors/monitor_types/network/"
          weight: 400
          parent: customnav_monitornav_monitor_types
        - identifier: customnav_monitortypenav_outlier
          name: "Outlier"
          url: "monitors/monitor_types/outlier/"
          weight: 410
          parent: customnav_monitornav_monitor_types
        - identifier: customnav_monitortypenav_process
          name: "Process"
          url: "monitors/monitor_types/process/"
          weight: 420
          parent: customnav_monitornav_monitor_types
        - identifier: customnav_monitortypenav_watchdog
          name: "Watchdog"
          url: "monitors/monitor_types/watchdog/"
          weight: 430
          parent: customnav_monitornav_monitor_types
        - identifier: customnav_monitornav_manage_monitor
          name: "Manage Monitor"
          url: "monitors/manage_monitor/"
          weight: 130
          parent: menu_references_monitoring
        - identifier: customnav_monitornav_check_summary
          name: "Check Summary"
          url: "monitors/check_summary/"
          weight: 140
          parent: menu_references_monitoring
        - identifier: customnav_monitornav_notifications
          name: "Notifications"
          url: "monitors/notifications/"
          weight: 150
          parent: menu_references_monitoring
        - identifier: customnav_monitornav_downtimes
          name: "Downtimes"
          url: "monitors/downtimes/"
          weight: 160
          parent: menu_references_monitoring
        - identifiet: customnav_monitornav_uptime_widget
          name: "Uptime Widget"
          url: "monitors/monitor_uptime_widget/"
          weight: 170
          parent: menu_references_monitoring
        #- identifier: customnav_monitornav_faq
        #  name: "FAQ"
        #  url: "monitors/faq/"
        #  weight: 170
        #  parent: menu_references_monitoring
        # ALERTING - Subnav end


        # TRACING/APM
        - identifier: menu_references_tracing
          name: "APM (Tracing)"
          url: "tracing/"
          pre: "nav_tracing"
          weight: 80
        
        # Languages
        - identifier: customnav_tracingnav_languages
          name: "Languages Instrumentation"
          url: "tracing/languages/"
          weight: 10
          parent: menu_references_tracing
        - identifier: customnav_tracingnav_java
          name: "Java"
          url: "tracing/languages/java/"
          weight: 110
          parent: customnav_tracingnav_languages
        - identifier: customnav_tracingnav_python
          name: "Python"
          url: "tracing/languages/python/"
          weight: 120
          parent: customnav_tracingnav_languages
        - identifier: customnav_tracingnav_ruby
          name: "Ruby"
          url: "tracing/languages/ruby/"
          weight: 130
          parent: customnav_tracingnav_languages
        - identifier: customnav_tracingnav_go
          name: "Go"
          url: "tracing/languages/go/"
          weight: 140
          parent: customnav_tracingnav_languages
        - identifier: customnav_tracingnav_javascript
          name: "Node.js"
          url: "tracing/languages/nodejs/"
          weight: 150
          parent: customnav_tracingnav_languages
        - identifier: customnav_tracingnav_dotnet
          name: ".NET"
          url: "tracing/languages/dotnet/"
          weight: 160
          parent: customnav_tracingnav_languages
        - identifier: customnav_tracingnav_php
          name: "PHP"
<<<<<<< HEAD
          url: "tracing/setup/php/"
          weight: 195
          parent: customnav_tracingnav_setup
        - identifier: customnav_tracingnav_cpp
          name: "C++"
          url: "tracing/setup/cpp/"
          weight: 195
          parent: customnav_tracingnav_setup
=======
          url: "tracing/languages/php/"
          weight: 170
          parent: customnav_tracingnav_languages

        # Proxy Configuration
        - identifier: customnav_tracingnav_proxy_config
          name: "Proxy Configuration"
          url: "tracing/proxies/"
          weight: 15
          parent: menu_references_tracing
        - identifier: customnav_tracingnav_proxy_config_nginx
          name: "NGINX"
          url: "tracing/proxies/nginx"
          weight: 151
          parent: customnav_tracingnav_proxy_config
        - identifier: customnav_tracingnav_proxy_config_envoy
          name: "Envoy"
          url: "tracing/proxies/envoy"
          weight: 152
          parent: customnav_tracingnav_proxy_config
>>>>>>> be437073

        # TRACING/APM - Setup Advanced

        - identifier: customnav_tracingnav_advanced_usage
          name: "Advanced Instrumentation"
          url: "tracing/advanced_usage/"
          weight: 20
          parent: menu_references_tracing
        - identifier: customnav_tracingnav_custom_tagging
          name: "Custom Tagging"
          url: "#custom-tagging"
          weight: 210
          parent: customnav_tracingnav_advanced_usage
        - identifier: customnav_tracingnav_agent_hostname
          name: "Change Agent Hostname"
          url: "#change-agent-hostname"
          weight: 215
          parent: customnav_tracingnav_advanced_usage
        - identifier: customnav_tracingnav_manual_tracing
          name: "Manual Instrumentation"
          url: "#manual-instrumentation"
          weight: 220
          parent: customnav_tracingnav_advanced_usage
        - identifier: customnav_tracingnav_open_tracing
          name: "OpenTracing"
          url: "#opentracing"
          weight: 230
          parent: customnav_tracingnav_advanced_usage
        - identifier: customnav_tracingnav_distributed_tracing
          name: "Distributed Tracing"
          url: "#distributed-tracing"
          weight: 240
          parent: customnav_tracingnav_advanced_usage
        - identifier: customnav_tracingnav_sampling
          name: "Priority Sampling"
          url: "#priority-sampling"
          weight: 250
          parent: customnav_tracingnav_advanced_usage
        - identifier: customnav_tracingnav_logging
          name: "Logging"
          url: "#logging"
          weight: 260
          parent: customnav_tracingnav_advanced_usage
        - identifier: customnav_tracingnav_debugging
          name: "Debugging"
          url: "#debugging"
          weight: 270
          parent: customnav_tracingnav_advanced_usage
        - identifier: customnav_tracingnav_security
          name: "Security"
          url: "#security"
          weight: 280
          parent: customnav_tracingnav_advanced_usage

        # Using the APM UI
        - identifier: customnav_tracingnav_visualization
          name: "Use the APM UI"
          url: "tracing/visualization/"
          weight: 30
          parent: menu_references_tracing
        - identifier: customnav_tracingnav_services_list
          name: "Services List"
          url: "tracing/visualization/services_list"
          weight: 310
          parent: customnav_tracingnav_visualization
        - identifier: customnav_tracingnav_service
          name: "Service page"
          url: "tracing/visualization/service"
          weight: 320
          parent: customnav_tracingnav_visualization
        - identifier: customnav_tracingnav_resource
          name: "Resource page"
          url: "tracing/visualization/resource"
          weight: 330
          parent: customnav_tracingnav_visualization
        - identifier: customnav_tracingnav_trace
          name: "Trace page"
          url: "tracing/visualization/trace"
          weight: 340
          parent: customnav_tracingnav_visualization

        # Trace Search
        - identifier: customnav_tracingnav_trace_search
          name: "Trace Search"
          url: "tracing/visualization/search"
          weight: 350
          parent: customnav_tracingnav_visualization
        - identifier: customnav_tracingnav_graph
          name: "Trace Analytics"
          url: "tracing/visualization/analytics"
          weight: 360
          parent: customnav_tracingnav_visualization

        - identifier: customnav_tracingnav_servicemap
          name: "Service Map"
          url: "tracing/visualization/services_map"
          weight: 370
          parent: customnav_tracingnav_visualization

        # Trace API
        - identifier: customnav_tracingnav_api
          name: "Trace API"
          url: "api/#tracing"
          weight: 50
          parent: menu_references_tracing

        # Getting further
        - identifier: customnav_tracingnav_getting_further
          name: "Getting Further"
          url: "tracing/getting_further/"
          weight: 40
          parent: menu_references_tracing
        - identifier: customnav_tracingnav_apdex
          name: "Apdex"
          url: "tracing/getting_further/configure_an_apdex_for_your_traces_with_datadog_apm"
          weight: 410
          parent: customnav_tracingnav_getting_further
        - identifier: customnav_tracingnav_resource_monitor
          name: "Resource Monitor"
          url: "tracing/getting_further/resource_monitor"
          weight: 420
          parent: customnav_tracingnav_getting_further
        - identifier: customnav_tracingnav_apm_monitor
          name: "Service Monitor"
          url: "monitors/monitor_types/apm"
          weight: 430
          parent: customnav_tracingnav_getting_further
        - identifier: customnav_tracingnav_apm_widget
          name: "APM in Dashboard"
          url: "graphing/dashboards/widgets/#service-summary"
          weight: 440
          parent: customnav_tracingnav_getting_further
        - identifier: customnav_tracingnav_metrics_namespace
          name: "Trace metrics namespace"
          url: "tracing/getting_further/metrics_namespace"
          weight: 450
          parent: customnav_tracingnav_getting_further
        - identifier: customnav_tracingnav_apm_sampling_storage
          name: "Storage & Sampling"
          url: "tracing/getting_further/trace_sampling_and_storage"
          weight: 460
          parent: customnav_tracingnav_getting_further

        # Trace API
        - identifier: customnav_tracingnav_api
          name: "Trace API"
          url: "api/#tracing"
          weight: 50
          parent: menu_references_tracing

        # Libraries

        - identifier: customnav_tracingnav_libraries
          name: "Community Libraries"
          url: "developers/libraries/#apm-tracing-client-libraries"
          weight: 60
          parent: menu_references_tracing

        #- identifier: customnav_tracingnav_faq
        #  name: "FAQ"
        #  url: "tracing/faq/"
        #  weight: 100
        #  parent: menu_references_tracing


        # TRACING/APM - Subnav end

        # LOGS
        - identifier: menu_references_logs
          name: "Log Management"
          url: "logs/"
          pre: "nav_logs"
          weight: 90

        # Log collection
        - identifier: customnav_lognav_collection
          name: "Log Collection & Integrations"
          url: "logs/log_collection/"
          weight: 20
          parent: menu_references_logs
        - identifier: customnav_lognav_aws
          name: "AWS"
          url: "integrations/amazon_web_services/#log-collection"
          weight: 210
          parent: customnav_lognav_collection
        - identifier: docker_log_collection
          name: "Docker"
          url: "logs/log_collection/docker"
          weight: 220
          parent: customnav_lognav_collection
        - identifier: customnav_lognav_csharp
          name: "Csharp"
          url: "logs/log_collection/csharp/"
          weight: 230
          parent: customnav_lognav_collection
        - identifier: customnav_lognav_go
          name: "Go"
          url: "logs/log_collection/go/"
          weight: 240
          parent: customnav_lognav_collection
        - identifier: customnav_lognav_java
          name: "Java"
          url: "logs/log_collection/java/"
          weight: 250
          parent: customnav_lognav_collection
        - identifier: customnav_lognav_nodejs
          name: "Nodejs"
          url: "logs/log_collection/nodejs/"
          weight: 260
          parent: customnav_lognav_collection
        - identifier: customnav_lognav_php
          name: "PHP"
          url: "logs/log_collection/php/"
          weight: 270
          parent: customnav_lognav_collection
        - identifier: customnav_lognav_python
          name: "Python"
          url: "logs/log_collection/python/"
          weight: 280
          parent: customnav_lognav_collection
        - identifier: customnav_lognav_ruby
          name: "Ruby"
          url: "logs/log_collection/ruby/"
          weight: 290
          parent: customnav_lognav_collection


        - identifier: customnav_lognav_other
          name: "Other Integrations"
          url: "integrations/#cat-log-collection"
          weight: 299
          parent: customnav_lognav_collection

        # LOGS - Processing
        - identifier: customnav_lognav_processing
          name: "Processing"
          url: "logs/processing/"
          weight: 30
          parent: menu_references_logs

        - identifier: customnav_lognav_pipelines
          name: "Pipelines"
          url: "logs/processing/pipelines/"
          weight: 310
          parent: customnav_lognav_processing
        - identifier: customnav_lognav_processors
          name: "Processors"
          url: "logs/processing/processors/"
          weight: 320
          parent: customnav_lognav_processing
        - identifier: customnav_lognav_parsing
          name: "Parsing"
          url: "logs/processing/parsing/"
          weight: 330
          parent: customnav_lognav_processing
        - identifier: customnav_lognav_attributes_naming_convention
          name: "Naming Convention"
          url: "logs/processing/attributes_naming_convention/"
          weight: 340
          parent: customnav_lognav_processing

        # LOGS - Live tail
        - identifier: customnav_lognav_live_tail
          name: "Live Tail"
          url: "logs/live_tail/"
          weight: 40
          parent: menu_references_logs

        # LOGS - Explorer
        - identifier: customnav_lognav_explorer
          name: "Explorer"
          url: "logs/explorer/"
          weight: 50
          parent: menu_references_logs
        - identifier: customnav_lognav_search
          name: "Search"
          url: "logs/explorer/search"
          weight: 510
          parent: customnav_lognav_explorer
        - identifier: customnav_lognav_analytics
          name: "Log Analytics"
          url: "logs/explorer/analytics"
          weight: 520
          parent: customnav_lognav_explorer
        - identifier: customnav_lognav_saved_views
          name: "Saved Views"
          url: "logs/explorer/saved_views"
          weight: 530
          parent: customnav_lognav_explorer
        - identifier: customnav_lognav_patterns
          name: "Log Patterns"
          url: "logs/explorer/patterns"
          weight: 540
          parent: customnav_lognav_explorer

        - identifier: customnav_lognav_logging_without_limits
          name: "Logging without Limits"
          url: "logs/logging_without_limits/"
          weight: 60
          parent: menu_references_logs

        - identifier: customnav_lognav_monitor
          name: "Log monitor"
          url: "monitors/monitor_types/log"
          weight: 70
          parent: menu_references_logs

        # LOGS - Archives

        - identifier: customnav_lognav_archives
          name: "Archives"
          url: "logs/archives/s3"
          weight: 80
          parent: menu_references_logs

        - identifier: customnav_lognav_archives_s3
          name: "AWS S3"
          url: "logs/archives/s3"
          weight: 810
          parent: customnav_lognav_archives

        #- identifier: customnav_lognav_faq
        #  name: "FAQ"
        #  url: "logs/faq/"
        #  weight: 90
        #  parent: menu_references_logs

        - identifier: customnav_loggnav_security
          name: "Security"
          url: "logs/security"
          weight: 100
          parent: menu_references_logs

        # LOGS - Subnav end

        # DEVELOPERS
        - identifier: menu_references_developers
          name: "Developer Tools"
          url: "developers/"
          pre: "nav_developers"
          weight: 100
        # DEVELOPERS - Subnav start
        - identifier: customnav_developersnav_dogstatsd
          name: "DogStatsD"
          url: "developers/dogstatsd/"
          weight: 30
          parent: menu_references_developers
        - identifier: customnav_developersnav_dogstatsd_data_types
          name: "Data Types and Tags"
          url: "developers/dogstatsd/data_types"
          weight: 301
          parent: customnav_developersnav_dogstatsd
        - identifier: customnav_developersnav_dogstatsd_datagram_shell
          name: "Datagram and Shell Usage"
          url: "developers/dogstatsd/datagram_shell"
          weight: 302
          parent: customnav_developersnav_dogstatsd
        - identifier: customnav_developersnav_dogstatsd_unix_socket
          name: "Unix Domain Socket usage"
          url: "developers/dogstatsd/unix_socket"
          weight: 303
          parent: customnav_developersnav_dogstatsd
        - identifier: customnav_developersnav_metrics
          name: "Metrics"
          url: "developers/metrics/"
          weight: 40
          parent: menu_references_developers
        - identifier: customnav_developersnav_metrics_custom
          name: "Custom Metrics"
          url: "developers/metrics/custom_metrics/"
          weight: 400
          parent: customnav_developersnav_metrics
        - identifier: customnav_developersnav_metrics_counts
          name: "Counts"
          url: "developers/metrics/counts"
          weight: 401
          parent: customnav_developersnav_metrics
        - identifier: customnav_developersnav_metrics_distributions
          name: "Distributions"
          url: "developers/metrics/distributions"
          weight: 402
          parent: customnav_developersnav_metrics
        - identifier: customnav_developersnav_metrics_gauges
          name: "Gauges"
          url: "developers/metrics/gauges"
          weight: 403
          parent: customnav_developersnav_metrics
        - identifier: customnav_developersnav_metrics_histograms
          name: "Histograms"
          url: "developers/metrics/histograms"
          weight: 404
          parent: customnav_developersnav_metrics
        - identifier: customnav_developersnav_metrics_rates
          name: "Rates"
          url: "developers/metrics/rates"
          weight: 405
          parent: customnav_developersnav_metrics
        - identifier: customnav_developersnav_metrics_sets
          name: "Sets"
          url: "developers/metrics/sets"
          weight: 406
          parent: customnav_developersnav_metrics
        - identifier: customnav_developersnav_libraries
          name: "Libraries"
          url: "developers/libraries/"
          weight: 50
          parent: menu_references_developers
        - identifier: customnav_developersnav_office_hours
          name: "Community Office Hours"
          url: "developers/office_hours/"
          weight: 60
          parent: menu_references_developers
        - identifier: customnav_developersnav_agent_checks
          name: "Write a Custom Check"
          url: "developers/write_agent_check"
          weight: 70
          parent: menu_references_developers
        - identifier: customnav_developersnav_prometheus
          name: "Write a Prometheus Check"
          url: "developers/prometheus"
          weight: 80
          parent: menu_references_developers
        # Integrations core doc
        - identifier: customnav_integrationsnav_new_integration
          name: "Integrations"
          url: "developers/integrations/"
          weight: 90
          parent: menu_references_developers
        - identifier: customnav_integrationsnav_new_check_howto
          name: "Create a new Integration"
          url: "developers/integrations/new_check_howto"
          weight: 901
          parent: customnav_integrationsnav_new_integration
        - identifier: customnav_integrationsnav_python
          name: "Python"
          url: "developers/integrations/python"
          weight: 902
          parent: customnav_integrationsnav_new_integration
        - identifier: customnav_integrationsnav_legacy
          name: "Legacy"
          url: "developers/integrations/legacy"
          weight: 903
          parent: customnav_integrationsnav_new_integration
        #- identifier: customnav_developersnav_faq
        #  name: "FAQ"
        #  url: "developers/faq/"
        #  weight: 140
        #  parent: menu_references_developers
        # DEVELOPERS - Subnav end

        # API
        - identifier: menu_references_api
          name: "API"
          url: "api/"
          pre: "nav_api"
          weight: 110

        # ACCOUNT MANAGEMENT
        - identifier: menu_references_account_management
          name: "Account management"
          url: "account_management/"
          pre: "nav_account"
          weight: 120
        # ACCOUNT MANAGEMENT - Subnav start
        - identifier: customnav_accountmanagementnav_team
          name: "Team management"
          url: "account_management/team/"
          weight: 30
          parent: menu_references_account_management
        - identifier: customnav_accountmanagementnav_org
          name: "Organization settings"
          url: "account_management/org_settings/"
          weight: 40
          parent: menu_references_account_management
        - identifier: customnav_accountmanagementnav_saml
          name: "SSO with SAML"
          url: "account_management/saml/"
          weight: 50
          parent: menu_references_account_management

        # SAML subnav
        - identifier: saml_activedirectory
          name: "Active Directory"
          url: "account_management/saml/activedirectory"
          weight: 510
          parent: customnav_accountmanagementnav_saml
        - identifier: saml_azure
          name: "Azure"
          url: "account_management/saml/azure"
          weight: 520
          parent: customnav_accountmanagementnav_saml
        - identifier: saml_google
          name: "Google"
          url: "account_management/saml/google"
          weight: 530
          parent: customnav_accountmanagementnav_saml
        - identifier: saml_nopassword
          name: "NoPassword"
          url: "account_management/saml/nopassword"
          weight: 540
          parent: customnav_accountmanagementnav_saml
        - identifier: saml_okta
          name: "Okta"
          url: "account_management/saml/okta"
          weight: 550
          parent: customnav_accountmanagementnav_saml

        - identifier: customnav_accountmanagementnav_multi_organization
          name: "Multi-org accounts"
          url: "account_management/multi_organization/"
          weight: 60
          parent: menu_references_account_management
        #- identifier: customnav_accountmanagementnav_faq
        #  name: "FAQ"
        #  url: "account_management/faq/"
        #  weight: 70
        #  parent: menu_references_account_management
        # ACCOUNT MANAGEMENT - Subnav end

          # SECURITY
        - identifier: menu_references_security
          name: "Security"
          url: "security/"
          pre: "nav_security"
          weight: 120
        # SECURITY - Subnav start
        - identifier: customnav_security_agent
          name: "Agent"
          url: "security/agent"
          weight: 20
          parent: menu_references_security
        - identifier: customnav_security_tracing
          name: "APM (Tracing)"
          url: "security/tracing"
          weight: 30
          parent: menu_references_security
        - identifier: customnav_security_logs
          name: "Log Management"
          url: "security/logs"
          weight: 40
          parent: menu_references_security
        - identifier: customnav_security_other
          name: "Other considerations"
          url: "security/other"
          weight: 50
          parent: menu_references_security

        - identifier: menu_references_videos
          name: "Videos"
          url: "videos/"
          pre: "nav_videos"
          weight: 140
        - identifier: menu_references_glossary
          name: "Glossary"
          url: "glossary/"
          pre: "nav_glossary"
          weight: 130

        - identifier: menu_references_help
          name: "Help"
          url: "help/"
          pre: "nav_help"
          weight: 150
  fr:
    disclaimer: "Cette page n'est pas encore disponible en Français, nous travaillons actuellement sur sa traduction.<br> Si vous avez des questions ou des retours sur ce projet de traduction, <a href=\"https://docs.datadoghq.com/fr/help/\">contactez-nous!</a>"
    weight: 0
    menu:
      # Home Page
      main:
        # GETTING STARTED
        - identifier: menu_references_getting_started
          name: "Débuter"
          url: "getting_started/"
          pre: "nav_start"
          weight: 30

        # TAGGING
        - identifier: menu_references_tagging
          name: "Tagging"
          url: "tagging/"
          pre: "nav_tagging"
          weight: 35
        - identifier: customnav_getting_started_assigning_tags
          name: "Assigner des tags"
          url: "tagging/assigning_tags"
          weight: 350
          parent: menu_references_tagging
        - identifier: customnav_getting_started_using_tags
          name: "Utiliser des tags"
          url: "tagging/using_tags"
          weight: 351
          parent: menu_references_tagging

        # AGENT
        - identifier: menu_references_agent
          name: "Agent"
          url: "agent/"
          pre: "nav_agent"
          weight: 40

        ## Basic Agent usage
        - identifier: customnav_agentnav_basic_usage
          name: "Utilisation de base de l'Agent"
          url: "agent/basic_agent_usage/"
          weight: 10
          parent: menu_references_agent
        - identifier: amazonlinux
          name: "Amazon Linux"
          url: "agent/basic_agent_usage/amazonlinux/"
          weight: 110
          parent: customnav_agentnav_basic_usage
        - identifier: centos
          name: "CentOS"
          url: "agent/basic_agent_usage/centos/"
          weight: 115
          parent: customnav_agentnav_basic_usage
        - identifier: deb
          name: "Debian"
          url: "agent/basic_agent_usage/deb/"
          weight: 120
          parent: customnav_agentnav_basic_usage
        - identifier: fedora
          name: "Fedora"
          url: "agent/basic_agent_usage/fedora/"
          weight: 130
          parent: customnav_agentnav_basic_usage
        - identifier: customnav_agentnav_kubernetes
          name: "Kubernetes"
          url: "agent/basic_agent_usage/kubernetes/"
          weight: 135
          parent: customnav_agentnav_basic_usage
        - identifier: osx
          name: "Mac OS X"
          url: "agent/basic_agent_usage/osx/"
          weight: 140
          parent: customnav_agentnav_basic_usage
        - identifier: redhat
          name: "Red Hat"
          url: "agent/basic_agent_usage/redhat/"
          weight: 145
          parent: customnav_agentnav_basic_usage
        - identifier: suse
          name: "SUSE"
          url: "agent/basic_agent_usage/suse/"
          weight: 150
          parent: customnav_agentnav_basic_usage
        - identifier: ubuntu
          name: "Ubuntu"
          url: "agent/basic_agent_usage/ubuntu/"
          weight: 155
          parent: customnav_agentnav_basic_usage
        - identifier: windows
          name: "Windows"
          url: "agent/basic_agent_usage/windows/"
          weight: 160
          parent: customnav_agentnav_basic_usage
        - identifier: source
          name: "From Source"
          url: "agent/basic_agent_usage/source/"
          weight: 165
          parent: customnav_agentnav_basic_usage

        ## TRACING/APM - Setup basic
        - identifier: customnav_tracingnav_setup
          name: "APM"
          url: "agent/apm/"
          weight: 13
          parent: menu_references_agent

        - identifier: customnav_tracingnav_java
          name: "Java"
          url: "agent/apm/java/"
          weight: 1520
          parent: customnav_tracingnav_setup
        - identifier: customnav_tracingnav_python
          name: "Python"
          url: "agent/apm/python/"
          weight: 1530
          parent: customnav_tracingnav_setup
        - identifier: customnav_tracingnav_ruby
          name: "Ruby"
          url: "agent/apm/ruby/"
          weight: 1540
          parent: customnav_tracingnav_setup
        - identifier: customnav_tracingnav_go
          name: "Go"
          url: "agent/apm/go/"
          weight: 1550
          parent: customnav_tracingnav_setup
        - identifier: customnav_tracingnav_javascript
          name: "Node.js"
          url: "agent/apm/nodejs/"
          weight: 1560
          parent: customnav_tracingnav_setup
        - identifier: customnav_tracingnav_dotnet
          name: ".NET"
          url: "agent/apm/dotnet/"
          weight: 1570
          parent: customnav_tracingnav_setup
        - identifier: customnav_tracingnav_php
          name: "PHP"
          url: "agent/apm/php/"
          weight: 1580
          parent: customnav_tracingnav_setup

        ## Docker

        - identifier: agent_docker
          name: "Docker"
          url: "agent/docker/"
          weight: 14
          parent: menu_references_agent

        - identifier: docker_apm
          name: "APM"
          url: "agent/docker/apm"
          weight: 140
          parent: agent_docker

        ## Kubernetes

        - identifier: kubernetes
          name: "Kubernetes"
          url: "agent/kubernetes/"
          weight: 15
          parent: menu_references_agent

        - identifier: kubernetes_daemonset
          name: "DaemonSet Setup"
          url: "agent/kubernetes/daemonset_setup"
          weight: 150
          parent: kubernetes
        - identifier: kubernetes_host
          name: "Host Setup"
          url: "agent/kubernetes/host_setup"
          weight: 155
          parent: kubernetes
        - identifier: kubernetes_dca
          name: "Cluster Agent"
          url: "agent/kubernetes/cluster"
          weight: 157
          parent: kubernetes
        - identifier: kubernetes_event
          name: "Event Collection"
          url: "agent/kubernetes/event_collection"
          weight: 160
          parent: kubernetes
        - identifier: kubernetes_integrations
          name: "Custom Integrations"
          url: "agent/kubernetes/integrations"
          weight: 165
          parent: kubernetes
        - identifier: kubernetes_metrics
          name: "Metrics"
          url: "agent/kubernetes/metrics"
          weight: 170
          parent: kubernetes
        - identifier: kubernetes_dogstatsd
          name: "Custom Metrics & DogStatsD"
          url: "agent/kubernetes/dogstatsd"
          weight: 175
          parent: kubernetes
        - identifier: kubernetes_legacy
          name: "Legacy Versions"
          url: "agent/kubernetes/legacy"
          weight: 180
          parent: kubernetes

        - identifier: autodiscovery
          name: "Autodiscovery"
          url: "agent/autodiscovery"
          weight: 20
          parent: menu_references_agent
        - identifier: proxy
          name: "Proxy"
          url: "agent/proxy"
          weight: 30
          parent: menu_references_agent
        - identifier: prometheus
          name: "Check Prometheus"
          url: "agent/prometheus"
          weight: 60
          parent: menu_references_agent

        ## Upgrade to Agent v6
        - identifier: customnav_agentnav_upgrade_agent_6
          name: "Upgrade to Agent v6"
          url: "agent/faq/upgrade-to-agent-v6"
          weight: 55
          parent: menu_references_agent

        # Troubleshooting
        - identifier: troubleshooting
          name: "Troubleshooting"
          url: "agent/troubleshooting/"
          weight: 60
          parent: menu_references_agent

        #- identifier: customnav_agentnav_faq
        #  name: "FAQ"
        #  url: "agent/faq/"
        #  weight: 100
        #  parent: menu_references_agent
        # AGENT - Subnav end

        # INTEGRATIONS
        - identifier: menu_references_integrations
          name: "Intégrations"
          url: "integrations/"
          pre: "nav_integrations"
          weight: 50
        # INTEGRATIONS - Subnav start
        # INTEGRATIONS - Subnav end


        # GRAPHING
        - identifier: menu_references_graphing
          name: "Graphiques"
          url: "graphing/"
          pre: "nav_graphing"
          weight: 60
        # GRAPHING - Subnav start
        - identifier: customnav_graphingnav_dashboards
          name: "Dashboards"
          url: "graphing/dashboards/"
          weight: 10
          parent: menu_references_graphing
        # Graphing dashboard subnav
        - identifier: customnav_graphingnav_screenboard
          name: "Screenboard"
          url: "graphing/dashboards/screenboard/"
          weight: 100
          parent: customnav_graphingnav_dashboards
        - identifier: customnav_graphingnav_timeboard
          name: "Timeboard"
          url: "graphing/dashboards/timeboard/"
          weight: 110
          parent: customnav_graphingnav_dashboards
        - identifier: customnav_graphingnav_template_variables
          name: "Template Variables"
          url: "graphing/dashboards/template_variables/"
          weight: 120
          parent: customnav_graphingnav_dashboards
        - identifier: customnav_graphingnav_shared_graph
          name: "Graphiques partagés"
          url: "graphing/dashboards/shared_graph/"
          weight: 130
          parent: customnav_graphingnav_dashboards
        - identifier: customnav_graphingnav_widgets
          name: "Widgets"
          url: "graphing/dashboards/widgets/"
          weight: 140
          parent: customnav_graphingnav_dashboards

        # Metrics
        - identifier: customnav_graphingnav_metrics
          name: "Metrics"
          url: "graphing/metrics/"
          weight: 20
          parent: menu_references_graphing
        - identifier: customnav_graphingnav_explorer
          name: "Explorer"
          url: "graphing/metrics/explorer"
          weight: 210
          parent: customnav_graphingnav_metrics
        - identifier: customnav_graphingnav_summary
          name: "Summary"
          url: "graphing/metrics/summary"
          weight: 230
          parent: customnav_graphingnav_metrics
        - identifier: customnav_graphingnav_distribution
          name: "Distributions"
          url: "graphing/metrics/distributions"
          weight: 240
          parent: customnav_graphingnav_metrics

        - identifier: customnav_graphingnav_notebooks
          name: "Notebooks"
          url: "graphing/notebooks/"
          weight: 40
          parent: menu_references_graphing
        - identifier: customnav_graphingnav_events
          name: "Flux d'événements"
          url: "graphing/event_stream/"
          weight: 50
          parent: menu_references_graphing

        - identifier: customnav_graphingnav_infrastructure
          name: "Infrastructure"
          url: "graphing/infrastructure/"
          weight: 60
          parent: menu_references_graphing
        - identifier: customnav_infrastructurenav_hostmap
          name: "Hostmap"
          url: "graphing/infrastructure/hostmap/"
          weight: 30
          parent: customnav_graphingnav_infrastructure
        - identifier: customnav_infrastructurenav_livecontainers
          name: "Live Containers"
          url: "graphing/infrastructure/livecontainers/"
          weight: 40
          parent: customnav_graphingnav_infrastructure
        - identifier: customnav_infrastructurenav_process
          name: "Live Processes"
          url: "graphing/infrastructure/process/"
          weight: 50
          parent: customnav_graphingnav_infrastructure

        # GRAPHING - Functions
        - identifier: customnav_graphingnav_functions
          name: "De la query au graphique"
          url: "graphing/functions/"
          weight: 60
          parent: menu_references_graphing
        - identifier: customnav_graphingnav_algorithms
          name: "Algorithms"
          url: "graphing/functions/algorithms/"
          weight: 610
          parent: customnav_graphingnav_functions
        - identifier: customnav_graphingnav_arithmetic
          name: "Arithmetic"
          url: "graphing/functions/arithmetic/"
          weight: 620
          parent: customnav_graphingnav_functions
        - identifier: customnav_graphingnav_count
          name: "Count"
          url: "graphing/functions/count/"
          weight: 630
          parent: customnav_graphingnav_functions
        - identifier: customnav_graphingnav_interpolation
          name: "Interpolation"
          url: "graphing/functions/interpolation/"
          weight: 640
          parent: customnav_graphingnav_functions
        - identifier: customnav_graphingnav_rank
          name: "Rank"
          url: "graphing/functions/rank/"
          weight: 650
          parent: customnav_graphingnav_functions
        - identifier: customnav_graphingnav_rate
          name: "Rate"
          url: "graphing/functions/rate/"
          weight: 660
          parent: customnav_graphingnav_functions
        - identifier: customnav_graphingnav_regression
          name: "Regression"
          url: "graphing/functions/regression/"
          weight: 670
          parent: customnav_graphingnav_functions
        - identifier: customnav_graphingnav_rollup
          name: "Rollup"
          url: "graphing/functions/rollup/"
          weight: 680
          parent: customnav_graphingnav_functions
        - identifier: customnav_graphingnav_smoothing
          name: "Smoothing"
          url: "graphing/functions/smoothing/"
          weight: 690
          parent: customnav_graphingnav_functions
        - identifier: customnav_graphingnav_timeshift
          name: "Timeshift"
          url: "graphing/functions/timeshift/"
          weight: 695
          parent: customnav_graphingnav_functions

        - identifier: customnav_graphingnav_graphingjson
          name: "Graphing JSON"
          url: "graphing/graphing_json/"
          weight: 70
          parent: menu_references_graphing
       # - identifier: customnav_graphingnav_faq
       #   name: "FAQ"
       #   url: "graphing/faq/"
       #   weight: 90
       #   parent: menu_references_graphing
        # GRAPHING - Subnav end



        # ALERTING
        - identifier: menu_references_monitoring
          name: "Alertes"
          url: "monitors/"
          pre: "nav_alerting"
          weight: 70
        # ALERTING - Subnav start
        - identifier: customnav_monitornav_monitor_types
          name: "Types de Monitor"
          url: "monitors/monitor_types/"
          weight: 30
          parent: menu_references_monitoring

        - identifier: customnav_monitortypenav_anomaly
          name: "Anomalie"
          url: "monitors/monitor_types/anomaly/"
          weight: 310
          parent: customnav_monitornav_monitor_types
        - identifier: customnav_monitortypenav_apm
          name: "APM"
          url: "monitors/monitor_types/apm/"
          weight: 320
          parent: customnav_monitornav_monitor_types
        - identifier: customnav_monitortypenav_composite
          name: "Composite"
          url: "monitors/monitor_types/composite/"
          weight: 330
          parent: customnav_monitornav_monitor_types
        - identifier: customnav_monitortypenav_custom_check
          name: "Check custom"
          url: "monitors/monitor_types/custom_check/"
          weight: 340
          parent: customnav_monitornav_monitor_types
        - identifier: customnav_monitortypenav_event
          name: "Evénement"
          url: "monitors/monitor_types/event/"
          weight: 350
          parent: customnav_monitornav_monitor_types
        - identifier: customnav_monitortypenav_forecasts
          name: "Prévisions"
          url: "monitors/monitor_types/forecasts/"
          weight: 360
          parent: customnav_monitornav_monitor_types
        - identifier: customnav_monitortypenav_host
          name: "Host"
          url: "monitors/monitor_types/host/"
          weight: 370
          parent: customnav_monitornav_monitor_types
        - identifier: customnav_monitortypenav_integration
          name: "Intégration"
          url: "monitors/monitor_types/integration/"
          weight: 380
          parent: customnav_monitornav_monitor_types
        - identifier: customnav_monitortypenav_monitor
          name: "Log"
          url: "monitors/monitor_types/log"
          weight: 385
          parent: customnav_monitornav_monitor_types
        - identifier: customnav_monitortypenav_metric
          name: "Métrique"
          url: "monitors/monitor_types/metric/"
          weight: 390
          parent: customnav_monitornav_monitor_types
        - identifier: customnav_monitortypenav_network
          name: "Réseaux"
          url: "monitors/monitor_types/network/"
          weight: 400
          parent: customnav_monitornav_monitor_types
        - identifier: customnav_monitortypenav_outlier
          name: "Singularité"
          url: "monitors/monitor_types/outlier/"
          weight: 410
          parent: customnav_monitornav_monitor_types
        - identifier: customnav_monitortypenav_process
          name: "Processus"
          url: "monitors/monitor_types/process/"
          weight: 420
          parent: customnav_monitornav_monitor_types
        - identifier: customnav_monitornav_manage_monitor
          name: "Gérer les monitors"
          url: "monitors/manage_monitor/"
          weight: 130
          parent: menu_references_monitoring
        - identifier: customnav_monitornav_check_summary
          name: "Sommaire des Checks"
          url: "monitors/check_summary/"
          weight: 140
          parent: menu_references_monitoring
        - identifier: customnav_monitornav_notifications
          name: "Notifications"
          url: "monitors/notifications/"
          weight: 150
          parent: menu_references_monitoring
        - identifier: customnav_monitornav_downtimes
          name: "Downtimes"
          url: "monitors/downtimes/"
          weight: 160
          parent: menu_references_monitoring
        - identifiet: customnav_monitornav_uptime_widget
          name: "Uptime Widget"
          url: "monitors/monitor_uptime_widget/"
          weight: 170
          parent: menu_references_monitoring
        #- identifier: customnav_monitornav_faq
        #  name: "FAQ"
        #  url: "monitors/faq/"
        #  weight: 170
        #  parent: menu_references_monitoring
        # ALERTING - Subnav end


        # TRACING/APM
        - identifier: menu_references_tracing
          name: "APM (Tracing)"
          url: "tracing/"
          pre: "nav_tracing"
          weight: 80

        # Languages
        - identifier: customnav_tracingnav_languages
          name: "Instrumentation de Languages"
          url: "tracing/languages/"
          weight: 10
          parent: menu_references_tracing
        - identifier: customnav_tracingnav_java
          name: "Java"
          url: "tracing/languages/java/"
          weight: 110
          parent: customnav_tracingnav_languages
        - identifier: customnav_tracingnav_python
          name: "Python"
          url: "tracing/languages/python/"
          weight: 120
          parent: customnav_tracingnav_languages
        - identifier: customnav_tracingnav_ruby
          name: "Ruby"
          url: "tracing/languages/ruby/"
          weight: 130
          parent: customnav_tracingnav_languages
        - identifier: customnav_tracingnav_go
          name: "Go"
          url: "tracing/languages/go/"
          weight: 140
          parent: customnav_tracingnav_languages
        - identifier: customnav_tracingnav_javascript
          name: "Node.js"
          url: "tracing/languages/nodejs/"
          weight: 150
          parent: customnav_tracingnav_languages
        - identifier: customnav_tracingnav_dotnet
          name: ".NET"
          url: "tracing/languages/dotnet/"
          weight: 160
          parent: customnav_tracingnav_languages
        - identifier: customnav_tracingnav_php
          name: "PHP"
<<<<<<< HEAD
          url: "tracing/setup/php/"
          weight: 195
          parent: customnav_tracingnav_setup
        - identifier: customnav_tracingnav_cpp
          name: "C++"
          url: "tracing/setup/cpp/"
          weight: 195
          parent: customnav_tracingnav_setup

        # TRACING/APM - Setup Advanced
=======
          url: "tracing/languages/php/"
          weight: 170
          parent: customnav_tracingnav_languages
>>>>>>> be437073

        # Proxy Configuration
        - identifier: customnav_tracingnav_proxy_config
          name: "Proxy Configuration"
          url: "tracing/proxies/"
          weight: 15
          parent: menu_references_tracing
        - identifier: customnav_tracingnav_proxy_config_nginx
          name: "NGINX"
          url: "tracing/proxies/nginx"
          weight: 151
          parent: customnav_tracingnav_proxy_config
        - identifier: customnav_tracingnav_proxy_config_envoy
          name: "Envoy"
          url: "tracing/proxies/envoy"
          weight: 152
          parent: customnav_tracingnav_proxy_config

        # TRACING/APM - Setup Advanced

        - identifier: customnav_tracingnav_advanced_usage
          name: "Instrumentation avancée"
          url: "tracing/advanced_usage/"
          weight: 20
          parent: menu_references_tracing
        - identifier: customnav_tracingnav_custom_tagging
          name: "Custom Tagging"
          url: "#custom-tagging"
          weight: 210
          parent: customnav_tracingnav_advanced_usage
        - identifier: customnav_tracingnav_manual_tracing
          name: "Manual Instrumentation"
          url: "#manual-instrumentation"
          weight: 220
          parent: customnav_tracingnav_advanced_usage
        - identifier: customnav_tracingnav_open_tracing
          name: "OpenTracing"
          url: "#opentracing"
          weight: 230
          parent: customnav_tracingnav_advanced_usage
        - identifier: customnav_tracingnav_distributed_tracing
          name: "Distributed Tracing"
          url: "#distributed-tracing"
          weight: 240
          parent: customnav_tracingnav_advanced_usage
        - identifier: customnav_tracingnav_sampling
          name: "Priority Sampling"
          url: "#priority-sampling"
          weight: 250
          parent: customnav_tracingnav_advanced_usage
        - identifier: customnav_tracingnav_logging
          name: "Logging"
          url: "#logging"
          weight: 260
          parent: customnav_tracingnav_advanced_usage
        - identifier: customnav_tracingnav_debugging
          name: "Debugging"
          url: "#debugging"
          weight: 270
          parent: customnav_tracingnav_advanced_usage
        - identifier: customnav_tracingnav_security
          name: "Security"
          url: "#security"
          weight: 280
          parent: customnav_tracingnav_advanced_usage

        # Using the APM UI
        - identifier: customnav_tracingnav_visualization
          name: "Use the APM UI"
          url: "tracing/visualization/"
          weight: 30
          parent: menu_references_tracing
        - identifier: customnav_tracingnav_services_list
          name: "Services List"
          url: "tracing/visualization/services_list"
          weight: 310
          parent: customnav_tracingnav_visualization
        - identifier: customnav_tracingnav_service
          name: "Service page"
          url: "tracing/visualization/service"
          weight: 320
          parent: customnav_tracingnav_visualization
        - identifier: customnav_tracingnav_resource
          name: "Resource page"
          url: "tracing/visualization/resource"
          weight: 330
          parent: customnav_tracingnav_visualization
        - identifier: customnav_tracingnav_trace
          name: "Trace page"
          url: "tracing/visualization/trace"
          weight: 340
          parent: customnav_tracingnav_visualization
        - identifier: customnav_tracingnav_trace_search
          name: "Trace Search"
          url: "tracing/visualization/search"
          weight: 350
          parent: customnav_tracingnav_visualization
        - identifier: customnav_tracingnav_graph
          name: "Trace Analytics"
          url: "tracing/visualization/analytics"
          weight: 360
          parent: customnav_tracingnav_visualization
        - identifier: customnav_tracingnav_servicemap
          name: "Service Map"
          url: "tracing/visualization/services_map"
          weight: 370
          parent: customnav_tracingnav_visualization

        # Getting further
        - identifier: customnav_tracingnav_getting_further
          name: "Getting further"
          url: "tracing/getting_further/"
          weight: 40
          parent: menu_references_tracing
        - identifier: customnav_tracingnav_apdex
          name: "Apdex"
          url: "tracing/getting_further/configure_an_apdex_for_your_traces_with_datadog_apm"
          weight: 410
          parent: customnav_tracingnav_getting_further
        - identifier: customnav_tracingnav_resource_monitor
          name: "Resource Monitor"
          url: "tracing/getting_further/resource_monitor"
          weight: 420
          parent: customnav_tracingnav_getting_further
        - identifier: customnav_tracingnav_apm_monitor
          name: "Service Monitor"
          url: "monitors/monitor_types/apm"
          weight: 430
          parent: customnav_tracingnav_getting_further
        - identifier: customnav_tracingnav_apm_widget
          name: "APM in Dashboard"
          url: "graphing/dashboards/widgets/#service-summary"
          weight: 440
          parent: customnav_tracingnav_getting_further
        - identifier: customnav_tracingnav_metrics_namespace
          name: "Trace metrics namespace"
          url: "tracing/getting_further/metrics_namespace"
          weight: 450
          parent: customnav_tracingnav_getting_further
        - identifier: customnav_tracingnav_apm_sampling_storage
          name: "Storage & Sampling"
          url: "tracing/getting_further/trace_sampling_and_storage"
          weight: 460
          parent: customnav_tracingnav_getting_further

        # Trace API
        - identifier: customnav_tracingnav_api
          name: "Trace API"
          url: "api/#tracing"
          weight: 50
          parent: menu_references_tracing

        # Libraries

        - identifier: customnav_tracingnav_libraries
          name: "Community Libraries"
          url: "developers/libraries/#apm-tracing-client-libraries"
          weight: 60
          parent: menu_references_tracing

        #- identifier: customnav_tracingnav_faq
        #  name: "FAQ"
        #  url: "tracing/faq/"
        #  weight: 100
        #  parent: menu_references_tracing
        # TRACING/APM - Subnav end

        # LOGS
        - identifier: menu_references_logs
          name: "Log Management"
          url: "logs/"
          pre: "nav_logs"
          weight: 90

        # Log collection
        - identifier: customnav_lognav_collection
          name: "Collecte de logs"
          url: "logs/log_collection/"
          weight: 20
          parent: menu_references_logs
        - identifier: customnav_lognav_aws
          name: "AWS"
          url: "integrations/amazon_web_services/#log-collection"
          weight: 210
          parent: customnav_lognav_collection
        - identifier: docker_log_collection
          name: "Docker"
          url: "logs/log_collection/docker"
          weight: 220
          parent: customnav_lognav_collection
        - identifier: customnav_lognav_csharp
          name: "Csharp"
          url: "logs/log_collection/csharp/"
          weight: 230
          parent: customnav_lognav_collection
        - identifier: customnav_lognav_go
          name: "Go"
          url: "logs/log_collection/go/"
          weight: 240
          parent: customnav_lognav_collection
        - identifier: customnav_lognav_java
          name: "Java"
          url: "logs/log_collection/java/"
          weight: 250
          parent: customnav_lognav_collection
        - identifier: customnav_lognav_nodejs
          name: "Nodejs"
          url: "logs/log_collection/nodejs/"
          weight: 260
          parent: customnav_lognav_collection
        - identifier: customnav_lognav_php
          name: "PHP"
          url: "logs/log_collection/php/"
          weight: 270
          parent: customnav_lognav_collection
        - identifier: customnav_lognav_python
          name: "Python"
          url: "logs/log_collection/python/"
          weight: 280
          parent: customnav_lognav_collection
        - identifier: customnav_lognav_ruby
          name: "Ruby"
          url: "logs/log_collection/ruby/"
          weight: 290
          parent: customnav_lognav_collection


        - identifier: customnav_lognav_other
          name: "Autres Intégrations"
          url: "integrations/#cat-log-collection"
          weight: 299
          parent: customnav_lognav_collection

        # LOGS - Subnav start
        - identifier: customnav_lognav_explore
          name: "Explorer"
          url: "logs/explore/"
          weight: 30
          parent: menu_references_logs
        - identifier: customnav_lognav_live_tail
          name: "Live Tail"
          url: "logs/live_tail/"
          weight: 32
          parent: menu_references_logs
        - identifier: customnav_lognav_analytics
          name: "Analyses de logs"
          url: "logs/analytics/"
          weight: 35
          parent: menu_references_logs

        # LOGS - Processing
        - identifier: customnav_lognav_processing
          name: "Processing"
          url: "logs/processing/"
          weight: 30
          parent: menu_references_logs

        - identifier: customnav_lognav_pipelines
          name: "Pipelines"
          url: "logs/processing/pipelines/"
          weight: 310
          parent: customnav_lognav_processing
        - identifier: customnav_lognav_processors
          name: "Processors"
          url: "logs/processing/processors/"
          weight: 320
          parent: customnav_lognav_processing
        - identifier: customnav_lognav_parsing
          name: "Parsing"
          url: "logs/processing/parsing/"
          weight: 330
          parent: customnav_lognav_processing
        - identifier: customnav_lognav_attributes_naming_convention
          name: "Convention de nommage"
          url: "logs/processing/attributes_naming_convention/"
          weight: 340
          parent: customnav_lognav_processing

        # LOGS - Live tail
        - identifier: customnav_lognav_live_tail
          name: "Live Tail"
          url: "logs/live_tail/"
          weight: 40
          parent: menu_references_logs

        # LOGS - Explorer
        - identifier: customnav_lognav_explorer
          name: "Explorer"
          url: "logs/explorer/"
          weight: 50
          parent: menu_references_logs
        - identifier: customnav_lognav_search
          name: "Recherche"
          url: "logs/explorer/search"
          weight: 510
          parent: customnav_lognav_explorer
        - identifier: customnav_lognav_analytics
          name: "Log Analytics"
          url: "logs/explorer/analytics"
          weight: 520
          parent: customnav_lognav_explorer
        - identifier: customnav_lognav_saved_views
          name: "Saved Views"
          url: "logs/explorer/saved_views"
          weight: 530
          parent: customnav_lognav_explorer
        - identifier: customnav_lognav_patterns
          name: "Log Patterns"
          url: "logs/explorer/patterns"
          weight: 540
          parent: customnav_lognav_explorer

        - identifier: customnav_lognav_logging_without_limits
          name: "Collecter des logs sans limites"
          url: "logs/logging_without_limits/"
          weight: 60
          parent: menu_references_logs
        - identifier: customnav_lognav_languages
          name: "Logs d'application"
          url: "logs/languages/"
          weight: 80
          parent: menu_references_logs
        - identifier: customnav_lognav_csharp
          name: "Csharp"
          url: "logs/languages/csharp/"
          weight: 810
          parent: customnav_lognav_languages
        - identifier: customnav_lognav_go
          name: "Go"
          url: "logs/languages/go/"
          weight: 820
          parent: customnav_lognav_languages
        - identifier: customnav_lognav_java
          name: "Java"
          url: "logs/languages/java/"
          weight: 830
          parent: customnav_lognav_languages
        - identifier: customnav_lognav_nodejs
          name: "Nodejs"
          url: "logs/languages/nodejs/"
          weight: 840
          parent: customnav_lognav_languages
        - identifier: customnav_lognav_php
          name: "PHP"
          url: "logs/languages/php/"
          weight: 850
          parent: customnav_lognav_languages
        - identifier: customnav_lognav_python
          name: "Python"
          url: "logs/languages/python/"
          weight: 850
          parent: customnav_lognav_languages
        - identifier: customnav_lognav_ruby
          name: "Ruby"
          url: "logs/languages/ruby/"
          weight: 860
          parent: customnav_lognav_languages
        - identifier: customnav_lognav_monitor
          name: "Log monitor"
          url: "monitors/monitor_types/log"
          weight: 70
          parent: menu_references_logs

        # LOGS - Archives

        - identifier: customnav_lognav_archives
          name: "Archives"
          url: "logs/archives/s3"
          weight: 80
          parent: menu_references_logs

        - identifier: customnav_lognav_archives_s3
          name: "AWS S3"
          url: "logs/archives/s3"
          weight: 810
          parent: customnav_lognav_archives

        #- identifier: customnav_lognav_faq
        #  name: "FAQ"
        #  url: "logs/faq/"
        #  weight: 90
        #  parent: menu_references_logs

        - identifier: customnav_loggnav_security
          name: "Sécurité"
          url: "logs/security"
          weight: 100
          parent: menu_references_logs

        # DEVELOPERS
        - identifier: menu_references_developers
          name: "Outils de développement"
          url: "developers/"
          pre: "nav_developers"
          weight: 100
        # DEVELOPERS - Subnav start
        - identifier: customnav_developersnav_dogstatsd
          name: "DogStatsD"
          url: "developers/dogstatsd/"
          weight: 30
          parent: menu_references_developers
        - identifier: customnav_developersnav_dogstatsd_data_types
          name: "Types de Données et Tags"
          url: "developers/dogstatsd/data_types"
          weight: 301
          parent: customnav_developersnav_dogstatsd
        - identifier: customnav_developersnav_dogstatsd_datagram_shell
          name: "Datagramme et l'Interface Système"
          url: "developers/dogstatsd/datagram_shell"
          weight: 302
          parent: customnav_developersnav_dogstatsd
        - identifier: customnav_developersnav_metrics
          name: "Métriques"
          url: "developers/metrics/"
          weight: 40
          parent: menu_references_developers
        - identifier: customnav_developersnav_metrics_custom
          name: "Métriques Customisés"
          url: "developers/metrics/custom_metrics"
          weight: 4000
          parent: customnav_developersnav_metrics
        - identifier: customnav_developersnav_metrics_counts
          name: "Counts"
          url: "developers/metrics/counts"
          weight: 401
          parent: customnav_developersnav_metrics
        - identifier: customnav_developersnav_metrics_distributions
          name: "Distributions"
          url: "developers/metrics/distributions"
          weight: 402
          parent: customnav_developersnav_metrics
        - identifier: customnav_developersnav_metrics_gauges
          name: "Gauges"
          url: "developers/metrics/gauges"
          weight: 403
          parent: customnav_developersnav_metrics
        - identifier: customnav_developersnav_metrics_histograms
          name: "Histograms"
          url: "developers/metrics/histograms"
          weight: 404
          parent: customnav_developersnav_metrics
        - identifier: customnav_developersnav_metrics_rates
          name: "Rates"
          url: "developers/metrics/rates"
          weight: 405
          parent: customnav_developersnav_metrics
        - identifier: customnav_developersnav_metrics_sets
          name: "Sets"
          url: "developers/metrics/sets"
          weight: 406
          parent: customnav_developersnav_metrics
        - identifier: customnav_developersnav_libraries
          name: "Bibliothèques"
          url: "developers/libraries/"
          weight: 50
          parent: menu_references_developers
        - identifier: customnav_developersnav_office_hours
          name: "Community Office Hours"
          url: "developers/office_hours/"
          weight: 60
          parent: menu_references_developers
        - identifier: customnav_integrationsnav_agent_checks
          name: "Écrire un Check de l'Agent"
          url: "developers/agent_checks"
          weight: 70
          parent: menu_references_developers
        - identifier: customnav_integrationsnav_prometheus
          name: "Écrire un Check Prometheus"
          url: "developers/prometheus"
          weight: 80
          parent: menu_references_developers
        # Integrations core doc
        - identifier: customnav_integrationsnav_new_integration
          name: "Intégrations"
          url: "developers/integrations/"
          weight: 90
          parent: menu_references_developers
        - identifier: customnav_integrationsnav_new_check_howto
          name: "Créer une nouvelle intégration"
          url: "developers/integrations/new_check_howto"
          weight: 901
          parent: customnav_integrationsnav_new_integration
        - identifier: customnav_integrationsnav_python
          name: "Python"
          url: "developers/integrations/python"
          weight: 902
          parent: customnav_integrationsnav_new_integration
        - identifier: customnav_integrationsnav_legacy
          name: "Legacy"
          url: "developers/integrations/legacy"
          weight: 903
          parent: customnav_integrationsnav_new_integration
        #- identifier: customnav_developersnav_faq
        #  name: "FAQ"
        #  url: "developers/faq/"
        #  weight: 140
        #  parent: menu_references_developers
        # DEVELOPERS - Subnav end

        # API
        - identifier: menu_references_api
          name: "API"
          url: "api/"
          pre: "nav_api"
          weight: 110

        # ACCOUNT MANAGEMENT
        - identifier: menu_references_account_management
          name: "Gestion de compte"
          url: "account_management/"
          pre: "nav_account"
          weight: 120
        # ACCOUNT MANAGEMENT - Subnav start
        - identifier: customnav_accountmanagementnav_team
          name: "Gestion d'équipe"
          url: "account_management/team/"
          weight: 30
          parent: menu_references_account_management
        - identifier: customnav_accountmanagementnav_org
          name: "Paramètres"
          url: "account_management/org_settings/"
          weight: 40
          parent: menu_references_account_management
        - identifier: customnav_accountmanagementnav_saml
          name: "SSO avec SAML"
          url: "account_management/saml/"
          weight: 50
          parent: menu_references_account_management

        # SAML subnav
        - identifier: saml_activedirectory
          name: "Active Directory"
          url: "account_management/saml/activedirectory"
          weight: 510
          parent: customnav_accountmanagementnav_saml
        - identifier: saml_azure
          name: "Azure"
          url: "account_management/saml/azure"
          weight: 520
          parent: customnav_accountmanagementnav_saml
        - identifier: saml_google
          name: "Google"
          url: "account_management/saml/google"
          weight: 530
          parent: customnav_accountmanagementnav_saml
        - identifier: saml_nopassword
          name: "NoPassword"
          url: "account_management/saml/nopassword"
          weight: 540
          parent: customnav_accountmanagementnav_saml
        - identifier: saml_okta
          name: "Okta"
          url: "account_management/saml/okta"
          weight: 550
          parent: customnav_accountmanagementnav_saml

        - identifier: customnav_accountmanagementnav_multi_organization
          name: "Comptes multi-org"
          url: "account_management/multi_organization/"
          weight: 60
          parent: menu_references_account_management
        #- identifier: customnav_accountmanagementnav_faq
        #  name: "FAQ"
        #  url: "account_management/faq/"
        #  weight: 70
        #  parent: menu_references_account_management
        # ACCOUNT MANAGEMENT - Subnav end

        - identifier: menu_references_videos
          name: "Vidéos"
          url: "videos/"
          pre: "nav_videos"
          weight: 130
        - identifier: menu_references_glossary
          name: "Glossaire"
          url: "glossary/"
          pre: "nav_glossary"
          weight: 120

        - identifier: menu_references_help
          name: "Help"
          url: "help/"
          pre: "nav_help"
          weight: 140

params:
  environment: local
  img_url: "http://localhost:1313/"
  corp_url: "https://www.datadoghq.com/"
  imgix:
    header_jpg: "?ch=Width&fit=max&fm=jpg&auto=format&lossless=true"
    header_png: "?ch=Width&fit=max&fm=png&auto=format&lossless=1"
    header_gif: "?ch=Width,Save-Data&fm=gif"
    jpg: "?fm=jpg&auto=format&lossless=true"
    png: "?fm=png&auto=format&lossless=1"
    gif: ""
  static_url: "http://localhost:1313/"
  announcement_banner:
    text: "The <strong>Service Map</strong> for APM is here!"
    link: "blog/service-map/"
    exclude: []
  code_languages:
    - display_name: Python
      key: python
    - display_name: Ruby
      key: ruby
    - display_name: Curl
      key: bash
  footer_scripts:
    - snowplow: false
    - marketo: false
    - adroll: false
  home:
      meta_image: datadog_logo_share_tt.png
      meta_title: Getting Started with Datadog
      meta_description: Datadog, the leading service for cloud-scale monitoring.<|MERGE_RESOLUTION|>--- conflicted
+++ resolved
@@ -589,19 +589,15 @@
           parent: customnav_tracingnav_languages
         - identifier: customnav_tracingnav_php
           name: "PHP"
-<<<<<<< HEAD
-          url: "tracing/setup/php/"
-          weight: 195
-          parent: customnav_tracingnav_setup
-        - identifier: customnav_tracingnav_cpp
-          name: "C++"
-          url: "tracing/setup/cpp/"
-          weight: 195
-          parent: customnav_tracingnav_setup
-=======
           url: "tracing/languages/php/"
           weight: 170
           parent: customnav_tracingnav_languages
+        - identifier: customnav_tracingnav_cpp
+          name: "C++"
+          url: "tracing/languages/cpp/"
+          weight: 180
+          parent: customnav_tracingnav_setup
+          
 
         # Proxy Configuration
         - identifier: customnav_tracingnav_proxy_config
@@ -619,7 +615,6 @@
           url: "tracing/proxies/envoy"
           weight: 152
           parent: customnav_tracingnav_proxy_config
->>>>>>> be437073
 
         # TRACING/APM - Setup Advanced
 
@@ -1755,22 +1750,16 @@
           parent: customnav_tracingnav_languages
         - identifier: customnav_tracingnav_php
           name: "PHP"
-<<<<<<< HEAD
-          url: "tracing/setup/php/"
-          weight: 195
-          parent: customnav_tracingnav_setup
-        - identifier: customnav_tracingnav_cpp
-          name: "C++"
-          url: "tracing/setup/cpp/"
-          weight: 195
-          parent: customnav_tracingnav_setup
-
-        # TRACING/APM - Setup Advanced
-=======
           url: "tracing/languages/php/"
           weight: 170
           parent: customnav_tracingnav_languages
->>>>>>> be437073
+        - identifier: customnav_tracingnav_cpp
+          name: "C++"
+          url: "tracing/languages/cpp/"
+          weight: 195
+          parent: customnav_tracingnav_setup
+
+        # TRACING/APM - Setup Advanced
 
         # Proxy Configuration
         - identifier: customnav_tracingnav_proxy_config
