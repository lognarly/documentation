$(document).ready(function () {

    // Allow language selection via URL GET parameter
    $(window).on('load', function () {
        var s = window.location.search.match(/lang=[^&]+/gi);
        if (s) {
            var lang = s[0].replace(/lang=/gi, '');
            $('a[data-lang="' + lang + '"]').click();
        }
    });

    // API page
    // When language buttons are clicked, show all the code snippets
    // from that language.
<<<<<<< HEAD
    $('.lang-btn').on('click', function (e) {
        var el = $(this);

        // Find the element currently in the view port
        var scrollElement;
        $('div.int-anchor').each(function () {
            if ($(this).offset().top >= window.scrollY) {
                scrollElement = $(this);
                return false;
            }
        });
=======
    $('.lang-btn').click(function (e) {
      var el = $(this);

      // Find the element currently in the view port
      var scrollElement;
      $('div.int-anchor').each(function () {
        if ($(this).offset().top >= window.scrollY) {
          scrollElement = $(this);
          return false;
        }
      });

      // Highlight the active button.
      $('.lang-btn').removeClass('active');
      el.addClass('active');

      // Show this language's code blocks and language-specific elements
      var lang = el.attr('lang');
      $('.code-block').hide();
      $('.code-block-' + lang).fadeIn();
      $('.lang-specific').hide();
      $('.lang-specific-' + lang).fadeIn();

      // Scroll to the element that was in the viewport (ie retain location).
      $('html, body').scrollTop(scrollElement.offset().top);

      // Add the language selection to the current URL.
      if (history.pushState) {
        url = window.location.href.replace(window.location.hash, '').replace(window.location.search, '');
        history.pushState(null, null, url + '?lang=' + lang + window.location.hash)
      }
    });

  };

  // Export to global scope.
  window.DD_docs = DD_docs;

})();


$(document).ready(function () {

  var header;
  var subheading;
  var subsubheading;

  var toc = window.Datadog.toc;
  var tocdepth = window.Datadog.tocdepth;

  headings = {

    'init': function () {



            this.h1s = $('.main h1');
            this.h2s = $('.main h2');
            this.h3s = $('.main h3');
            this.h4s = $('.main h4');
            this.listHeadings();
            this.setHeadings();

    },
    'listHeadings': function () {
      //console.log('h1s', this.h1s.length);
      // console.log('h2s', this.h2s.length);
      // console.log('h3s', this.h3s.length);
      // console.log('h4s', this.h4s.length);
    },
    'setHeadings': function () {
      header = '';
      subheading = '';
      subsubheading = '';

      if (this.h2s.length && this.h3s.length && this.h4s.length) {
        header = 'h2';
        subheading = 'h3';
        subsubheading = 'h4';
      } else {
        if (this.h2s.length > 0 && this.h3s.length == 0 && this.h4s.length == 0) {
          header = 'h2';
        } else if (this.h2s.length > 0 && this.h3s.length > 0) {
          header = 'h2';
          subheading = 'h3';
        } else if (this.h2s.length == 0 && this.h3s.length > 0) {
          header = 'h3';
          if (this.h4s.length) {
            subheading = 'h4';
          }
        } else if (this.h2s.length == 0 && this.h3s.length == 0 && this.h4s.length > 0) {
          header = 'h4';
          if (this.h5s.length) {
            subheading = 'h5';
          }
        }
      }

      if (parseInt(tocdepth) == 1) {
        subheading = '';
      }

      if (header !== '') {
        this.initToc(header, subheading, subsubheading);
      }

    },
    'initToc': function (header, subheading, subsubheading) {

      this.header = header;
      this.subheading = subheading;
      this.subsubheading = subsubheading;

      // console.log(header);
      // console.log(subheading);

      if (this.header.length > 0 || this.subheading.length > 0) {
        $('body').tocible({
          heading: this.header, //[selector], the first level heading
          subheading: this.subheading, //[selector], the second level heading
          subsubheading: this.subsubheading,
          reference: '#toc-box', //[selector], reference element for horizontal positioning
          title: 'Table of Contents', //[selector or string], title of the menu
          hash: false, //[boolean], setting true will enable URL hashing on click
          //offsetTop: 300, //[number], spacing/margin above the menu
          speed: 10, //[number or string ('slow' & 'fast')], duration of the animation when jumping to the clicked content
          collapsible: false, //[boolean], enabling true will auto collapse sub level heading not being scrolled into
          maxWidth: null //[number], set max-width of the navigation menu
        });
      }
    }
  };
>>>>>>> d59f63f3

        // Highlight the active button.
        $('.lang-btn').removeClass('active');
        el.addClass('active');

        // Show this language's code blocks and language-specific elements
        var lang = el.data('lang');
        $('.code-block').hide();
        $('.code-block-' + lang).fadeIn();
        $('.lang-specific').hide();
        $('.lang-specific-' + lang).fadeIn();

        // Scroll to the element that was in the viewport (ie retain location).
        if(scrollElement) {
            $('html, body').scrollTop(scrollElement.offset().top);
        }

<<<<<<< HEAD
        // Add the language selection to the current URL.
        if (history.pushState) {
            var url = window.location.href.replace(window.location.hash, '').replace(window.location.search, '');
            history.pushState(null, null, url + '?lang=' + lang + window.location.hash)
        }
    });
=======
  // algolia
  if (window.location.href.indexOf('/search/') > -1) {

      var client = algoliasearch("EOIG7V0A2O", 'bf60de88836cb62a73509ef075542065');
      var results = new RegExp('[\?&]' + "s" + '=([^&#]*)').exec(window.location.href);
      var $pagination = $('#tipue_search_content');
      var query = "";
      try {query = results[1];} catch (e) {}

      // get results from algolia
      client.search([{
          indexName: 'docs_english',
          query: decodeURIComponent(query),
          params: {
              hitsPerPage: 200,
              attributesToRetrieve: "*"
          }
      }], function (err, results) {
          if (!err) {
              // format and populate results
              $('#tipue_search_input').val(decodeURIComponent(query));
              var hits = results['results'][0]['hits'];
              var formatted_results = "";
              if (hits.length) {
                  $('#tipue_search_content').prepend('<div id="tipue_search_results_count">' + hits.length + ' results</div>');
                  for (var i in hits) {

                      var hit = hits[i];
                      formatted_results += '<div class="hit">';
                      formatted_results += '<div class="tipue_search_content_title">' +
                          '<a href="' + hit["URL"] + '">' + hit["title"] + '</a></div>';
                      formatted_results += '<div class="tipue_search_content_url">' +
                          '<a href="' + hit["URL"] + '">' + hit["URL"].replace('https://docs.datadoghq.com', '') + '</a></div>';
                      var text = hit.page_description;
                      formatted_results += '<div class="tipue_search_content_text">' +
                          text + '</div>';
                      formatted_results += '</div>';
                  }
              } else {
                  $('#tipue_search_content').prepend('<div id="tipue_search_results_count">' + hits.length + ' results</div>');
              }
              $('#tipue_search_content .content').html(formatted_results);

              // load pagination
              $('#tipue_search_content').pajinate({
                  num_page_links_to_display: 9,
                  items_per_page: 7,
                  wrap_around: false,
                  show_first_last: false
              });

          }
      });
  }
});
>>>>>>> d59f63f3

});<|MERGE_RESOLUTION|>--- conflicted
+++ resolved
@@ -12,7 +12,6 @@
     // API page
     // When language buttons are clicked, show all the code snippets
     // from that language.
-<<<<<<< HEAD
     $('.lang-btn').on('click', function (e) {
         var el = $(this);
 
@@ -24,140 +23,6 @@
                 return false;
             }
         });
-=======
-    $('.lang-btn').click(function (e) {
-      var el = $(this);
-
-      // Find the element currently in the view port
-      var scrollElement;
-      $('div.int-anchor').each(function () {
-        if ($(this).offset().top >= window.scrollY) {
-          scrollElement = $(this);
-          return false;
-        }
-      });
-
-      // Highlight the active button.
-      $('.lang-btn').removeClass('active');
-      el.addClass('active');
-
-      // Show this language's code blocks and language-specific elements
-      var lang = el.attr('lang');
-      $('.code-block').hide();
-      $('.code-block-' + lang).fadeIn();
-      $('.lang-specific').hide();
-      $('.lang-specific-' + lang).fadeIn();
-
-      // Scroll to the element that was in the viewport (ie retain location).
-      $('html, body').scrollTop(scrollElement.offset().top);
-
-      // Add the language selection to the current URL.
-      if (history.pushState) {
-        url = window.location.href.replace(window.location.hash, '').replace(window.location.search, '');
-        history.pushState(null, null, url + '?lang=' + lang + window.location.hash)
-      }
-    });
-
-  };
-
-  // Export to global scope.
-  window.DD_docs = DD_docs;
-
-})();
-
-
-$(document).ready(function () {
-
-  var header;
-  var subheading;
-  var subsubheading;
-
-  var toc = window.Datadog.toc;
-  var tocdepth = window.Datadog.tocdepth;
-
-  headings = {
-
-    'init': function () {
-
-
-
-            this.h1s = $('.main h1');
-            this.h2s = $('.main h2');
-            this.h3s = $('.main h3');
-            this.h4s = $('.main h4');
-            this.listHeadings();
-            this.setHeadings();
-
-    },
-    'listHeadings': function () {
-      //console.log('h1s', this.h1s.length);
-      // console.log('h2s', this.h2s.length);
-      // console.log('h3s', this.h3s.length);
-      // console.log('h4s', this.h4s.length);
-    },
-    'setHeadings': function () {
-      header = '';
-      subheading = '';
-      subsubheading = '';
-
-      if (this.h2s.length && this.h3s.length && this.h4s.length) {
-        header = 'h2';
-        subheading = 'h3';
-        subsubheading = 'h4';
-      } else {
-        if (this.h2s.length > 0 && this.h3s.length == 0 && this.h4s.length == 0) {
-          header = 'h2';
-        } else if (this.h2s.length > 0 && this.h3s.length > 0) {
-          header = 'h2';
-          subheading = 'h3';
-        } else if (this.h2s.length == 0 && this.h3s.length > 0) {
-          header = 'h3';
-          if (this.h4s.length) {
-            subheading = 'h4';
-          }
-        } else if (this.h2s.length == 0 && this.h3s.length == 0 && this.h4s.length > 0) {
-          header = 'h4';
-          if (this.h5s.length) {
-            subheading = 'h5';
-          }
-        }
-      }
-
-      if (parseInt(tocdepth) == 1) {
-        subheading = '';
-      }
-
-      if (header !== '') {
-        this.initToc(header, subheading, subsubheading);
-      }
-
-    },
-    'initToc': function (header, subheading, subsubheading) {
-
-      this.header = header;
-      this.subheading = subheading;
-      this.subsubheading = subsubheading;
-
-      // console.log(header);
-      // console.log(subheading);
-
-      if (this.header.length > 0 || this.subheading.length > 0) {
-        $('body').tocible({
-          heading: this.header, //[selector], the first level heading
-          subheading: this.subheading, //[selector], the second level heading
-          subsubheading: this.subsubheading,
-          reference: '#toc-box', //[selector], reference element for horizontal positioning
-          title: 'Table of Contents', //[selector or string], title of the menu
-          hash: false, //[boolean], setting true will enable URL hashing on click
-          //offsetTop: 300, //[number], spacing/margin above the menu
-          speed: 10, //[number or string ('slow' & 'fast')], duration of the animation when jumping to the clicked content
-          collapsible: false, //[boolean], enabling true will auto collapse sub level heading not being scrolled into
-          maxWidth: null //[number], set max-width of the navigation menu
-        });
-      }
-    }
-  };
->>>>>>> d59f63f3
 
         // Highlight the active button.
         $('.lang-btn').removeClass('active');
@@ -175,69 +40,65 @@
             $('html, body').scrollTop(scrollElement.offset().top);
         }
 
-<<<<<<< HEAD
         // Add the language selection to the current URL.
         if (history.pushState) {
             var url = window.location.href.replace(window.location.hash, '').replace(window.location.search, '');
             history.pushState(null, null, url + '?lang=' + lang + window.location.hash)
         }
     });
-=======
-  // algolia
-  if (window.location.href.indexOf('/search/') > -1) {
 
-      var client = algoliasearch("EOIG7V0A2O", 'bf60de88836cb62a73509ef075542065');
-      var results = new RegExp('[\?&]' + "s" + '=([^&#]*)').exec(window.location.href);
-      var $pagination = $('#tipue_search_content');
-      var query = "";
-      try {query = results[1];} catch (e) {}
+    // algolia
+    if (window.location.href.indexOf('/search/') > -1) {
 
-      // get results from algolia
-      client.search([{
-          indexName: 'docs_english',
-          query: decodeURIComponent(query),
-          params: {
-              hitsPerPage: 200,
-              attributesToRetrieve: "*"
-          }
-      }], function (err, results) {
-          if (!err) {
-              // format and populate results
-              $('#tipue_search_input').val(decodeURIComponent(query));
-              var hits = results['results'][0]['hits'];
-              var formatted_results = "";
-              if (hits.length) {
-                  $('#tipue_search_content').prepend('<div id="tipue_search_results_count">' + hits.length + ' results</div>');
-                  for (var i in hits) {
+        var client = algoliasearch("EOIG7V0A2O", 'bf60de88836cb62a73509ef075542065');
+        var results = new RegExp('[\?&]' + "s" + '=([^&#]*)').exec(window.location.href);
+        var $pagination = $('#tipue_search_content');
+        var query = "";
+        try {query = results[1];} catch (e) {}
 
-                      var hit = hits[i];
-                      formatted_results += '<div class="hit">';
-                      formatted_results += '<div class="tipue_search_content_title">' +
-                          '<a href="' + hit["URL"] + '">' + hit["title"] + '</a></div>';
-                      formatted_results += '<div class="tipue_search_content_url">' +
-                          '<a href="' + hit["URL"] + '">' + hit["URL"].replace('https://docs.datadoghq.com', '') + '</a></div>';
-                      var text = hit.page_description;
-                      formatted_results += '<div class="tipue_search_content_text">' +
-                          text + '</div>';
-                      formatted_results += '</div>';
-                  }
-              } else {
-                  $('#tipue_search_content').prepend('<div id="tipue_search_results_count">' + hits.length + ' results</div>');
-              }
-              $('#tipue_search_content .content').html(formatted_results);
+        // get results from algolia
+        client.search([{
+            indexName: 'docs_english',
+            query: decodeURIComponent(query),
+            params: {
+                hitsPerPage: 200,
+                attributesToRetrieve: "*"
+            }
+        }], function (err, results) {
+            if (!err) {
+                // format and populate results
+                $('#tipue_search_input').val(decodeURIComponent(query));
+                var hits = results['results'][0]['hits'];
+                var formatted_results = "";
+                if (hits.length) {
+                    $('#tipue_search_content').prepend('<div id="tipue_search_results_count">' + hits.length + ' results</div>');
+                    for (var i in hits) {
 
-              // load pagination
-              $('#tipue_search_content').pajinate({
-                  num_page_links_to_display: 9,
-                  items_per_page: 7,
-                  wrap_around: false,
-                  show_first_last: false
-              });
+                        var hit = hits[i];
+                        formatted_results += '<div class="hit">';
+                        formatted_results += '<div class="tipue_search_content_title">' +
+                            '<a href="' + hit["URL"] + '">' + hit["title"] + '</a></div>';
+                        formatted_results += '<div class="tipue_search_content_url">' +
+                            '<a href="' + hit["URL"] + '">' + hit["URL"].replace('https://docs.datadoghq.com', '') + '</a></div>';
+                        var text = hit.page_description;
+                        formatted_results += '<div class="tipue_search_content_text">' +
+                            text + '</div>';
+                        formatted_results += '</div>';
+                    }
+                } else {
+                    $('#tipue_search_content').prepend('<div id="tipue_search_results_count">' + hits.length + ' results</div>');
+                }
+                $('#tipue_search_content .content').html(formatted_results);
 
-          }
-      });
-  }
-});
->>>>>>> d59f63f3
+                // load pagination
+                $('#tipue_search_content').pajinate({
+                    num_page_links_to_display: 9,
+                    items_per_page: 7,
+                    wrap_around: false,
+                    show_first_last: false
+                });
 
+            }
+        });
+    }
 });