{
    "name": "markdoc-hugo-integration",
    "version": "1.0.0",
    "description": "",
    "scripts": {
        "test": "npm run build; vitest run --coverage --reporter=verbose",
        "build-markdoc-integration": "rimraf ./dist && npx tsc; npm run copy-assets",
        "build-prod-renderer": "npx esbuild ./dist/markdoc-client-prefs-manager.js --metafile=esbuild-meta-prod.json --tree-shaking=true --bundle --minify --outfile='./dist/helperModules/PageBuilder/compiledScripts/markdoc-client-prefs-manager.min.js'",
        "build-dev-renderer": "npx esbuild ./dist/markdoc-client-prefs-manager.js --metafile=esbuild-meta-dev.json --tree-shaking=true --bundle --outfile='./dist/helperModules/PageBuilder/compiledScripts/markdoc-client-prefs-manager.js'",
        "build": "npm run build-markdoc-integration && npm run build-dev-renderer && npm run build-prod-renderer && npm run copy-assets && npm run copy-compiled-scripts",
        "copy-assets": "cp -r ./src/helperModules/PageBuilder/assets ./dist/helperModules/PageBuilder",
<<<<<<< HEAD
        "copy-compiled-scripts": "cp -r ./src/helperModules/PageBuilder/compiledScripts ./dist/helperModules/PageBuilder",
        "collect-tab-labels": "npm run build && node ./dist/scripts/collectTabLabels.js",
        "analyze-left-nav": "npm run build && node ./dist/scripts/analyzeLeftNav.js",
        "analyze-shortcodes": "npm run build && node ./dist/scripts/collectShortcodeStats.js",
        "analyze-codeblocks": "npm run build && node ./dist/scripts/analyzeCodeBlocks.js"
=======
        "copy-compiled-scripts": "cp -r ./dist/helperModules/PageBuilder/compiledScripts ./src/helperModules/PageBuilder"
>>>>>>> 8e5de363
    },
    "dependencies": {
        "chroma-highlight": "^2.4.2",
        "js-yaml": "^4.1.0",
        "lit": "^3.1.4",
        "markdoc-static-compiler": "file:../markdoc-static-compiler",
        "rimraf": "^5.0.5",
        "rollup": "^4.19.1",
        "stringcase": "^4.3.1",
        "zod": "^3.22.4"
    },
    "devDependencies": {
        "@types/js-yaml": "^4.0.9",
        "@types/lodash": "^4.17.7",
        "@types/node": "^20.11.30",
        "@types/react": "^18.3.3",
        "@types/react-dom": "^18.3.0",
        "@vitest/coverage-v8": "^2.0.2",
        "esbuild": "0.20.2",
        "typescript": "^5.4.3",
        "vitest": "^2.0.2"
    }
}<|MERGE_RESOLUTION|>--- conflicted
+++ resolved
@@ -9,15 +9,7 @@
         "build-dev-renderer": "npx esbuild ./dist/markdoc-client-prefs-manager.js --metafile=esbuild-meta-dev.json --tree-shaking=true --bundle --outfile='./dist/helperModules/PageBuilder/compiledScripts/markdoc-client-prefs-manager.js'",
         "build": "npm run build-markdoc-integration && npm run build-dev-renderer && npm run build-prod-renderer && npm run copy-assets && npm run copy-compiled-scripts",
         "copy-assets": "cp -r ./src/helperModules/PageBuilder/assets ./dist/helperModules/PageBuilder",
-<<<<<<< HEAD
-        "copy-compiled-scripts": "cp -r ./src/helperModules/PageBuilder/compiledScripts ./dist/helperModules/PageBuilder",
-        "collect-tab-labels": "npm run build && node ./dist/scripts/collectTabLabels.js",
-        "analyze-left-nav": "npm run build && node ./dist/scripts/analyzeLeftNav.js",
-        "analyze-shortcodes": "npm run build && node ./dist/scripts/collectShortcodeStats.js",
-        "analyze-codeblocks": "npm run build && node ./dist/scripts/analyzeCodeBlocks.js"
-=======
         "copy-compiled-scripts": "cp -r ./dist/helperModules/PageBuilder/compiledScripts ./src/helperModules/PageBuilder"
->>>>>>> 8e5de363
     },
     "dependencies": {
         "chroma-highlight": "^2.4.2",
