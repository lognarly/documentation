{
	"info": {
<<<<<<< HEAD
		"_postman_id": "9d1fce9f-edf4-40b0-828f-230cceff7143",
=======
		"_postman_id": "c4fcd2ee-b30b-4ed1-8e38-0f87a7b337bf",
>>>>>>> a3a250db
		"name": "Datadog API Collection",
		"description": "Top Level Folder For Datadog API calls",
		"schema": "https://schema.getpostman.com/json/collection/v2.1.0/collection.json"
	},
	"item": [
		{
			"name": "Authentication",
			"item": [
				{
					"name": "Authentication Check",
					"request": {
						"method": "GET",
						"header": [],
						"body": {
							"mode": "raw",
							"raw": ""
						},
						"url": {
							"raw": "https://app.datadoghq.com/api/v1/validate?api_key={{dd_api_key}}",
							"protocol": "https",
							"host": [
								"app",
								"datadoghq",
								"com"
							],
							"path": [
								"api",
								"v1",
								"validate"
							],
							"query": [
								{
									"key": "api_key",
									"value": "{{dd_api_key}}"
								}
							]
						},
						"description": "This GET call just checks to see if an API call key is valid."
					},
					"response": []
				}
			],
			"description": "All requests to Datadog's API must be authenticated. Requests that write data require reporting access and require an API key. Requests that read data require full access and also require an application key."
		},
		{
			"name": "Checks",
			"item": [
				{
					"name": "Enter Check Status",
					"request": {
						"method": "POST",
						"header": [
							{
								"key": "Content-Type",
								"value": "application/json"
							}
						],
						"body": {
							"mode": "raw",
							"raw": "{\n      \"check\": \"app.is_ok\",\n      \"host_name\": \"my_hostname\",\n      \"status\": 0\n  }"
						},
						"url": {
							"raw": "https://app.datadoghq.com/api/v1/check_run?api_key={{dd_api_key}}&application_key={{dd_app_key}}",
							"protocol": "https",
							"host": [
								"app",
								"datadoghq",
								"com"
							],
							"path": [
								"api",
								"v1",
								"check_run"
							],
							"query": [
								{
									"key": "api_key",
									"value": "{{dd_api_key}}"
								},
								{
									"key": "application_key",
									"value": "{{dd_app_key}}"
								}
							]
						},
						"description": "This POST call allows for you to POST check statuses for use with monitors"
					},
					"response": []
				}
			],
			"description": "The service check endpoint allows you to post check statuses for use with monitors."
		},
		{
			"name": "Comments",
			"item": [
				{
					"name": "Create a Comment",
					"request": {
						"method": "POST",
						"header": [
							{
								"key": "Content-Type",
								"value": "application/json"
							}
						],
						"body": {
							"mode": "raw",
							"raw": "{\n      \"message\" : \"There is a problem with the database.\",\n      \"handle\":\"email@domain.com\"\n  }"
						},
						"url": {
							"raw": "https://app.datadoghq.com/api/v1/comments?api_key={{dd_api_key}}&application_key={{dd_app_key}}",
							"protocol": "https",
							"host": [
								"app",
								"datadoghq",
								"com"
							],
							"path": [
								"api",
								"v1",
								"comments"
							],
							"query": [
								{
									"key": "api_key",
									"value": "{{dd_api_key}}"
								},
								{
									"key": "application_key",
									"value": "{{dd_app_key}}"
								}
							]
						},
						"description": "This POST call allows for you to POST status messages, or reply to another thread (if related_event_id is passed)"
					},
					"response": []
				},
				{
					"name": "Edit a Comment",
					"request": {
						"method": "PUT",
						"header": [
							{
								"key": "Content-Type",
								"value": "application/json"
							}
						],
						"body": {
							"mode": "raw",
							"raw": "{\n      \"message\" : \"Try Changing the Wording\"\n  }"
						},
						"url": {
							"raw": "https://app.datadoghq.com/api/v1/comments/<<INSERT_EVENT_ID>>?api_key={{dd_api_key}}&application_key={{dd_app_key}}",
							"protocol": "https",
							"host": [
								"app",
								"datadoghq",
								"com"
							],
							"path": [
								"api",
								"v1",
								"comments",
								"<<INSERT_EVENT_ID>>"
							],
							"query": [
								{
									"key": "api_key",
									"value": "{{dd_api_key}}"
								},
								{
									"key": "application_key",
									"value": "{{dd_app_key}}"
								}
							]
						},
						"description": "This POST call allows for you to change a previously posted comment by commentId"
					},
					"response": []
				},
				{
					"name": "Reply To Comment",
					"request": {
						"method": "POST",
						"header": [
							{
								"key": "Content-Type",
								"value": "application/json"
							}
						],
						"body": {
							"mode": "raw",
							"raw": "{\n      \"message\" : \"Try embedded comment to previous post\",\n      \"handle\":\"email@domain.com\",\n      \"related_event_id\":\"<<INSERT_EVENT_ID>>\"\n  }"
						},
						"url": {
							"raw": "https://app.datadoghq.com/api/v1/comments?api_key={{dd_api_key}}&application_key={{dd_app_key}}",
							"protocol": "https",
							"host": [
								"app",
								"datadoghq",
								"com"
							],
							"path": [
								"api",
								"v1",
								"comments"
							],
							"query": [
								{
									"key": "api_key",
									"value": "{{dd_api_key}}"
								},
								{
									"key": "application_key",
									"value": "{{dd_app_key}}"
								}
							]
						},
						"description": "This POST call allows for you to POST status messages to a previous post via ID."
					},
					"response": []
				},
				{
					"name": "Delete a Comment",
					"request": {
						"method": "DELETE",
						"header": [
							{
								"key": "Content-Type",
								"value": "application/json"
							}
						],
						"body": {
							"mode": "raw",
							"raw": ""
						},
						"url": {
							"raw": "https://app.datadoghq.com/api/v1/comments/<<INSERT_EVENT_ID>>?api_key={{dd_api_key}}&application_key={{dd_app_key}}",
							"protocol": "https",
							"host": [
								"app",
								"datadoghq",
								"com"
							],
							"path": [
								"api",
								"v1",
								"comments",
								"<<INSERT_EVENT_ID>>"
							],
							"query": [
								{
									"key": "api_key",
									"value": "{{dd_api_key}}"
								},
								{
									"key": "application_key",
									"value": "{{dd_app_key}}"
								}
							]
						},
						"description": "This POST call allows for you to DELETE a previously posted comment by commentId"
					},
					"response": []
				}
			],
			"description": "Comments are essentially special forms of events that appear in the stream. They can start a new discussion thread or optionally, reply in another thread.\n\nARGUMENTS\n\n* message [required]\n     **The comment text.\n* handle [optional, default=application key owner]\n     **The handle of the user making the comment.\n* related_event_id [optional, default=None]\n     **The id of another comment or event to reply to"
		},
		{
			"name": "Dashboards",
			"item": [
				{
					"name": "Create a Dashboard",
					"request": {
						"method": "POST",
						"header": [
							{
								"key": "Content-Type",
								"value": "application/json"
							}
						],
						"body": {
							"mode": "raw",
							"raw": "{\n      \"title\" : \"Average Memory Free Shell\",\n      \"widgets\" : [{\n          \"definition\": {\n              \"type\": \"timeseries\",\n              \"requests\": [\n                  {\"q\": \"avg:system.mem.free{*}\"}\n              ],\n              \"title\": \"Average Memory Free\"\n          }\n      }],\n      \"layout_type\": \"ordered\",\n      \"description\" : \"A dashboard with memory info.\",\n      \"is_read_only\": true,\n      \"notify_list\": [\"user@domain.com\"],\n      \"template_variables\": [{\n          \"name\": \"host1\",\n          \"prefix\": \"host\",\n          \"default\": \"my-host\"\n      }]\n}"
						},
						"url": {
							"raw": "https://api.datadoghq.com/api/v1/dashboard?api_key={{dd_api_key}}&application_key={{dd_app_key}}",
							"protocol": "https",
							"host": [
								"api",
								"datadoghq",
								"com"
							],
							"path": [
								"api",
								"v1",
								"dashboard"
							],
							"query": [
								{
									"key": "api_key",
									"value": "{{dd_api_key}}"
								},
								{
									"key": "application_key",
									"value": "{{dd_app_key}}"
								}
							]
						},
						"description": "Arguments\n\ntitle [required]:\nTitle of the dashboard.\n\nwidgets [required]:\nList of widgets to display on the dashboard. \n\nWidget definitions follow this form:\ndefinition [required]:\nDefinition of the widget.\n\nid [optional, default=auto-generated integer]:\nID of the widget.\n\nlayout_type [required]:\nLayout type of the dashboard. Available values are: ordered (previous timeboard) or free (previous screenboard layout)\n\ndescription [optional, default=None]:\nDescription of the dashboard.\n\nis_read_only [optional, default=False]:\nWhether this dashboard is read-only. If True, only the author and admins can make changes to it.\n\nnotify_list [optional, default=None]:\nList of handles of users to notify when changes are made to this dashboard.\n\ntemplate_variables [optional, default=None]:\nList of template variables for this dashboard. \n\nTemplate variable definitions follow this form:\n\nname [required]:\nThe name of the variable.\n\ndefault [optional, default=None]:\nThe default value for the template variable on dashboard load.\n\nprefix [optional, default=None]:\nThe tag prefix associated with the variable. Only tags with this prefix appear in the variable dropdown."
					},
					"response": []
				},
				{
					"name": "Update a Dashboard",
					"request": {
						"method": "PUT",
						"header": [
							{
								"key": "Content-Type",
								"name": "Content-Type",
								"value": "application/json",
								"type": "text"
							}
						],
						"body": {
							"mode": "raw",
							"raw": "{\n      \"title\" : \"Sum of Memory Free 2\",\n      \"widgets\" : [{\n          \"definition\": {\n              \"type\": \"timeseries\",\n              \"requests\": [\n                  {\"q\": \"sum:system.mem.free{*}\"}\n              ],\n              \"title\": \"Sum Memory Free Shell\"\n          }\n      }],\n      \"layout_type\": \"ordered\",\n      \"description\" : \"An updated dashboard with memory info.\",\n      \"is_read_only\": true,\n      \"notify_list\": [\"user@domain.com\"],\n      \"template_variables\": [{\n          \"name\": \"host1\",\n          \"prefix\": \"host\",\n          \"default\": \"my-host\"\n      }]\n}"
						},
						"url": {
							"raw": "https://api.datadoghq.com/api/v1/dashboard/<<DASHBOARD_ID>>?api_key={{dd_api_key}}&application_key={{dd_app_key}}",
							"protocol": "https",
							"host": [
								"api",
								"datadoghq",
								"com"
							],
							"path": [
								"api",
								"v1",
								"dashboard",
								"<<DASHBOARD_ID>>"
							],
							"query": [
								{
									"key": "api_key",
									"value": "{{dd_api_key}}"
								},
								{
									"key": "application_key",
									"value": "{{dd_app_key}}"
								}
							]
						}
					},
					"response": []
				},
				{
					"name": "Delete a Dashboard",
					"request": {
						"method": "DELETE",
						"header": [
							{
								"key": "Content-Type",
								"value": "application/json"
							}
						],
						"body": {
							"mode": "raw",
							"raw": ""
						},
						"url": {
							"raw": "https://api.datadoghq.com/api/v1/dashboard/<<DASHBOARD_ID>>?api_key={{dd_api_key}}&application_key={{dd_app_key}}",
							"protocol": "https",
							"host": [
								"api",
								"datadoghq",
								"com"
							],
							"path": [
								"api",
								"v1",
								"dashboard",
								"<<DASHBOARD_ID>>"
							],
							"query": [
								{
									"key": "api_key",
									"value": "{{dd_api_key}}"
								},
								{
									"key": "application_key",
									"value": "{{dd_app_key}}"
								}
							]
						},
						"description": "Delete an existing dashboard. This end point takes no JSON arguments."
					},
					"response": []
				},
				{
					"name": "Get a Dashboard",
					"request": {
						"method": "GET",
						"header": [
							{
								"key": "Content-Type",
								"value": "application/json"
							}
						],
						"body": {
							"mode": "raw",
							"raw": ""
						},
						"url": {
							"raw": "https://app.datadoghq.com/api/v1/dashboard/<<DASHBOARD_ID>>?api_key={{dd_api_key}}&application_key={{dd_app_key}}",
							"protocol": "https",
							"host": [
								"app",
								"datadoghq",
								"com"
							],
							"path": [
								"api",
								"v1",
								"dashboard",
								"<<DASHBOARD_ID>>"
							],
							"query": [
								{
									"key": "api_key",
									"value": "{{dd_api_key}}"
								},
								{
									"key": "application_key",
									"value": "{{dd_app_key}}"
								}
							]
						},
						"description": "Fetch an existing dashboard’s definition.\n\nArguments\nThis end point takes no JSON arguments."
					},
					"response": []
				}
			]
		},
		{
			"name": "Dashboard Lists",
			"item": [
				{
					"name": "Get a Dashboard List",
					"request": {
						"method": "GET",
						"header": [
							{
								"key": "Content-Type",
								"value": "application/json"
							}
						],
						"body": {
							"mode": "raw",
							"raw": ""
						},
						"url": {
							"raw": "https://api.datadoghq.com/api/v1/dashboard/lists/manual/<<DASHBOARD_LIST_ID>>?api_key={{dd_api_key}}&application_key={{dd_app_key}}",
							"protocol": "https",
							"host": [
								"api",
								"datadoghq",
								"com"
							],
							"path": [
								"api",
								"v1",
								"dashboard",
								"lists",
								"manual",
								"<<DASHBOARD_LIST_ID>>"
							],
							"query": [
								{
									"key": "api_key",
									"value": "{{dd_api_key}}"
								},
								{
									"key": "application_key",
									"value": "{{dd_app_key}}"
								}
							]
						},
						"description": "Fetch an existing dashboard list’s definition.\n\nARGUMENTS\nThis end point takes no JSON arguments."
					},
					"response": []
				},
				{
					"name": "Get all Dashboard Lists",
					"request": {
						"method": "GET",
						"header": [
							{
								"key": "Content-Type",
								"value": "application/json"
							}
						],
						"body": {
							"mode": "raw",
							"raw": ""
						},
						"url": {
							"raw": "https://api.datadoghq.com/api/v1/dashboard/lists/manual?api_key={{dd_api_key}}&application_key={{dd_app_key}}",
							"protocol": "https",
							"host": [
								"api",
								"datadoghq",
								"com"
							],
							"path": [
								"api",
								"v1",
								"dashboard",
								"lists",
								"manual"
							],
							"query": [
								{
									"key": "api_key",
									"value": "{{dd_api_key}}"
								},
								{
									"key": "application_key",
									"value": "{{dd_app_key}}"
								}
							]
						},
						"description": "Fetch all of your existing dashboard list definitions.\n\nARGUMENTS\nThis end point takes no JSON arguments."
					},
					"response": []
				},
				{
					"name": "Create a Dashboard List",
					"request": {
						"method": "POST",
						"header": [
							{
								"key": "Content-Type",
								"value": "application/json"
							}
						],
						"body": {
							"mode": "raw",
							"raw": ""
						},
						"url": {
							"raw": "https://api.datadoghq.com/api/v1/dashboard/lists/manual?api_key={{dd_api_key}}&application_key={{dd_app_key}}",
							"protocol": "https",
							"host": [
								"api",
								"datadoghq",
								"com"
							],
							"path": [
								"api",
								"v1",
								"dashboard",
								"lists",
								"manual"
							],
							"query": [
								{
									"key": "api_key",
									"value": "{{dd_api_key}}"
								},
								{
									"key": "application_key",
									"value": "{{dd_app_key}}"
								}
							]
						},
						"description": "Create an empty dashboard list.\n\nArguments\nname [required]: The name of the dashboard list."
					},
					"response": []
				},
				{
					"name": "Update a Dashboard List",
					"request": {
						"method": "PUT",
						"header": [
							{
								"key": "Content-Type",
								"value": "application/json"
							}
						],
						"body": {
							"mode": "raw",
							"raw": "{\n        \"name\": \"My Updated Dashboard List\"\n}"
						},
						"url": {
							"raw": "https://api.datadoghq.com/api/v1/dashboard/lists/manual/56487?api_key={{dd_api_key}}&application_key={{dd_app_key}}",
							"protocol": "https",
							"host": [
								"api",
								"datadoghq",
								"com"
							],
							"path": [
								"api",
								"v1",
								"dashboard",
								"lists",
								"manual",
								"56487"
							],
							"query": [
								{
									"key": "api_key",
									"value": "{{dd_api_key}}"
								},
								{
									"key": "application_key",
									"value": "{{dd_app_key}}"
								}
							]
						},
						"description": "Update the name of a dashboard list\n\nArguments\nname [required]: The name of the dashboard list."
					},
					"response": []
				},
				{
					"name": "Delete a Dashboard List",
					"request": {
						"method": "DELETE",
						"header": [
							{
								"key": "Content-Type",
								"value": "application/json"
							}
						],
						"body": {
							"mode": "raw",
							"raw": ""
						},
						"url": {
							"raw": "https://api.datadoghq.com/api/v1/dashboard/lists/manual/56487?api_key={{dd_api_key}}&application_key={{dd_app_key}}",
							"protocol": "https",
							"host": [
								"api",
								"datadoghq",
								"com"
							],
							"path": [
								"api",
								"v1",
								"dashboard",
								"lists",
								"manual",
								"56487"
							],
							"query": [
								{
									"key": "api_key",
									"value": "{{dd_api_key}}"
								},
								{
									"key": "application_key",
									"value": "{{dd_app_key}}"
								}
							]
						},
						"description": "Delete an existing dashboard list.\n\nARGUMENTS\nThis end point takes no JSON arguments."
					},
					"response": []
				},
				{
					"name": "Get Items of a Dashboard List",
					"protocolProfileBehavior": {
						"disableBodyPruning": true
					},
					"request": {
						"method": "GET",
						"header": [
							{
								"key": "Content-Type",
								"value": "application/json"
							}
						],
						"body": {
							"mode": "raw",
							"raw": ""
						},
						"url": {
							"raw": "https://api.datadoghq.com/api/v1/dashboard/lists/manual/<<DASHBOARD_LIST_ID>>/dashboards?api_key={{dd_api_key}}&application_key={{dd_app_key}}",
							"protocol": "https",
							"host": [
								"api",
								"datadoghq",
								"com"
							],
							"path": [
								"api",
								"v1",
								"dashboard",
								"lists",
								"manual",
								"<<DASHBOARD_LIST_ID>>",
								"dashboards"
							],
							"query": [
								{
									"key": "api_key",
									"value": "{{dd_api_key}}"
								},
								{
									"key": "application_key",
									"value": "{{dd_app_key}}"
								}
							]
						},
						"description": "Fetch the dashboard list’s dashboard definitions.\n\nARGUMENTS\nThis end point takes no JSON arguments."
					},
					"response": []
				},
				{
					"name": "Add Items to Dashboard List",
					"request": {
						"method": "POST",
						"header": [
							{
								"key": "Content-Type",
								"value": "application/json"
							}
						],
						"body": {
							"mode": "raw",
							"raw": "{\n        \"dashboards\": [\n            {\n                \"type\": \"custom_screenboard\",\n                \"id\": 1414\n            },\n            {\n                \"type\": \"custom_timeboard\",\n                \"id\": 5858\n            },\n            {\n                \"type\": \"integration_screenboard\",\n                \"id\": 67\n            },\n            {\n                \"type\": \"integration_timeboard\",\n                \"id\": 5\n            },\n            {\n                \"type\": \"host_timeboard\",\n                \"id\": 123456789\n            }\n        ]\n}"
						},
						"url": {
							"raw": "https://api.datadoghq.com/api/v1/dashboard/lists/manual/<<DASHBOARD_LIST_ID>>/dashboards?api_key={{dd_api_key}}&application_key={{dd_app_key}}",
							"protocol": "https",
							"host": [
								"api",
								"datadoghq",
								"com"
							],
							"path": [
								"api",
								"v1",
								"dashboard",
								"lists",
								"manual",
								"<<DASHBOARD_LIST_ID>>",
								"dashboards"
							],
							"query": [
								{
									"key": "api_key",
									"value": "{{dd_api_key}}"
								},
								{
									"key": "application_key",
									"value": "{{dd_app_key}}"
								}
							]
						},
						"description": "Add dashboards to an existing dashboard list.\n\nARGUMENTS\n\ndashboards [required]: A list of dashboards to add to the list. Dashboard definitions follow this form:\n\ntype [required]: The type of the dashboard. The type must be one of:\n\n\"custom_timeboard\"\n\"custom_screenboard\"\n\"integration_screenboard\"\n\"integration_timeboard\"\n\"host_timeboard\"\nid [required]: The id of the dashboard."
					},
					"response": []
				},
				{
					"name": "Update Items of a Dashboard List",
					"request": {
						"method": "PUT",
						"header": [
							{
								"key": "Content-Type",
								"value": "application/json"
							}
						],
						"body": {
							"mode": "raw",
							"raw": "{\n        \"dashboards\": [\n            {\n                \"type\": \"custom_screenboard\",\n                \"id\": 1414\n            },\n            {\n                \"type\": \"custom_timeboard\",\n                \"id\": 5858\n            },\n            {\n                \"type\": \"integration_screenboard\",\n                \"id\": 67\n            },\n            {\n                \"type\": \"integration_timeboard\",\n                \"id\": 5\n            },\n            {\n                \"type\": \"host_timeboard\",\n                \"id\": 123456789\n            }\n        ]\n}"
						},
						"url": {
							"raw": "https://api.datadoghq.com/api/v1/dashboard/lists/manual/<<DASHBOARD_LIST_ID>>/dashboards?api_key={{dd_api_key}}&application_key={{dd_app_key}}",
							"protocol": "https",
							"host": [
								"api",
								"datadoghq",
								"com"
							],
							"path": [
								"api",
								"v1",
								"dashboard",
								"lists",
								"manual",
								"<<DASHBOARD_LIST_ID>>",
								"dashboards"
							],
							"query": [
								{
									"key": "api_key",
									"value": "{{dd_api_key}}"
								},
								{
									"key": "application_key",
									"value": "{{dd_app_key}}"
								}
							]
						},
						"description": "Update dashboards of an existing dashboard list.\n\nARGUMENTS\ndashboards [required]: The new list of dashboards for the dashboard list. Dashboard definitions follow this form:\n\ntype [required]: The type of the dashboard. The type must be one of:\n\n\"custom_timeboard\"\n\"custom_screenboard\"\n\"integration_screenboard\"\n\"integration_timeboard\"\n\"host_timeboard\"\nid [required]: The id of the dashboard."
					},
					"response": []
				},
				{
					"name": "Delete Items from a Dashboard List",
					"request": {
						"method": "DELETE",
						"header": [
							{
								"key": "Content-Type",
								"value": "application/json"
							}
						],
						"body": {
							"mode": "raw",
							"raw": "{\n        \"dashboards\": [\n            {\n                \"type\": \"custom_screenboard\",\n                \"id\": 1414\n            },\n            {\n                \"type\": \"custom_timeboard\",\n                \"id\": 5858\n            },\n            {\n                \"type\": \"integration_screenboard\",\n                \"id\": 67\n            },\n            {\n                \"type\": \"integration_timeboard\",\n                \"id\": 5\n            },\n            {\n                \"type\": \"host_timeboard\",\n                \"id\": 123456789\n            }\n        ]\n}"
						},
						"url": {
							"raw": "https://api.datadoghq.com/api/v1/dashboard/lists/manual/<<DASHBOARD_LIST_ID>>/dashboards?api_key={{dd_api_key}}&application_key={{dd_app_key}}",
							"protocol": "https",
							"host": [
								"api",
								"datadoghq",
								"com"
							],
							"path": [
								"api",
								"v1",
								"dashboard",
								"lists",
								"manual",
								"<<DASHBOARD_LIST_ID>>",
								"dashboards"
							],
							"query": [
								{
									"key": "api_key",
									"value": "{{dd_api_key}}"
								},
								{
									"key": "application_key",
									"value": "{{dd_app_key}}"
								}
							]
						},
						"description": "Delete dashboards from an existing dashboard list.\n\nARGUMENTS\ndashboards [required]: A list of dashboards to remove from the list. Dashboard definitions follow this form:\n\ntype [required]: The type of the dashboard. The type must be one of:\n\n\"custom_timeboard\"\n\"custom_screenboard\"\n\"integration_screenboard\"\n\"integration_timeboard\"\n\"host_timeboard\"\nid [required]: The id of the dashboard."
					},
					"response": []
				}
			],
			"description": "Interact with your dashboard lists through the API to make it easier to organize, find, and share all of your dashboards with your team and organization."
		},
		{
			"name": "Downtimes",
			"item": [
				{
					"name": "Schedule monitor downtime",
					"request": {
						"method": "POST",
						"header": [],
						"body": {
							"mode": "raw",
							"raw": ""
						},
						"url": {
							"raw": "https://app.datadoghq.com/api/v1/downtime?api_key={{dd_api_key}}&application_key={{dd_app_key}}&start=1493343426&end=1556415426&type=weeks&period=1&week_days=Mon,Tue,Wed,Thu,Fri&until_date=1491026399&scope=region:midwest",
							"protocol": "https",
							"host": [
								"app",
								"datadoghq",
								"com"
							],
							"path": [
								"api",
								"v1",
								"downtime"
							],
							"query": [
								{
									"key": "api_key",
									"value": "{{dd_api_key}}"
								},
								{
									"key": "application_key",
									"value": "{{dd_app_key}}"
								},
								{
									"key": "start",
									"value": "1493343426"
								},
								{
									"key": "end",
									"value": "1556415426"
								},
								{
									"key": "type",
									"value": "weeks"
								},
								{
									"key": "period",
									"value": "1"
								},
								{
									"key": "week_days",
									"value": "Mon,Tue,Wed,Thu,Fri"
								},
								{
									"key": "until_date",
									"value": "1491026399"
								},
								{
									"key": "scope",
									"value": "region:midwest"
								}
							]
						},
						"description": "Schedule a single Downtime.\n\nARGUMENTS\n\n* scope [required]\nThe scope(s) to which the downtime will apply, e.g. 'host:app2'. Provide multiple scopes as a comma-separated list, e.g. 'env:dev,env:prod'. The resulting downtime applies to sources that matches ALL provided scopes (i.e. env:dev AND env:prod), NOT any of them.\n\n*monitor_id [optional, default=None]\nA single monitor to which the downtime will apply. If not provided, the downtime will apply to all monitors.\n\n*start [optional, default=None]\nPOSIX timestamp to start the downtime. If not provided, the downtime starts the moment it is created.\n\n*end [optional, default=None]\nPOSIX timestamp to end the downtime. If not provided, the downtime will be in effect indefinitely (i.e. until you cancel it).\n\n*message [optional, default=None]\nA message to include with notifications for this downtime. Email notifications can be sent to specific users by using the same '@username' notation as events\n\n*monitor_id [optional, default=None]\nThe id of a specific monitor to apply the downtime to.\n\n*recurrence [optional, default=None]\nAn object defining the recurrence of the downtime with a variety of parameters:\n\n*type the type of recurrence. Choose from: days, weeks, months, years.\n\n*period how often to repeat as an integer. For example to repeat every 3 days, select a type of days and a period of 3.\n\n*week_days (optional) a list of week days to repeat on. Choose from: Mon, Tue, Wed, Thu, Fri, Sat or Sun. Only applicable when type is weeks. First letter must be capitalized.\n\n*until_occurrences (optional) how many times the downtime will be rescheduled. until_occurences and \n\n*until_date are mutually exclusive\nuntil_date (optional) the date at which the recurrence should end as a POSIX timestmap. until_occurences and until_date are mutually exclusive\n\n*timezone [optional, default=UTC]\nThe timezone for the downtime."
					},
					"response": []
				},
				{
					"name": "Update monitor downtime",
					"request": {
						"method": "PUT",
						"header": [],
						"body": {
							"mode": "raw",
							"raw": ""
						},
						"url": {
							"raw": "https://app.datadoghq.com/api/v1/downtime/223886958?api_key={{dd_api_key}}&application_key={{dd_app_key}}&start=1493343426&end=1556415426&type=weeks&period=1&week_days=Mon,Tue,Wed,Thu,Fri,Sat&until_date=1491026399&scope=region:midwest",
							"protocol": "https",
							"host": [
								"app",
								"datadoghq",
								"com"
							],
							"path": [
								"api",
								"v1",
								"downtime",
								"223886958"
							],
							"query": [
								{
									"key": "api_key",
									"value": "{{dd_api_key}}"
								},
								{
									"key": "application_key",
									"value": "{{dd_app_key}}"
								},
								{
									"key": "start",
									"value": "1493343426"
								},
								{
									"key": "end",
									"value": "1556415426"
								},
								{
									"key": "type",
									"value": "weeks"
								},
								{
									"key": "period",
									"value": "1"
								},
								{
									"key": "week_days",
									"value": "Mon,Tue,Wed,Thu,Fri,Sat"
								},
								{
									"key": "until_date",
									"value": "1491026399"
								},
								{
									"key": "scope",
									"value": "region:midwest"
								}
							]
						},
						"description": "Update a single Downtime by downtime_id.\n\nARGUMENTS\n\n* scope [required]\nThe scope(s) to which the downtime will apply, e.g. 'host:app2'. Provide multiple scopes as a comma-separated list, e.g. 'env:dev,env:prod'. The resulting downtime applies to sources that matches ALL provided scopes (i.e. env:dev AND env:prod), NOT any of them.\n\n*monitor_id [optional, default=None]\nA single monitor to which the downtime will apply. If not provided, the downtime will apply to all monitors.\n\n*start [optional, default=None]\nPOSIX timestamp to start the downtime. If not provided, the downtime starts the moment it is created.\n\n*end [optional, default=None]\nPOSIX timestamp to end the downtime. If not provided, the downtime will be in effect indefinitely (i.e. until you cancel it).\n\n*message [optional, default=None]\nA message to include with notifications for this downtime. Email notifications can be sent to specific users by using the same '@username' notation as events\n\n*monitor_id [optional, default=None]\nThe id of a specific monitor to apply the downtime to.\n\n*recurrence [optional, default=None]\nAn object defining the recurrence of the downtime with a variety of parameters:\n\n*type the type of recurrence. Choose from: days, weeks, months, years.\n\n*period how often to repeat as an integer. For example to repeat every 3 days, select a type of days and a period of 3.\n\n*week_days (optional) a list of week days to repeat on. Choose from: Mon, Tue, Wed, Thu, Fri, Sat or Sun. Only applicable when type is weeks. First letter must be capitalized.\n\n*until_occurrences (optional) how many times the downtime will be rescheduled. until_occurences and \n\n*until_date are mutually exclusive\nuntil_date (optional) the date at which the recurrence should end as a POSIX timestmap. until_occurences and until_date are mutually exclusive\n\n*timezone [optional, default=UTC]\nThe timezone for the downtime."
					},
					"response": []
				},
				{
					"name": "Cancel monitor downtime",
					"request": {
						"method": "DELETE",
						"header": [],
						"body": {
							"mode": "raw",
							"raw": ""
						},
						"url": {
							"raw": "https://app.datadoghq.com/api/v1/downtime/223886958?api_key={{dd_api_key}}&application_key={{dd_app_key}}",
							"protocol": "https",
							"host": [
								"app",
								"datadoghq",
								"com"
							],
							"path": [
								"api",
								"v1",
								"downtime",
								"223886958"
							],
							"query": [
								{
									"key": "api_key",
									"value": "{{dd_api_key}}"
								},
								{
									"key": "application_key",
									"value": "{{dd_app_key}}"
								}
							]
						},
						"description": "DELETE a Downtime Detail by downtime_id"
					},
					"response": []
				},
				{
					"name": "Cancel monitor downtimes By Scope",
					"request": {
						"method": "POST",
						"header": [
							{
								"key": "Content-Type",
								"value": "application/json"
							}
						],
						"body": {
							"mode": "raw",
							"raw": "{\"scope\":\"region:midwest\"}"
						},
						"url": {
							"raw": "https://app.datadoghq.com/api/v1/downtime/cancel/by_scope?api_key={{dd_api_key}}&application_key={{dd_app_key}}",
							"protocol": "https",
							"host": [
								"app",
								"datadoghq",
								"com"
							],
							"path": [
								"api",
								"v1",
								"downtime",
								"cancel",
								"by_scope"
							],
							"query": [
								{
									"key": "api_key",
									"value": "{{dd_api_key}}"
								},
								{
									"key": "application_key",
									"value": "{{dd_app_key}}"
								}
							]
						},
						"description": "DELETE all Downtimes that match the scope of X"
					},
					"response": []
				},
				{
					"name": "GET a monitor downtime",
					"request": {
						"method": "GET",
						"header": [],
						"body": {
							"mode": "raw",
							"raw": ""
						},
						"url": {
							"raw": "https://app.datadoghq.com/api/v1/downtime/223886958?api_key={{dd_api_key}}&application_key={{dd_app_key}}",
							"protocol": "https",
							"host": [
								"app",
								"datadoghq",
								"com"
							],
							"path": [
								"api",
								"v1",
								"downtime",
								"223886958"
							],
							"query": [
								{
									"key": "api_key",
									"value": "{{dd_api_key}}"
								},
								{
									"key": "application_key",
									"value": "{{dd_app_key}}"
								}
							]
						},
						"description": "Get Downtime Detail by downtime_id"
					},
					"response": []
				},
				{
					"name": "GET all mointor downtimes",
					"request": {
						"method": "GET",
						"header": [],
						"body": {
							"mode": "raw",
							"raw": ""
						},
						"url": {
							"raw": "https://app.datadoghq.com/api/v1/downtime?api_key={{dd_api_key}}&application_key={{dd_app_key}}",
							"protocol": "https",
							"host": [
								"app",
								"datadoghq",
								"com"
							],
							"path": [
								"api",
								"v1",
								"downtime"
							],
							"query": [
								{
									"key": "api_key",
									"value": "{{dd_api_key}}"
								},
								{
									"key": "application_key",
									"value": "{{dd_app_key}}"
								}
							]
						},
						"description": "Get All Scheduled Downtimes"
					},
					"response": []
				}
			],
			"description": "Downtiming gives you greater control over monitor notifications by allowing you to globally exclude scopes from alerting. Downtime settings, which can be scheduled with start and end times, prevent all alerting related to specified Datadog tags."
		},
		{
			"name": "Embeddable Graphs",
			"item": [
				{
					"name": "Get all embeddable graphs",
					"request": {
						"method": "GET",
						"header": [],
						"body": {
							"mode": "raw",
							"raw": ""
						},
						"url": {
							"raw": "https://app.datadoghq.com/api/v1/graph/embed?api_key={{dd_api_key}}&application_key={{dd_app_key}}",
							"protocol": "https",
							"host": [
								"app",
								"datadoghq",
								"com"
							],
							"path": [
								"api",
								"v1",
								"graph",
								"embed"
							],
							"query": [
								{
									"key": "api_key",
									"value": "{{dd_api_key}}"
								},
								{
									"key": "application_key",
									"value": "{{dd_app_key}}"
								}
							]
						},
						"description": "Gets a list of previously created embeddable graphs.\n\nReturns: A JSON list containing information on previously created embeds from both the UI and the API. Each JSON graph response is in the same format as returned by GET api/v1/graph/embed/.\n\nARGUMENTS\nThis end point takes no JSON arguments."
					},
					"response": []
				},
				{
					"name": "Create embed",
					"request": {
						"method": "POST",
						"header": [
							{
								"key": "Content-Type",
								"value": "application/x-www-form-urlencoded"
							}
						],
						"body": {
							"mode": "urlencoded",
							"urlencoded": [
								{
									"key": "graph_json",
									"value": "{\"requests\":[{\"q\":\"avg:system.load.1{*}\"}],\"viz\":\"timeseries\",\"events\":[]}",
									"type": "text"
								},
								{
									"key": "timeframe",
									"value": "1_hour",
									"type": "text"
								},
								{
									"key": "size",
									"value": "medium",
									"type": "text"
								},
								{
									"key": "legend",
									"value": "yes",
									"type": "text"
								}
							]
						},
						"url": {
							"raw": "https://app.datadoghq.com/api/v1/graph/embed?api_key={{dd_api_key}}&application_key={{dd_app_key}}",
							"protocol": "https",
							"host": [
								"app",
								"datadoghq",
								"com"
							],
							"path": [
								"api",
								"v1",
								"graph",
								"embed"
							],
							"query": [
								{
									"key": "api_key",
									"value": "{{dd_api_key}}"
								},
								{
									"key": "application_key",
									"value": "{{dd_app_key}}"
								}
							]
						},
						"description": "Creates a new embeddable graph.\n\nReturns: A JSON consisting of the same elements returned by GET api/v1/graph/embed/:embed_id. On failure, the return value will be a JSON containing an error message {errors: [messages]}.\n\nNote: If an embed already exists for the exact same query in a given organization, the older embed will be returned instead of creating a new embed.\n\nARGUMENTS\n\n*graph_json [required]\nThe graph definition in JSON. Same format that is available on the JSON tab of the graph editor\n\n*timeframe [optional, default=1_hour]\nThe timegrame for the graph. Must be one of 1_hour, 4_hours, 1_day, 2_days, and 1_week.\n\n*size [optional, default=medium]\nThe size of the graph. Must be one of small, medium, large, and xlarge.\n\n*legend [optional, default=no]\nThe flag determining if the graph includes a legend. Must be one of yes or no.\n\n*title [optional, default=Embed created through API]\nDetermines graph title. Must be at least 1 character."
					},
					"response": []
				},
				{
					"name": "GET specific embed",
					"request": {
						"method": "GET",
						"header": [],
						"body": {
							"mode": "raw",
							"raw": ""
						},
						"url": {
							"raw": "https://app.datadoghq.com/api/v1/graph/embed/45d8cf2d01e0673beadeb88f4368db271376eefd11d76e4eaf3cfae18f47e0f5?api_key={{dd_api_key}}&application_key={{dd_app_key}}",
							"protocol": "https",
							"host": [
								"app",
								"datadoghq",
								"com"
							],
							"path": [
								"api",
								"v1",
								"graph",
								"embed",
								"45d8cf2d01e0673beadeb88f4368db271376eefd11d76e4eaf3cfae18f47e0f5"
							],
							"query": [
								{
									"key": "api_key",
									"value": "{{dd_api_key}}"
								},
								{
									"key": "application_key",
									"value": "{{dd_app_key}}"
								}
							]
						},
						"description": "Get the HTML fragment for a previously generated embed with embed_id.\n\nReturns: A JSON object with 8 elements:\n\nembed_id: Token of the embed\ngraph_title: Tile of the graph\ndash_name: Name of the dashboard the graph is on (null if none)\ndash_url: URL of the dashboard the graph is on (null if none)\nshared_by: ID of the use who shared the embed\nhtml: HTML fragment for the embed (iframe)\nrevoked: Boolean flag for whther or not the embed is revoked\nOn failure, the return value is a JSON containing an error message {errors: [messages]}.\n\nARGUMENTS\n\nsize [optional, default=medium]:\nThe size of the graph. Must be one:\nsmall,\nmedium,\nlarge,\nxlarge.\n\nlegend [optional, default=no]:\nThe flag determining if the graph includes a legend. Must be one of yes or no.\n\ntemplate_variables [optional, default=None]:\nReplace template variables in queries with form $var. To replace $var with val, use var=val as a parameter for each template variable you wish to replace. If any template variables are missing values in the iframe source url, then (*) is used as the value."
					},
					"response": []
				},
				{
					"name": "Enable embed",
					"request": {
						"method": "GET",
						"header": [],
						"body": {
							"mode": "raw",
							"raw": ""
						},
						"url": {
							"raw": "https://app.datadoghq.com/api/v1/graph/embed/9405f66beea59813e322e236da9dd31006267c4fc970442c5547f9fd7a676678/enable?api_key={{dd_api_key}}&application_key={{dd_app_key}}",
							"protocol": "https",
							"host": [
								"app",
								"datadoghq",
								"com"
							],
							"path": [
								"api",
								"v1",
								"graph",
								"embed",
								"9405f66beea59813e322e236da9dd31006267c4fc970442c5547f9fd7a676678",
								"enable"
							],
							"query": [
								{
									"key": "api_key",
									"value": "{{dd_api_key}}"
								},
								{
									"key": "application_key",
									"value": "{{dd_app_key}}"
								}
							]
						},
						"description": "Enable A Specific Embed by embed_id"
					},
					"response": []
				},
				{
					"name": "Revoke embed",
					"request": {
						"method": "GET",
						"header": [],
						"body": {
							"mode": "raw",
							"raw": ""
						},
						"url": {
							"raw": "https://app.datadoghq.com/api/v1/graph/embed/9405f66beea59813e322e236da9dd31006267c4fc970442c5547f9fd7a676678/revoke?api_key={{dd_api_key}}&application_key={{dd_app_key}}",
							"protocol": "https",
							"host": [
								"app",
								"datadoghq",
								"com"
							],
							"path": [
								"api",
								"v1",
								"graph",
								"embed",
								"9405f66beea59813e322e236da9dd31006267c4fc970442c5547f9fd7a676678",
								"revoke"
							],
							"query": [
								{
									"key": "api_key",
									"value": "{{dd_api_key}}"
								},
								{
									"key": "application_key",
									"value": "{{dd_app_key}}"
								}
							]
						},
						"description": "Revoke A Specific Embed by embed_id"
					},
					"response": []
				}
			],
			"description": "You can interact with embeddable graphs through the API."
		},
		{
			"name": "Events",
			"item": [
				{
					"name": "Post an Event",
					"request": {
						"method": "POST",
						"header": [
							{
								"key": "Content-Type",
								"value": "application/json"
							}
						],
						"body": {
							"mode": "raw",
							"raw": "{\n        \"alert_type\": \"success\",\n        \"title\": \"prod auth build #{{$randomInt}} succeeded on PROD\",\n       \n        \"text\": \"Jenkins Build #{{$randomInt}} completed (16.48 secs) without error.\",\n        \"tags\": [\n           \n            \"result:success\"\n        ],\n        \"device_name\": null,\n        \"priority\": \"low\",\n        \"source_type_name\":\"jenkins\"\n    \n}"
						},
						"url": {
							"raw": "https://app.datadoghq.com/api/v1/events?api_key={{dd_api_key}}&application_key={{dd_app_key}}",
							"protocol": "https",
							"host": [
								"app",
								"datadoghq",
								"com"
							],
							"path": [
								"api",
								"v1",
								"events"
							],
							"query": [
								{
									"key": "api_key",
									"value": "{{dd_api_key}}"
								},
								{
									"key": "application_key",
									"value": "{{dd_app_key}}"
								}
							]
						},
						"description": "This end point allows you to post events to the stream. You can tag them, set priority and event aggregate them with other events.\n\nARGUMENTS\n\n*title [required]\nThe event title. Limited to 100 characters.\n\n*text [required]\nThe body of the event. Limited to 4000 characters. The text supports markdown.\n\n*date_happened [optional, default=now]\nPOSIX timestamp of the event.\n\n*priority [optional, default='normal']\nThe priority of the event ('normal' or 'low').\n\n*host [optional, default=None]\nHost name to associate with the event.\n\n*tags [optional, default=None]\nA list of tags to apply to the event.\n\n*alert_type [optional, default='info']\n\"error\", \"warning\", \"info\" or \"success\".\n\n*aggregation_key [optional, default=None]\nAn arbitrary string to use for aggregation, max length of 100 characters. If you specify a key, all events using that key will be grouped together in the Event Stream.\n\n*source_type_name [optional, default=None]\nThe type of event being posted.\n\n*Options: nagios, hudson, jenkins, user, my apps, feed, chef, puppet, git, bitbucket, fabric, capistrano"
					},
					"response": []
				},
				{
					"name": "Get an Event",
					"request": {
						"method": "GET",
						"header": [
							{
								"key": "Content-Type",
								"value": "application/json"
							}
						],
						"body": {
							"mode": "raw",
							"raw": ""
						},
						"url": {
							"raw": "https://app.datadoghq.com/api/v1/events/1044739812528776191?api_key={{dd_api_key}}&application_key={{dd_app_key}}",
							"protocol": "https",
							"host": [
								"app",
								"datadoghq",
								"com"
							],
							"path": [
								"api",
								"v1",
								"events",
								"1044739812528776191"
							],
							"query": [
								{
									"key": "api_key",
									"value": "{{dd_api_key}}"
								},
								{
									"key": "application_key",
									"value": "{{dd_app_key}}"
								}
							]
						},
						"description": "Get event details by event_id"
					},
					"response": []
				},
				{
					"name": "DELETE An Event",
					"request": {
						"method": "DELETE",
						"header": [
							{
								"key": "Content-Type",
								"value": "application/json"
							}
						],
						"body": {
							"mode": "raw",
							"raw": "{\n\t\"title\":\"Something big happened!\",\n\"text\":\"And let me tell you all about it here!\",\n\"tags\":\"environment:prod\"\n}"
						},
						"url": {
							"raw": "https://app.datadoghq.com/api/v1/events/1044739812528776191?api_key={{dd_api_key}}&application_key={{dd_app_key}}",
							"protocol": "https",
							"host": [
								"app",
								"datadoghq",
								"com"
							],
							"path": [
								"api",
								"v1",
								"events",
								"1044739812528776191"
							],
							"query": [
								{
									"key": "api_key",
									"value": "{{dd_api_key}}"
								},
								{
									"key": "application_key",
									"value": "{{dd_app_key}}"
								}
							]
						},
						"description": "DELETE event details by event_id"
					},
					"response": []
				},
				{
					"name": "Query the event stream",
					"request": {
						"method": "GET",
						"header": [
							{
								"key": "Content-Type",
								"value": "application/json"
							}
						],
						"body": {
							"mode": "raw",
							"raw": ""
						},
						"url": {
							"raw": "https://app.datadoghq.com/api/v1/events?api_key={{dd_api_key}}&application_key={{dd_app_key}}&start=1493127756&end=1493386969",
							"protocol": "https",
							"host": [
								"app",
								"datadoghq",
								"com"
							],
							"path": [
								"api",
								"v1",
								"events"
							],
							"query": [
								{
									"key": "api_key",
									"value": "{{dd_api_key}}"
								},
								{
									"key": "application_key",
									"value": "{{dd_app_key}}"
								},
								{
									"key": "start",
									"value": "1493127756"
								},
								{
									"key": "end",
									"value": "1493386969"
								}
							]
						},
						"description": "The event stream can be queried and filtered by time, priority, sources and tags.\n\nARGUMENTS\n\n*start [required]\nPOSIX timestamp\n\n*end [required]\nPOSIX timestamp\n\n*priority [optional, default=None]\n'low' or 'normal'\n\n*sources [optional, default=None]\nA comma separated string of sources\n\n*tags [optional, default=None]\nA comma separated string of tags"
					},
					"response": []
				}
			],
			"description": "The events service allows you to programatically post events to the stream and fetch events from the stream."
		},
		{
			"name": "Graphs",
			"item": [
				{
					"name": "Graph a Snapshot",
					"request": {
						"method": "GET",
						"header": [],
						"body": {
							"mode": "raw",
							"raw": ""
						},
						"url": {
							"raw": "https://app.datadoghq.com/api/v1/graph/snapshot?api_key={{dd_api_key}}&application_key={{dd_app_key}}&metric_query=system.load.1{*}&start=1493127756&end=1493387140",
							"protocol": "https",
							"host": [
								"app",
								"datadoghq",
								"com"
							],
							"path": [
								"api",
								"v1",
								"graph",
								"snapshot"
							],
							"query": [
								{
									"key": "api_key",
									"value": "{{dd_api_key}}"
								},
								{
									"key": "application_key",
									"value": "{{dd_app_key}}"
								},
								{
									"key": "metric_query",
									"value": "system.load.1{*}"
								},
								{
									"key": "start",
									"value": "1493127756"
								},
								{
									"key": "end",
									"value": "1493387140"
								}
							]
						},
						"description": "ARGUMENTS\n\n*metric_query [required]\nThe metric query.\n\n*start [required]\nThe POSIX timestamp of the start of the query.\n\n*end [required]\nThe POSIX timestamp of the end of the query.\n\n*event_query [optional, default=None]\nA query that will add event bands to the graph.\n\n*graph_def [optional, default=None]\nA JSON document defining the graph. graph_def can be used instead of metric_query. The JSON document uses the grammar defined here and should be formatted to a single line then URLEncoded. The graph_def argument is only available in the REST API and not using the Ruby or Python wrappers.\n\n*title [optional, default=None]\nA title for the graph. If no title is specified, the graph will not have a title."
					},
					"response": []
				}
			],
			"description": "You can take graph snapshots using the API."
		},
		{
			"name": "Hosts",
			"item": [
				{
					"name": "Search hosts",
					"request": {
						"method": "GET",
						"header": [
							{
								"key": "Content-Type",
								"value": "application/json"
							}
						],
						"body": {
							"mode": "raw",
							"raw": ""
						},
						"url": {
							"raw": "https://api.datadoghq.com/api/v1/hosts?api_key={{dd_api_key}}&application_key={{dd_app_key}}",
							"protocol": "https",
							"host": [
								"api",
								"datadoghq",
								"com"
							],
							"path": [
								"api",
								"v1",
								"hosts"
							],
							"query": [
								{
									"key": "api_key",
									"value": "{{dd_api_key}}"
								},
								{
									"key": "application_key",
									"value": "{{dd_app_key}}"
								},
								{
									"key": "tags",
									"value": "10.31.10.6",
									"disabled": true
								}
							]
						},
						"description": "This endpoint allows searching for hosts by name, alias, or tag. Hosts live within the past 3 hours are included. Results are paginated with a max of 100 results at a time.\n\nARGUMENTS\nfilter [optional, default=None]: Query string to filter search results.\nsort_field [optional, default=cpu]: Sort hosts by the given field. Options: status, apps, cpu, iowait, load\nsort_dir [optional, default=desc]: Direction of sort. Options: asc, desc\nstart [optional, default=0]: Host result to start search from.\ncount [optional, default=100]: Number of host results to return. Max 100."
					},
					"response": []
				},
				{
					"name": "Host totals",
					"request": {
						"method": "GET",
						"header": [
							{
								"key": "Content-Type",
								"value": "application/json"
							}
						],
						"body": {
							"mode": "raw",
							"raw": ""
						},
						"url": {
							"raw": "https://api.datadoghq.com/api/v1/hosts/totals?api_key={{dd_api_key}}&application_key={{dd_app_key}}",
							"protocol": "https",
							"host": [
								"api",
								"datadoghq",
								"com"
							],
							"path": [
								"api",
								"v1",
								"hosts",
								"totals"
							],
							"query": [
								{
									"key": "api_key",
									"value": "{{dd_api_key}}"
								},
								{
									"key": "application_key",
									"value": "{{dd_app_key}}"
								},
								{
									"key": "tags",
									"value": "10.31.10.6",
									"disabled": true
								}
							]
						},
						"description": "This endpoint returns the total number of active and up hosts in your Datadog account. Active means the host has reported in the past hour, and up means it has reported in the past two hours.\n\nARGUMENTS\nThis end point takes no JSON arguments."
					},
					"response": []
				},
				{
					"name": "Mute a Host",
					"request": {
						"method": "POST",
						"header": [
							{
								"key": "Content-Type",
								"value": "application/json"
							}
						],
						"body": {
							"mode": "raw",
							"raw": "{\n      \"message\": \"Muting this host for a test!\"\n  }"
						},
						"url": {
							"raw": "https://app.datadoghq.com/api/v1/host/my_hostname/mute?api_key={{dd_api_key}}&application_key={{dd_app_key}}",
							"protocol": "https",
							"host": [
								"app",
								"datadoghq",
								"com"
							],
							"path": [
								"api",
								"v1",
								"host",
								"my_hostname",
								"mute"
							],
							"query": [
								{
									"key": "api_key",
									"value": "{{dd_api_key}}"
								},
								{
									"key": "application_key",
									"value": "{{dd_app_key}}"
								}
							]
						},
						"description": "ARGUMENTS\n\n*end [optional, default=None]\nPOSIX timestamp when the host will be unmuted. If omitted, the host will remain muted until explicitly unmuted.\n\n*message [optional, default=None]\nMessage to associate with the muting of this host\n\n*override [optional, default=False]\nIf true and the host is already muted, will replace existing host mute settings."
					},
					"response": []
				},
				{
					"name": "Unmute a Host",
					"request": {
						"method": "POST",
						"header": [
							{
								"key": "Content-Type",
								"value": "application/json"
							}
						],
						"body": {
							"mode": "raw",
							"raw": "{\n      \"message\": \"Un-Muting this host for a test!\"\n  }"
						},
						"url": {
							"raw": "https://app.datadoghq.com/api/v1/host/my_hostname/unmute?api_key={{dd_api_key}}&application_key={{dd_app_key}}",
							"protocol": "https",
							"host": [
								"app",
								"datadoghq",
								"com"
							],
							"path": [
								"api",
								"v1",
								"host",
								"my_hostname",
								"unmute"
							],
							"query": [
								{
									"key": "api_key",
									"value": "{{dd_api_key}}"
								},
								{
									"key": "application_key",
									"value": "{{dd_app_key}}"
								}
							]
						},
						"description": "ARGUMENTS\n\nThis end point takes no JSON arguments."
					},
					"response": []
				}
			]
		},
		{
			"name": "Integrations",
			"item": [
				{
					"name": "AWS",
					"item": [
						{
							"name": "List AWS Accounts",
							"request": {
								"method": "GET",
								"header": [],
								"body": {
									"mode": "raw",
									"raw": ""
								},
								"url": {
									"raw": "https://app.datadoghq.com/api/v1/integration/aws?api_key={{dd_api_key}}&application_key={{dd_app_key}}",
									"protocol": "https",
									"host": [
										"app",
										"datadoghq",
										"com"
									],
									"path": [
										"api",
										"v1",
										"integration",
										"aws"
									],
									"query": [
										{
											"key": "api_key",
											"value": "{{dd_api_key}}"
										},
										{
											"key": "application_key",
											"value": "{{dd_app_key}}"
										}
									]
								},
								"description": "ARGUMENTS\n\n"
							},
							"response": []
						},
						{
							"name": "Create an AWS Account in Datadog",
							"request": {
								"method": "POST",
								"header": [
									{
										"key": "Content-Type",
										"value": "application/json"
									}
								],
								"body": {
									"mode": "raw",
									"raw": "{\n        \"account_id\": \"YOUR_AWS_ACCOUNT_ID\",\n        \"filter_tags\": [\"env:staging\"],\n        \"host_tags\": [\"account:staging\",\"account:customer1\"],\n        \"role_name\": \"DatadogAWSIntegrationRole\",\n        \"account_specific_namespace_rules\": {\n        \t\"auto_scaling\": false,\n        \t\"opsworks\": false\n        }\n    }\n"
								},
								"url": {
									"raw": "https://app.datadoghq.com/api/v1/integration/aws?api_key={{dd_api_key}}&application_key={{dd_app_key}}",
									"protocol": "https",
									"host": [
										"app",
										"datadoghq",
										"com"
									],
									"path": [
										"api",
										"v1",
										"integration",
										"aws"
									],
									"query": [
										{
											"key": "api_key",
											"value": "{{dd_api_key}}"
										},
										{
											"key": "application_key",
											"value": "{{dd_app_key}}"
										}
									]
								},
								"description": "ARGUMENTS\n\n"
							},
							"response": []
						},
						{
							"name": "DELETE AWS Integration Details",
							"request": {
								"method": "DELETE",
								"header": [
									{
										"key": "Content-Type",
										"value": "application/json"
									}
								],
								"body": {
									"mode": "raw",
									"raw": "{\n        \"account_id\": \"YOUR_AWS_ACCOUNT_ID\",\n        \"role_name\": \"DatadogAWSIntegrationRole\"\n    }\n"
								},
								"url": {
									"raw": "https://app.datadoghq.com/api/v1/integration/aws?api_key={{dd_api_key}}&application_key={{dd_app_key}}",
									"protocol": "https",
									"host": [
										"app",
										"datadoghq",
										"com"
									],
									"path": [
										"api",
										"v1",
										"integration",
										"aws"
									],
									"query": [
										{
											"key": "api_key",
											"value": "{{dd_api_key}}"
										},
										{
											"key": "application_key",
											"value": "{{dd_app_key}}"
										}
									]
								},
								"description": "ARGUMENTS\n\n"
							},
							"response": []
						},
						{
							"name": "List available namespace rules",
							"request": {
								"method": "GET",
								"header": [],
								"body": {
									"mode": "raw",
									"raw": ""
								},
								"url": {
									"raw": "https://api.datadoghq.com/api/v1/integration/aws/available_namespace_rules?api_key={{dd_api_key}}&application_key={{dd_app_key}}",
									"protocol": "https",
									"host": [
										"api",
										"datadoghq",
										"com"
									],
									"path": [
										"api",
										"v1",
										"integration",
										"aws",
										"available_namespace_rules"
									],
									"query": [
										{
											"key": "api_key",
											"value": "{{dd_api_key}}"
										},
										{
											"key": "application_key",
											"value": "{{dd_app_key}}"
										}
									]
								}
							},
							"response": []
						}
					],
					"description": "Configure your Datadog-AWS integration directly through Datadog API.\n\nMore Details Here: https://docs.datadoghq.com/integrations/amazon_web_services/",
					"_postman_isSubFolder": true
				},
				{
					"name": "Azure",
					"item": [
						{
							"name": "List Azure Account",
							"request": {
								"method": "GET",
								"header": [],
								"body": {
									"mode": "raw",
									"raw": ""
								},
								"url": {
									"raw": "https://app.datadoghq.com/api/v1/integration/aws?api_key={{dd_api_key}}&application_key={{dd_app_key}}",
									"protocol": "https",
									"host": [
										"app",
										"datadoghq",
										"com"
									],
									"path": [
										"api",
										"v1",
										"integration",
										"aws"
									],
									"query": [
										{
											"key": "api_key",
											"value": "{{dd_api_key}}"
										},
										{
											"key": "application_key",
											"value": "{{dd_app_key}}"
										}
									]
								}
							},
							"response": []
						},
						{
							"name": "Create an Azure Account",
							"request": {
								"method": "POST",
								"header": [
									{
										"key": "Content-Type",
										"value": "application/json"
									}
								],
								"body": {
									"mode": "raw",
									"raw": "{\n        \"tenant_name\": \"<AZURE_TENANT_NAME>\",\n        \"client_id\": \"<AZURE_CLIENT_ID>\",\n        \"client_secret\": \"<AZURE_CLIENT_SECRET>\",\n        \"host_filters\": \"<KEY_1>:<VALUE_1>,<KEY_2>:<VALUE_2>\"\n    }"
								},
								"url": {
									"raw": "https://app.datadoghq.com/api/v1/integration/azure?api_key={{dd_api_key}}&application_key={{dd_app_key}}",
									"protocol": "https",
									"host": [
										"app",
										"datadoghq",
										"com"
									],
									"path": [
										"api",
										"v1",
										"integration",
										"azure"
									],
									"query": [
										{
											"key": "api_key",
											"value": "{{dd_api_key}}"
										},
										{
											"key": "application_key",
											"value": "{{dd_app_key}}"
										}
									]
								}
							},
							"response": []
						},
						{
							"name": "Update Azure Account's Host Filters",
							"request": {
								"method": "POST",
								"header": [
									{
										"key": "Content-Type",
										"value": "application/json"
									}
								],
								"body": {
									"mode": "raw",
									"raw": "{\n        \"tenant_name\": \"<AZURE_TENANT_NAME>\",\n        \"client_id\": \"<AZURE_CLIENT_ID>\",\n        \"host_filters\": \"<KEY_1>:<VALUE_1>,<KEY_2>:<VALUE_2>\"\n    }"
								},
								"url": {
									"raw": "https://app.datadoghq.com/api/v1/integration/azure?api_key={{dd_api_key}}&application_key={{dd_app_key}}",
									"protocol": "https",
									"host": [
										"app",
										"datadoghq",
										"com"
									],
									"path": [
										"api",
										"v1",
										"integration",
										"azure"
									],
									"query": [
										{
											"key": "api_key",
											"value": "{{dd_api_key}}"
										},
										{
											"key": "application_key",
											"value": "{{dd_app_key}}"
										}
									]
								}
							},
							"response": []
						},
						{
							"name": "Delete an Azure Account",
							"request": {
								"method": "DELETE",
								"header": [
									{
										"key": "Content-Type",
										"value": "application/json"
									}
								],
								"body": {
									"mode": "raw",
									"raw": "{\n        \"tenant_name\": \"<AZURE_TENANT_NAME>\",\n        \"client_id\": \"<AZURE_CLIENT_ID>\"\n    }"
								},
								"url": {
									"raw": "https://app.datadoghq.com/api/v1/integration/azure?api_key={{dd_api_key}}&application_key={{dd_app_key}}",
									"protocol": "https",
									"host": [
										"app",
										"datadoghq",
										"com"
									],
									"path": [
										"api",
										"v1",
										"integration",
										"azure"
									],
									"query": [
										{
											"key": "api_key",
											"value": "{{dd_api_key}}"
										},
										{
											"key": "application_key",
											"value": "{{dd_app_key}}"
										}
									]
								}
							},
							"response": []
						}
					],
					"description": "ARGUMENTS\nRefer to the Datadog-Azure integration installation instructions to see how to obtain the following field values for your organization.\n\ntenant_name [required]:\n\nYour Azure Active Directory ID.\n\nclient_id [required]:\n\nYour Azure web application ID.\n\nclient_secret [required]:\n\nYour Azure web application secret key.\n\nhost_filters [optional, default=None]:\n\nLimit the Azure instances that are pulled into Datadog by using tags. Only hosts that match one of the defined tags are imported into Datadog.",
					"event": [
						{
							"listen": "prerequest",
							"script": {
								"id": "0aa7e2a3-8d06-4a0c-b8bb-6fb788526e43",
								"type": "text/javascript",
								"exec": [
									""
								]
							}
						},
						{
							"listen": "test",
							"script": {
								"id": "ad9a861e-a18a-412a-98b3-e1497cf9236b",
								"type": "text/javascript",
								"exec": [
									""
								]
							}
						}
					],
					"_postman_isSubFolder": true
				},
				{
					"name": "Google Cloud Platform",
					"item": [
						{
							"name": "List GCP Accounts",
							"request": {
								"method": "GET",
								"header": [],
								"body": {
									"mode": "raw",
									"raw": ""
								},
								"url": {
									"raw": "https://api.datadoghq.com/api/v1/integration/gcp?api_key={{dd_api_key}}&application_key={{dd_app_key}}",
									"protocol": "https",
									"host": [
										"api",
										"datadoghq",
										"com"
									],
									"path": [
										"api",
										"v1",
										"integration",
										"gcp"
									],
									"query": [
										{
											"key": "api_key",
											"value": "{{dd_api_key}}"
										},
										{
											"key": "application_key",
											"value": "{{dd_app_key}}"
										}
									]
								},
								"description": "All of the following fields’ values are provided by the JSON service account key file created in the GCP Console for service accounts; Refer to the Datadog-Google Cloud Platform integration installation instructions to see how to generate one for your organization. For further references, consult the Google Cloud service account documentation.\n\ntype [required]:\n\nShould be service_account, it can be found in your JSON service account key.\n\nproject_id [required]:\n\nYour Google Cloud project ID found in your JSON service account key.\n\nprivate_key_id [required]:\n\nYour private key ID found in your JSON service account key.\n\nprivate_key [required]:\n\nYour private key name found in your JSON service account key.\n\nclient_email [required]:\n\nYour email found in your JSON service account key.\n\nclient_id [required]:\n\nYour ID found in your JSON service account key.\n\nauth_uri [required]:\n\nShould be https://accounts.google.com/o/oauth2/auth.\n\ntoken_uri [required]:\n\nShould be https://accounts.google.com/o/oauth2/token.\n\nauth_provider_x509_cert_url [required]:\n\nShould be https://www.googleapis.com/oauth2/v1/certs.\n\nclient_x509_cert_url [required]:\n\nShould be https://www.googleapis.com/robot/v1/metadata/x509/<CLIENT_EMAIL> where <CLIENT_EMAIL> is the email found in your JSON service account key.\n\nhost_filters [optional]:\n\nLimit the GCE instances that are pulled into Datadog by using tags. Only hosts that match one of the defined tags are imported into Datadog.\n\nautomute [optional, default=false]:\n\nSilence monitors for expected GCE instance shutdowns."
							},
							"response": []
						},
						{
							"name": "Create GCP Account",
							"request": {
								"method": "POST",
								"header": [
									{
										"key": "Content-Type",
										"name": "Content-Type",
										"value": "application/json",
										"type": "text"
									}
								],
								"body": {
									"mode": "raw",
									"raw": "{\n        \"type\": \"service_account\",\n        \"project_id\": \"<GCP_PROJECT_ID>\",\n        \"private_key_id\": \"<PRIVATE_KEY_ID>\",\n        \"private_key\": \"<PRIVATE_KEY>\",\n        \"client_email\": \"<CLIENT_EMAIL>\",\n        \"client_id\": \"<CLIENT_ID>\",\n        \"auth_uri\": \"https://accounts.google.com/o/oauth2/auth\",\n        \"token_uri\": \"https://accounts.google.com/o/oauth2/token\",\n        \"auth_provider_x509_cert_url\": \"https://www.googleapis.com/oauth2/v1/certs\",\n        \"client_x509_cert_url\": \"https://www.googleapis.com/robot/v1/metadata/x509/<CLIENT_EMAIL>\",\n        \"host_filters\": \"<KEY_1>:<VALUE_1>,<KEY_2>:<VALUE_2>\"\n    }"
								},
								"url": {
									"raw": "https://api.datadoghq.com/api/v1/integration/gcp?api_key={{dd_api_key}}&application_key={{dd_app_key}}",
									"protocol": "https",
									"host": [
										"api",
										"datadoghq",
										"com"
									],
									"path": [
										"api",
										"v1",
										"integration",
										"gcp"
									],
									"query": [
										{
											"key": "api_key",
											"value": "{{dd_api_key}}"
										},
										{
											"key": "application_key",
											"value": "{{dd_app_key}}"
										}
									]
								}
							},
							"response": []
						},
						{
							"name": "Update a GCP Service Account's automute option",
							"request": {
								"method": "PUT",
								"header": [
									{
										"key": "Content-Type",
										"name": "Content-Type",
										"value": "application/json",
										"type": "text"
									}
								],
								"body": {
									"mode": "raw",
									"raw": "{\n        \"project_id\": \"<GCP_PROJECT_ID>\",\n        \"client_email\": \"<CLIENT_EMAIL>\",\n        \"automute\": <AUTOMUTE> # true or false\n    }"
								},
								"url": {
									"raw": "https://api.datadoghq.com/api/v1/integration/gcp?api_key={{dd_api_key}}&application_key={{dd_app_key}}",
									"protocol": "https",
									"host": [
										"api",
										"datadoghq",
										"com"
									],
									"path": [
										"api",
										"v1",
										"integration",
										"gcp"
									],
									"query": [
										{
											"key": "api_key",
											"value": "{{dd_api_key}}"
										},
										{
											"key": "application_key",
											"value": "{{dd_app_key}}"
										}
									]
								}
							},
							"response": []
						},
						{
							"name": "Update a GCP Service Account's host filters",
							"request": {
								"method": "PUT",
								"header": [
									{
										"key": "Content-Type",
										"name": "Content-Type",
										"value": "application/json",
										"type": "text"
									}
								],
								"body": {
									"mode": "raw",
									"raw": "{\n        \"project_id\": \"<GCP_PROJECT_ID>\",\n        \"client_email\": \"<CLIENT_EMAIL>\",\n        \"host_filters\": \"<KEY_1>:<VALUE_1>,<KEY_2>:<VALUE_2>\"\n    }"
								},
								"url": {
									"raw": "https://api.datadoghq.com/api/v1/integration/gcp?api_key={{dd_api_key}}&application_key={{dd_app_key}}",
									"protocol": "https",
									"host": [
										"api",
										"datadoghq",
										"com"
									],
									"path": [
										"api",
										"v1",
										"integration",
										"gcp"
									],
									"query": [
										{
											"key": "api_key",
											"value": "{{dd_api_key}}"
										},
										{
											"key": "application_key",
											"value": "{{dd_app_key}}"
										}
									]
								}
							},
							"response": []
						},
						{
							"name": "Delete a GCP Service Account",
							"request": {
								"method": "DELETE",
								"header": [
									{
										"key": "Content-Type",
										"name": "Content-Type",
										"value": "application/json",
										"type": "text"
									}
								],
								"body": {
									"mode": "raw",
									"raw": "{\n        \"project_id\": \"<GCP_PROJECT_ID>\",\n        \"client_email\": \"<CLIENT_EMAIL>\"\n    }"
								},
								"url": {
									"raw": "https://api.datadoghq.com/api/v1/integration/gcp?api_key={{dd_api_key}}&application_key={{dd_app_key}}",
									"protocol": "https",
									"host": [
										"api",
										"datadoghq",
										"com"
									],
									"path": [
										"api",
										"v1",
										"integration",
										"gcp"
									],
									"query": [
										{
											"key": "api_key",
											"value": "{{dd_api_key}}"
										},
										{
											"key": "application_key",
											"value": "{{dd_app_key}}"
										}
									]
								}
							},
							"response": []
						}
					],
					"_postman_isSubFolder": true
				},
				{
					"name": "PagerDuty",
					"item": [
						{
							"name": "Get PagerDuty Configuration",
							"protocolProfileBehavior": {
								"disableBodyPruning": true
							},
							"request": {
								"method": "GET",
								"header": [
									{
										"key": "Content-Type",
										"value": "application/json"
									}
								],
								"body": {
									"mode": "raw",
									"raw": ""
								},
								"url": {
									"raw": "https://app.datadoghq.com/api/v1/integration/pagerduty?api_key={{dd_api_key}}&application_key={{dd_app_key}}",
									"protocol": "https",
									"host": [
										"app",
										"datadoghq",
										"com"
									],
									"path": [
										"api",
										"v1",
										"integration",
										"pagerduty"
									],
									"query": [
										{
											"key": "api_key",
											"value": "{{dd_api_key}}"
										},
										{
											"key": "application_key",
											"value": "{{dd_app_key}}"
										}
									]
								}
							},
							"response": []
						},
						{
							"name": "Delete PagerDuty Configuration",
							"request": {
								"method": "DELETE",
								"header": [
									{
										"key": "Content-Type",
										"value": "application/json"
									}
								],
								"body": {
									"mode": "raw",
									"raw": ""
								},
								"url": {
									"raw": "https://app.datadoghq.com/api/v1/integration/pagerduty?api_key={{dd_api_key}}&application_key={{dd_app_key}}",
									"protocol": "https",
									"host": [
										"app",
										"datadoghq",
										"com"
									],
									"path": [
										"api",
										"v1",
										"integration",
										"pagerduty"
									],
									"query": [
										{
											"key": "api_key",
											"value": "{{dd_api_key}}"
										},
										{
											"key": "application_key",
											"value": "{{dd_app_key}}"
										}
									]
								}
							},
							"response": []
						},
						{
							"name": "Create / Replace PagerDuty Coniguration",
							"request": {
								"method": "PUT",
								"header": [
									{
										"key": "Content-Type",
										"value": "application/json"
									}
								],
								"body": {
									"mode": "raw",
									"raw": "{\n       \"services\": [\n        {\n          \"service_name\": \"test_00\",\n          \"service_key\": \"<PAGERDUTY_SERVICE_KEY>\"\n        },\n        {\n          \"service_name\": \"test_01\",\n          \"service_key\": \"<PAGERDUTY_SERVICE_KEY>\"\n        }\n      ],\n      \"subdomain\": \"my-pd\",\n      \"schedules\": [\"https://my-pd.pagerduty.com/schedules#PCPYT4M\", \"https://my-pd.pagerduty.com/schedules#PKTPB7P\"],\n      \"api_token\": \"<PAGERDUTY_TOKEN>\"\n    }\n"
								},
								"url": {
									"raw": "https://app.datadoghq.com/api/v1/integration/pagerduty?api_key={{dd_api_key}}&application_key={{dd_app_key}}",
									"protocol": "https",
									"host": [
										"app",
										"datadoghq",
										"com"
									],
									"path": [
										"api",
										"v1",
										"integration",
										"pagerduty"
									],
									"query": [
										{
											"key": "api_key",
											"value": "{{dd_api_key}}"
										},
										{
											"key": "application_key",
											"value": "{{dd_app_key}}"
										}
									]
								},
								"description": "Configure your Datadog-PagerDuty integration directly through Datadog API."
							},
							"response": []
						},
						{
							"name": "Update: Add New Services and Schedules",
							"request": {
								"method": "POST",
								"header": [
									{
										"key": "Content-Type",
										"value": "application/json"
									}
								],
								"body": {
									"mode": "raw",
									"raw": "{\n      \"services\": [\n        {\n          \"service_name\": \"test_00\",\n          \"service_key\": \"<PAGERDUTY_SERVICE_KEY>\"\n        },\n        {\n          \"service_name\": \"test_01\",\n          \"service_key\": \"<PAGERDUTY_SERVICE_KEY>\"\n        }\n      ],\n      \"schedules\": [\"<SCHEDULE_1>\", \"<SCHEDULE_2>\"],\n  }"
								},
								"url": {
									"raw": "https://app.datadoghq.com/api/v1/integration/pagerduty?api_key={{dd_api_key}}&application_key={{dd_app_key}}",
									"protocol": "https",
									"host": [
										"app",
										"datadoghq",
										"com"
									],
									"path": [
										"api",
										"v1",
										"integration",
										"pagerduty"
									],
									"query": [
										{
											"key": "api_key",
											"value": "{{dd_api_key}}"
										},
										{
											"key": "application_key",
											"value": "{{dd_app_key}}"
										}
									]
								}
							},
							"response": []
						}
					],
					"description": "Configure your Datadog-PagerDuty integration directly through Datadog API.\nRead more about Datadog-PagerDuty integration\n\nARGUMENTS\nservices [required]:\nArray of PagerDuty service objects. Learn how to configure you Datadog service with PagerDuty documentation. A PagerDuty service object is composed by:\n\nservice_name [required]:\nYour Service name in PagerDuty.\n\nservice_key [required]:\nYour Service name associated service key in Pagerduty.\n\nsubdomain [required]:\nYour PagerDuty accounts personalized sub-domain name.\n\nschedules [required]: Array of your schedule URLs e.g:\n[\"https://my-pd.pagerduty.com/schedules#PCPYT4M\", \"https://my-pd.pagerduty.com/schedules#PKTPB7P\"]\n\napi_token [required]:\nYour PagerDuty API token.\n\nrun_check [optional, default=false]:\nDetermines if the integration install check is run before returning a response.\n\nIf true:\n\nThe install check is run\nIf there’s an error in the configuration the error is returned\nIf there’s no error, 204 No Content response code is returned\nIf false:\n\nWe return a 202 accepted\nInstall check is run after returning a response",
					"_postman_isSubFolder": true
				},
				{
					"name": "Slack",
					"item": [
						{
							"name": "Get Slack Configuration Details",
							"protocolProfileBehavior": {
								"disableBodyPruning": true
							},
							"request": {
								"method": "GET",
								"header": [
									{
										"key": "Content-Type",
										"value": "application/json"
									}
								],
								"body": {
									"mode": "raw",
									"raw": "{\"service_hooks\": [\n      {\n        \"account\": \"Main_Account\",\n        \"url\": \"https://hooks.slack.com/services/1/1\"\n      },\n      {\n        \"account\": \"doghouse\",\n        \"url\": \"https://hooks.slack.com/services/2/2\"\n      }\n    ],\n    \"channels\": [\n      {\n        \"channel_name\": \"#private\",\n        \"transfer_all_user_comments\": \"false\",\n        \"account\": \"Main_Account\"\n      },\n      {\n        \"channel_name\": \"#heresachannel\",\n        \"transfer_all_user_comments\": \"false\",\n        \"account\": \"doghouse\"\n      }\n    ]\n}"
								},
								"url": {
									"raw": "https://app.datadoghq.com/api/v1/integration/slack?api_key={{dd_api_key}}&application_key={{dd_app_key}}",
									"protocol": "https",
									"host": [
										"app",
										"datadoghq",
										"com"
									],
									"path": [
										"api",
										"v1",
										"integration",
										"slack"
									],
									"query": [
										{
											"key": "api_key",
											"value": "{{dd_api_key}}"
										},
										{
											"key": "application_key",
											"value": "{{dd_app_key}}"
										}
									]
								}
							},
							"response": []
						},
						{
							"name": "Delete Slack Configuration Details",
							"request": {
								"method": "DELETE",
								"header": [
									{
										"key": "Content-Type",
										"value": "application/json"
									}
								],
								"body": {
									"mode": "raw",
									"raw": "{\"service_hooks\": [\n      {\n        \"account\": \"Main_Account\",\n        \"url\": \"https://hooks.slack.com/services/1/1\"\n      },\n      {\n        \"account\": \"doghouse\",\n        \"url\": \"https://hooks.slack.com/services/2/2\"\n      }\n    ],\n    \"channels\": [\n      {\n        \"channel_name\": \"#private\",\n        \"transfer_all_user_comments\": \"false\",\n        \"account\": \"Main_Account\"\n      },\n      {\n        \"channel_name\": \"#heresachannel\",\n        \"transfer_all_user_comments\": \"false\",\n        \"account\": \"doghouse\"\n      }\n    ]\n}"
								},
								"url": {
									"raw": "https://app.datadoghq.com/api/v1/integration/slack?api_key={{dd_api_key}}&application_key={{dd_app_key}}",
									"protocol": "https",
									"host": [
										"app",
										"datadoghq",
										"com"
									],
									"path": [
										"api",
										"v1",
										"integration",
										"slack"
									],
									"query": [
										{
											"key": "api_key",
											"value": "{{dd_api_key}}"
										},
										{
											"key": "application_key",
											"value": "{{dd_app_key}}"
										}
									]
								}
							},
							"response": []
						},
						{
							"name": "Create Slack Configuration ",
							"request": {
								"method": "PUT",
								"header": [
									{
										"key": "Content-Type",
										"value": "application/json"
									}
								],
								"body": {
									"mode": "raw",
									"raw": "{\"service_hooks\": [\n      {\n        \"account\": \"Main_Account\",\n        \"url\": \"https://hooks.slack.com/services/1/1\"\n      },\n      {\n        \"account\": \"doghouse\",\n        \"url\": \"https://hooks.slack.com/services/2/2\"\n      }\n    ],\n    \"channels\": [\n      {\n        \"channel_name\": \"#private\",\n        \"transfer_all_user_comments\": \"false\",\n        \"account\": \"Main_Account\"\n      },\n      {\n        \"channel_name\": \"#heresachannel\",\n        \"transfer_all_user_comments\": \"false\",\n        \"account\": \"doghouse\"\n      }\n    ]\n}"
								},
								"url": {
									"raw": "https://app.datadoghq.com/api/v1/integration/slack?api_key={{dd_api_key}}&application_key={{dd_app_key}}",
									"protocol": "https",
									"host": [
										"app",
										"datadoghq",
										"com"
									],
									"path": [
										"api",
										"v1",
										"integration",
										"slack"
									],
									"query": [
										{
											"key": "api_key",
											"value": "{{dd_api_key}}"
										},
										{
											"key": "application_key",
											"value": "{{dd_app_key}}"
										}
									]
								},
								"description": "Configure your Datadog-Slack integration directly through Datadog API."
							},
							"response": []
						},
						{
							"name": "Update and Add Channels To Existing Configuration",
							"request": {
								"method": "POST",
								"header": [
									{
										"key": "Content-Type",
										"value": "application/json"
									}
								],
								"body": {
									"mode": "raw",
									"raw": "{\n    \"channels\": [\n      {\n        \"channel_name\": \"<CHANNEL_NAME_3>\",\n        \"transfer_all_user_comments\": \"false\",\n        \"account\": \"<SLACK_ACCOUNT_1>\"\n      },\n      {\n        \"channel_name\": \"<CHANNEL_NAME_4>\",\n        \"transfer_all_user_comments\": \"false\",\n        \"account\": \"<SLACK_ACCOUNT_2>\"\n      }\n    ]\n  }"
								},
								"url": {
									"raw": "https://app.datadoghq.com/api/v1/integration/slack?api_key={{dd_api_key}}&application_key={{dd_app_key}}",
									"protocol": "https",
									"host": [
										"app",
										"datadoghq",
										"com"
									],
									"path": [
										"api",
										"v1",
										"integration",
										"slack"
									],
									"query": [
										{
											"key": "api_key",
											"value": "{{dd_api_key}}"
										},
										{
											"key": "application_key",
											"value": "{{dd_app_key}}"
										}
									]
								}
							},
							"response": []
						}
					],
					"description": "Configure your Datadog-Slack integration directly through Datadog API.\nRead more about Datadog-Slack integration\n\nARGUMENTS\nservice_hooks [required]:\nArray of service hook objects (the service hook is generated for your slack account in your Slack account administration page). A service hook object is composed by:\n\naccount [required]:\nYour Slack account name.\n\nurl [required]:\nYour Slack Service Hook URL.\n\nchannels [required]:\nArray of slack channel objects to post to. A slack channel object is composed by:\n\nchannel_name [required]:\nYour channel name e.g: #general, #private\n\ntransfer_all_user_comments [optional, default=False]:\nTo be notified for every comment on a graph, set it to true. If set to False use the @slack-channel_name syntax for comments to be posted to slack.\n\naccount [required]:\nAccount to which the channel belongs to.\n\nrun_check [optional, default=false]:\nDetermines if the integration install check is run before returning a response.\n\nIf true:\n\nThe install check is run\nIf there’s an error in the configuration the error is returned\nIf there’s no error, 204 No Content response code is returned\nIf false:\n\nWe return a 202 accepted\nInstall check is run after returning a response",
					"_postman_isSubFolder": true
				},
				{
					"name": "Webhooks",
					"item": [
						{
							"name": "Get all Webhook Configurations",
							"protocolProfileBehavior": {
								"disableBodyPruning": true
							},
							"request": {
								"method": "GET",
								"header": [
									{
										"key": "Content-Type",
										"value": "application/json"
									}
								],
								"body": {
									"mode": "raw",
									"raw": "{\n    \"hooks\": [\n      {\n        \"name\": \"somehook\",\n        \"url\": \"http://requestb.in/v1srg7v1\",\n        \"use_custom_payload\": \"false\",\n        \"custom_payload\": \"\",\n        \"encode_as_form\": \"false\",\n        \"headers\": \"\"\n    \t}\n]}"
								},
								"url": {
									"raw": "https://app.datadoghq.com/api/v1/integration/webhooks?api_key={{dd_api_key}}&application_key={{dd_app_key}}",
									"protocol": "https",
									"host": [
										"app",
										"datadoghq",
										"com"
									],
									"path": [
										"api",
										"v1",
										"integration",
										"webhooks"
									],
									"query": [
										{
											"key": "api_key",
											"value": "{{dd_api_key}}"
										},
										{
											"key": "application_key",
											"value": "{{dd_app_key}}"
										}
									]
								}
							},
							"response": []
						},
						{
							"name": "Delete Webhook Configurations",
							"request": {
								"method": "DELETE",
								"header": [
									{
										"key": "Content-Type",
										"value": "application/json"
									}
								],
								"body": {
									"mode": "raw",
									"raw": "{\n    \"hooks\": [\n      {\n        \"name\": \"somehook\",\n        \"url\": \"http://requestb.in/v1srg7v1\",\n        \"use_custom_payload\": \"false\",\n        \"custom_payload\": \"\",\n        \"encode_as_form\": \"false\",\n        \"headers\": \"\"\n    \t}\n]}"
								},
								"url": {
									"raw": "https://app.datadoghq.com/api/v1/integration/webhooks?api_key={{dd_api_key}}&application_key={{dd_app_key}}",
									"protocol": "https",
									"host": [
										"app",
										"datadoghq",
										"com"
									],
									"path": [
										"api",
										"v1",
										"integration",
										"webhooks"
									],
									"query": [
										{
											"key": "api_key",
											"value": "{{dd_api_key}}"
										},
										{
											"key": "application_key",
											"value": "{{dd_app_key}}"
										}
									]
								}
							},
							"response": []
						},
						{
							"name": "Add to Current Configuration",
							"request": {
								"method": "POST",
								"header": [
									{
										"key": "Content-Type",
										"value": "application/json"
									}
								],
								"body": {
									"mode": "raw",
									"raw": "{\n    \"hooks\": [\n      {\n        \"name\": \"somehook\",\n        \"url\": \"http://requestb.in/v1srg7v1\",\n        \"use_custom_payload\": \"false\",\n        \"custom_payload\": \"\",\n        \"encode_as_form\": \"false\",\n        \"headers\": \"\"\n    \t}\n]}"
								},
								"url": {
									"raw": "https://app.datadoghq.com/api/v1/integration/webhooks?api_key={{dd_api_key}}&application_key={{dd_app_key}}",
									"protocol": "https",
									"host": [
										"app",
										"datadoghq",
										"com"
									],
									"path": [
										"api",
										"v1",
										"integration",
										"webhooks"
									],
									"query": [
										{
											"key": "api_key",
											"value": "{{dd_api_key}}"
										},
										{
											"key": "application_key",
											"value": "{{dd_app_key}}"
										}
									]
								},
								"description": "ARGUMENTS\n\n"
							},
							"response": []
						},
						{
							"name": "Replace Current Configuration",
							"request": {
								"method": "PUT",
								"header": [
									{
										"key": "Content-Type",
										"value": "application/json"
									}
								],
								"body": {
									"mode": "raw",
									"raw": "{\n    \"hooks\": [\n      {\n        \"name\": \"anotherone\",\n        \"url\": \"http://requestb.in/v1srg7v1\"\n      }\n    ]\n}"
								},
								"url": {
									"raw": "https://app.datadoghq.com/api/v1/integration/webhooks?api_key={{dd_api_key}}&application_key={{dd_app_key}}",
									"protocol": "https",
									"host": [
										"app",
										"datadoghq",
										"com"
									],
									"path": [
										"api",
										"v1",
										"integration",
										"webhooks"
									],
									"query": [
										{
											"key": "api_key",
											"value": "{{dd_api_key}}"
										},
										{
											"key": "application_key",
											"value": "{{dd_app_key}}"
										}
									]
<<<<<<< HEAD
								},
								"description": "Configure your Datadog-Slack integration directly through Datadog API."
							},
							"response": []
						}
					],
					"description": "Configure your Datadog-Slack integration directly through Datadog API.\nRead more about Datadog-Slack integration\n\nARGUMENTS\nservice_hooks [required]:\nArray of service hook objects (the service hook is generated for your slack account in your Slack account administration page). A service hook object is composed by:\n\naccount [required]:\nYour Slack account name.\n\nurl [required]:\nYour Slack Service Hook URL.\n\nchannels [required]:\nArray of slack channel objects to post to. A slack channel object is composed by:\n\nchannel_name [required]:\nYour channel name e.g: #general, #private\n\ntransfer_all_user_comments [optional, default=False]:\nTo be notified for every comment on a graph, set it to true. If set to False use the @slack-channel_name syntax for comments to be posted to slack.\n\naccount [required]:\nAccount to which the channel belongs to.\n\nrun_check [optional, default=false]:\nDetermines if the integration install check is run before returning a response.\n\nIf true:\n\nThe install check is run\nIf there’s an error in the configuration the error is returned\nIf there’s no error, 204 No Content response code is returned\nIf false:\n\nWe return a 202 accepted\nInstall check is run after returning a response",
					"_postman_isSubFolder": true
				}
			],
			"description": "Configure your Datadog integrations via Datadog API, current configurable integrations are:\n\nAWS\nPagerDuty\nSlack\nWebhooks\nAvailable Endpoints are:\n\nTo Create an integration in Datadog:\nPOST /api/v1/integration/<source_type_name>\n\nTo edit an integration configuration:\nPUT /api/v1/integration/<source_type_name>\n\nTo get an integration status:\nGET /api/v1/integration/<source_type_name>\n\nTo delete an integration from Datadog:\nDELETE /api/v1/integration/<source_type_name>",
			"event": [
				{
					"listen": "prerequest",
					"script": {
						"id": "cee8587f-57a4-4835-8a94-9db6cc75c767",
						"type": "text/javascript",
						"exec": [
							""
						]
					}
				},
				{
					"listen": "test",
					"script": {
						"id": "81e73228-13c1-444f-8424-202bff06c2ec",
						"type": "text/javascript",
						"exec": [
							""
						]
					}
				}
			]
		},
		{
			"name": "Key Management",
			"item": [
				{
					"name": "API Key",
					"item": [
						{
							"name": "Get all API Key",
							"protocolProfileBehavior": {
								"disableBodyPruning": true
							},
							"request": {
								"method": "GET",
								"header": [
									{
										"key": "Content-Type",
										"value": "application/json"
									}
								],
								"body": {
									"mode": "raw",
									"raw": ""
								},
								"url": {
									"raw": "https://app.datadoghq.com/api/v1/api_key?api_key={{dd_api_key}}&application_key={{dd_app_key}}",
									"protocol": "https",
									"host": [
										"app",
										"datadoghq",
										"com"
									],
									"path": [
										"api",
										"v1",
										"api_key"
									],
									"query": [
										{
											"key": "api_key",
											"value": "{{dd_api_key}}"
										},
										{
											"key": "application_key",
											"value": "{{dd_app_key}}"
										}
									]
								},
								"description": "Get all API key from a given Datadog Organization"
							},
							"response": []
						},
						{
							"name": "Create a new API Key",
							"request": {
								"method": "POST",
								"header": [
									{
										"key": "Content-Type",
										"value": "application/json"
									}
								],
								"body": {
									"mode": "raw",
									"raw": "{\n\t\"name\": \"<API_KEY_NAME>\"\n}"
								},
								"url": {
									"raw": "https://app.datadoghq.com/api/v1/api_key?api_key={{dd_api_key}}&application_key={{dd_app_key}}",
									"protocol": "https",
									"host": [
										"app",
										"datadoghq",
										"com"
									],
									"path": [
										"api",
										"v1",
										"api_key"
									],
									"query": [
										{
											"key": "api_key",
											"value": "{{dd_api_key}}"
										},
										{
											"key": "application_key",
											"value": "{{dd_app_key}}"
										}
									]
								},
								"description": "Create a new API key for your Datadog Account by providing its name."
							},
							"response": []
						},
						{
							"name": "Get a given API Key",
							"protocolProfileBehavior": {
								"disableBodyPruning": true
							},
							"request": {
								"method": "GET",
								"header": [
									{
										"key": "Content-Type",
										"value": "application/json"
									}
								],
								"body": {
									"mode": "raw",
									"raw": ""
								},
								"url": {
									"raw": "https://app.datadoghq.com/api/v1/api_key/:api_key_to_get?api_key={{dd_api_key}}&application_key={{dd_app_key}}",
									"protocol": "https",
									"host": [
										"app",
										"datadoghq",
										"com"
									],
									"path": [
										"api",
										"v1",
										"api_key",
										":api_key_to_get"
									],
									"query": [
										{
											"key": "api_key",
											"value": "{{dd_api_key}}"
										},
										{
											"key": "application_key",
											"value": "{{dd_app_key}}"
										},
										{
											"key": "API_KEY_TO_GET",
											"value": null,
											"disabled": true
										}
									],
									"variable": [
										{
											"key": "api_key_to_get",
											"value": "<API_KEY_TO_GET>"
										}
									]
								},
								"description": "Get a given API Key description from Datadog"
							},
							"response": []
						},
						{
							"name": "Edit a given API key",
							"request": {
								"method": "PUT",
								"header": [
									{
										"key": "Content-Type",
										"value": "application/json"
									}
								],
								"body": {
									"mode": "raw",
									"raw": "{\n\t\"name\": \"<API_KEY_NAME>\"\n}"
								},
								"url": {
									"raw": "https://app.datadoghq.com/api/v1/api_key/:api_key_to_edit?api_key={{dd_api_key}}&application_key={{dd_app_key}}",
									"protocol": "https",
									"host": [
										"app",
										"datadoghq",
										"com"
									],
									"path": [
										"api",
										"v1",
										"api_key",
										":api_key_to_edit"
									],
									"query": [
										{
											"key": "api_key",
											"value": "{{dd_api_key}}"
										},
										{
											"key": "application_key",
											"value": "{{dd_app_key}}"
										}
									],
									"variable": [
										{
											"key": "api_key_to_edit",
											"value": "<API_KEY_TO_EDIT>"
										}
									]
								},
								"description": "Edit the name of a given API key."
							},
							"response": []
						},
						{
							"name": "Delete an API key",
							"request": {
								"method": "DELETE",
								"header": [
									{
										"key": "Content-Type",
										"value": "application/json"
									}
								],
								"body": {
									"mode": "raw",
									"raw": ""
								},
								"url": {
									"raw": "https://app.datadoghq.com/api/v1/api_key/:api_key_to_delete?api_key={{dd_api_key}}&application_key={{dd_app_key}}",
									"protocol": "https",
									"host": [
										"app",
										"datadoghq",
										"com"
									],
									"path": [
										"api",
										"v1",
										"api_key",
										":api_key_to_delete"
									],
									"query": [
										{
											"key": "api_key",
											"value": "{{dd_api_key}}"
										},
										{
											"key": "application_key",
											"value": "{{dd_app_key}}"
										},
										{
											"key": "API_KEY_TO_GET",
											"value": null,
											"disabled": true
										}
									],
									"variable": [
										{
											"key": "api_key_to_delete",
											"value": "<API_KEY_TO_DELETE>"
										}
									]
								},
								"description": "Delete a given API key"
							},
							"response": []
						}
					],
					"description": "Manage your Datadog API keys",
					"_postman_isSubFolder": true
				},
				{
					"name": "APP Key",
					"item": [
						{
							"name": "Get all APP Key",
							"protocolProfileBehavior": {
								"disableBodyPruning": true
							},
							"request": {
								"method": "GET",
								"header": [
									{
										"key": "Content-Type",
										"value": "application/json"
									}
								],
								"body": {
									"mode": "raw",
									"raw": ""
								},
								"url": {
									"raw": "https://app.datadoghq.com/api/v1/application_key?api_key={{dd_api_key}}&application_key={{dd_app_key}}",
									"protocol": "https",
									"host": [
										"app",
										"datadoghq",
										"com"
									],
									"path": [
										"api",
										"v1",
										"application_key"
									],
									"query": [
										{
											"key": "api_key",
											"value": "{{dd_api_key}}"
										},
										{
											"key": "application_key",
											"value": "{{dd_app_key}}"
										}
									]
								},
								"description": "Get all API key from a given Datadog Organization"
							},
							"response": []
						},
						{
							"name": "Create a new APP Key",
							"request": {
								"method": "POST",
								"header": [
									{
										"key": "Content-Type",
										"value": "application/json"
									}
								],
								"body": {
									"mode": "raw",
									"raw": "{\n\t\"name\": \"<APP_KEY_NAME>\"\n}"
								},
								"url": {
									"raw": "https://app.datadoghq.com/api/v1/application_key?api_key={{dd_api_key}}&application_key={{dd_app_key}}",
									"protocol": "https",
									"host": [
										"app",
										"datadoghq",
										"com"
									],
									"path": [
										"api",
										"v1",
										"application_key"
									],
									"query": [
										{
											"key": "api_key",
											"value": "{{dd_api_key}}"
										},
										{
											"key": "application_key",
											"value": "{{dd_app_key}}"
										}
									]
								},
								"description": "Create a new API key for your Datadog Account by providing its name."
							},
							"response": []
						},
						{
							"name": "Get a given APP Key",
							"protocolProfileBehavior": {
								"disableBodyPruning": true
							},
							"request": {
								"method": "GET",
								"header": [
									{
										"key": "Content-Type",
										"value": "application/json"
									}
								],
								"body": {
									"mode": "raw",
									"raw": ""
								},
								"url": {
									"raw": "https://app.datadoghq.com/api/v1/application_key/:app_key_to_get?api_key={{dd_api_key}}&application_key={{dd_app_key}}",
									"protocol": "https",
									"host": [
										"app",
										"datadoghq",
										"com"
									],
									"path": [
										"api",
										"v1",
										"application_key",
										":app_key_to_get"
									],
									"query": [
										{
											"key": "api_key",
											"value": "{{dd_api_key}}"
										},
										{
											"key": "application_key",
											"value": "{{dd_app_key}}"
										},
										{
											"key": "API_KEY_TO_GET",
											"value": null,
											"disabled": true
										}
									],
									"variable": [
										{
											"key": "app_key_to_get",
											"value": "<APP_KEY_TO_GET>"
										}
									]
								},
								"description": "Get a given API Key description from Datadog"
							},
							"response": []
						},
						{
							"name": "Edit a given APP key",
							"request": {
								"method": "PUT",
								"header": [
									{
										"key": "Content-Type",
										"value": "application/json"
									}
								],
								"body": {
									"mode": "raw",
									"raw": "{\n\t\"name\": \"<APP_KEY_NAME>\"\n}"
								},
								"url": {
									"raw": "https://app.datadoghq.com/api/v1/application_key/:app_key_to_edit?api_key={{dd_api_key}}&application_key={{dd_app_key}}",
									"protocol": "https",
									"host": [
										"app",
										"datadoghq",
										"com"
									],
									"path": [
										"api",
										"v1",
										"application_key",
										":app_key_to_edit"
									],
									"query": [
										{
											"key": "api_key",
											"value": "{{dd_api_key}}"
										},
										{
											"key": "application_key",
											"value": "{{dd_app_key}}"
										}
									],
									"variable": [
										{
											"key": "app_key_to_edit",
											"value": "<APP_KEY_TO_EDIT>"
										}
									]
								},
								"description": "Edit the name of a given API key."
							},
							"response": []
						},
						{
							"name": "Delete an APP key",
							"request": {
								"method": "DELETE",
								"header": [
									{
										"key": "Content-Type",
										"value": "application/json"
									}
								],
								"body": {
									"mode": "raw",
									"raw": ""
								},
								"url": {
									"raw": "https://app.datadoghq.com/api/v1/application_key/:app_key_to_delete?api_key={{dd_api_key}}&application_key={{dd_app_key}}",
									"protocol": "https",
									"host": [
										"app",
										"datadoghq",
										"com"
									],
									"path": [
										"api",
										"v1",
										"application_key",
										":app_key_to_delete"
									],
									"query": [
										{
											"key": "api_key",
											"value": "{{dd_api_key}}"
										},
										{
											"key": "application_key",
											"value": "{{dd_app_key}}"
										},
										{
											"key": "API_KEY_TO_GET",
											"value": null,
											"disabled": true
										}
									],
									"variable": [
										{
											"key": "app_key_to_delete",
											"value": "<APP_KEY_TO_DELETE>"
										}
									]
								},
								"description": "Delete a given API key"
							},
							"response": []
						}
					],
					"description": "Manage your Datadog API keys",
					"_postman_isSubFolder": true
				}
			],
			"description": "Manage your Datdog API keys"
		},
		{
			"name": "Logs",
			"item": [
				{
					"name": "Send Logs Over HTTP",
					"request": {
						"method": "POST",
						"header": [
							{
								"key": "Content-Type",
								"name": "Content-Type",
								"value": "application/json",
								"type": "text"
							}
						],
						"body": {
							"mode": "raw",
							"raw": "{  \n   \"message\":\"This is an example log message over HTTP!\",\n   \"http\":{  \n      \"status_code\":301,\n      \"method\":\"POST\",\n      \"request_id\":\"{{$randomInt}}\"\n   },\n   \"network\":{  \n      \"client\":{  \n         \"ip\":\"127.0.0.1\",\n         \"port\":\"80\"\n      },\n      \"destination\":{  \n         \"ip\":\"10.0.0.1\"\n      }\n   },\n   \"duration\":2000,\n   \"category\":\"test\"\n}"
						},
						"url": {
							"raw": "https://http-intake.logs.datadoghq.com/v1/input/{{dd_api_key}}?ddsource=nginx&service=exampleService&hostname=exampleHost",
							"protocol": "https",
							"host": [
								"http-intake",
								"logs",
								"datadoghq",
								"com"
							],
							"path": [
								"v1",
								"input",
								"{{dd_api_key}}"
							],
							"query": [
								{
									"key": "ddsource",
									"value": "nginx"
								},
								{
									"key": "service",
									"value": "exampleService"
								},
								{
									"key": "hostname",
									"value": "exampleHost"
								}
							]
						},
						"description": "Protocols\thttp: 80 or https: 443\n\nQuery parameters\t \nddsource=<SOURCE>\nservice=<SERVICE>\nhostname=<HOSTNAME>\n"
					},
					"response": []
				}
			],
			"description": "Send your logs to your Datadog platform over HTTP.",
			"event": [
				{
					"listen": "prerequest",
					"script": {
						"id": "f3c90f9f-2f7b-4b10-9ff0-1e95bd405883",
						"type": "text/javascript",
						"exec": [
							""
						]
					}
				},
				{
					"listen": "test",
					"script": {
						"id": "53b8551e-05d1-4b29-a168-9f304aa33165",
						"type": "text/javascript",
						"exec": [
							""
						]
					}
				}
			]
		},
		{
			"name": "Metrics",
			"item": [
				{
					"name": "POST Time Series Point",
					"event": [
						{
							"listen": "prerequest",
							"script": {
								"id": "5edede57-369e-4c98-b74c-267e1aa0f014",
								"type": "text/javascript",
								"exec": [
									""
								]
							}
						}
					],
					"request": {
						"method": "POST",
						"header": [
							{
								"key": "Content-Type",
								"value": "application/json"
							}
						],
						"body": {
							"mode": "raw",
							"raw": "{ \"series\" :\n         [{\"metric\":\"test.metric\",\n          \"points\":[[\"{{$timestamp}}\", \"{{$randomInt}}\"]],\n          \"type\":\"gauge\",\n          \"tags\":\"source:Postman,test\",\n          \"host\":\"macbookPro\"\n         }\n        ]\n    }"
						},
						"url": {
							"raw": "https://app.datadoghq.com/api/v1/series?api_key={{dd_api_key}}&application_key={{dd_app_key}}",
							"protocol": "https",
							"host": [
								"app",
								"datadoghq",
								"com"
							],
							"path": [
								"api",
								"v1",
								"series"
							],
							"query": [
								{
									"key": "api_key",
									"value": "{{dd_api_key}}"
=======
>>>>>>> a3a250db
								},
								"description": "ARGUMENTS\n\n"
							},
							"response": []
						}
					],
					"description": "Webhooks\nConfigure your Datadog-Webhooks integration directly through Datadog API.\nRead more about Datadog-Webhooks integration\n\nARGUMENTS\nhooks [required]:\nArray of Webhook objects. A Webhook object is composed by:\n\nname [required]:\nYour Webhook name.\nLearn more on how to use it in monitor notifications.\nurl [required]:\nYour Webhook URL.\nuse_custom_payload [optional, default=False]:\nIf true, allow you to specify a custom payload for your Webhook.\n\ncustom_payload [optional, default=None]:\nIf use_custom_payloag is true, specify your own payload to add your own custom fields to the request using those variables.\n\nencode_as_form [optional, default=False]:\nIf use_custom_payload is true, set this to true to have your payload to be URL-encoded.\n\nheaders [optional, default=None]:\nHeaders attached to your Webhook.\n\nrun_check [optional, default=false]:\nDetermines if the integration install check is run before returning a response.\n\nIf true:\n\nThe install check is run\nIf there’s an error in the configuration the error is returned\nIf there’s no error, 204 No Content response code is returned\nIf false:\n\nWe return a 202 accepted\nInstall check is run after returning a response",
					"_postman_isSubFolder": true
				}
			],
			"description": "Configure your Datadog integrations via Datadog API, current configurable integrations are:\n\nAWS\nPagerDuty\nSlack\nWebhooks\nAvailable Endpoints are:\n\nTo Create an integration in Datadog:\nPOST /api/v1/integration/<source_type_name>\n\nTo edit an integration configuration:\nPUT /api/v1/integration/<source_type_name>\n\nTo get an integration status:\nGET /api/v1/integration/<source_type_name>\n\nTo delete an integration from Datadog:\nDELETE /api/v1/integration/<source_type_name>",
			"event": [
				{
					"listen": "prerequest",
					"script": {
						"id": "cee8587f-57a4-4835-8a94-9db6cc75c767",
						"type": "text/javascript",
						"exec": [
							""
						]
					}
				},
				{
					"listen": "test",
					"script": {
						"id": "81e73228-13c1-444f-8424-202bff06c2ec",
						"type": "text/javascript",
						"exec": [
							""
						]
					}
				}
			]
		},
		{
			"name": "Logs",
			"item": [
				{
					"name": "Send Logs Over HTTP",
					"request": {
						"method": "POST",
						"header": [
							{
								"key": "Content-Type",
								"name": "Content-Type",
								"value": "application/json",
								"type": "text"
							}
						],
						"body": {
							"mode": "raw",
							"raw": "{  \n   \"message\":\"This is an example log message over HTTP!\",\n   \"http\":{  \n      \"status_code\":301,\n      \"method\":\"POST\",\n      \"request_id\":\"{{$randomInt}}\"\n   },\n   \"network\":{  \n      \"client\":{  \n         \"ip\":\"127.0.0.1\",\n         \"port\":\"80\"\n      },\n      \"destination\":{  \n         \"ip\":\"10.0.0.1\"\n      }\n   },\n   \"duration\":2000,\n   \"category\":\"test\"\n}"
						},
						"url": {
							"raw": "https://http-intake.logs.datadoghq.com/v1/input/{{dd_api_key}}?ddsource=nginx&service=exampleService&hostname=exampleHost",
							"protocol": "https",
							"host": [
								"http-intake",
								"logs",
								"datadoghq",
								"com"
							],
							"path": [
								"v1",
								"input",
								"{{dd_api_key}}"
							],
							"query": [
								{
									"key": "ddsource",
									"value": "nginx"
								},
								{
									"key": "service",
									"value": "exampleService"
								},
								{
									"key": "hostname",
									"value": "exampleHost"
								}
							]
						},
						"description": "Protocols\thttp: 80 or https: 443\n\nQuery parameters\t \nddsource=<SOURCE>\nservice=<SERVICE>\nhostname=<HOSTNAME>\n"
					},
					"response": []
				},
				{
					"name": "Get a list of logs",
					"request": {
						"method": "POST",
						"header": [
							{
								"key": "Content-Type",
								"name": "Content-Type",
								"value": "application/json",
								"type": "text"
							}
						],
						"body": {
							"mode": "raw",
							"raw": "{\n\"query\": \"source:lambda status:error\",\n\"time\": \n{\"from\": \"2019-04-03T09:00Z\", \n\"to\": \"2019-04-04T10:00Z\"}, \n\"sort\": \"desc\", \n\"limit\": 50}"
						},
						"url": {
							"raw": "https://api.datadoghq.com/api/v1/logs-queries/list?api_key={{dd_api_key}}&application_key={{dd_app_key}}",
							"protocol": "https",
							"host": [
								"api",
								"datadoghq",
								"com"
							],
							"path": [
								"api",
								"v1",
								"logs-queries",
								"list"
							],
							"query": [
								{
									"key": "api_key",
									"value": "{{dd_api_key}}"
								},
								{
									"key": "application_key",
									"value": "{{dd_app_key}}"
								}
							]
						},
						"description": "List endpoint returns logs that match a log search query. Results are paginated.\n\nARGUMENTS\nquery [required]:\nThe search query - following the Log search syntax .\ntime.from [required]:\nMinimum timestamp for requested logs. Format can be either\nan ISO-8601 string\na unix timestamp (number representing the elapsed millisec since epoch)\ntime.to [required]:\nMaximum timestamp for requested logs. Format can be either\nan ISO-8601 string with minute, second or millisecond precision\na unix timestamp (number representing the elapsed millisec since epoch)\ntime.timezone [optional, default=None]: Can be specified both as an offset (e.g. “UTC+03:00”) or a regional zone (e.g. “Europe/Paris”)\ntime.offset [optional, default=None]: Equivalent to time.timezone. But value in seconds. If both timezone and offset are specified, timezone is ignored.\nstartAt [optional, default=None]:\nHash identifier of the first log to return in the list, available in a log id attribute. This parameter is used for the pagination feature. Note: this parameter is ignored if the corresponding log is out of the scope of the specified time window.\nsort [optional, default=desc]:\nTime-ascending asc or time-descending descresults.\nlimit [optional, default=10]:\nNumber of logs return in the response (maximum is 1000)\nindex [optional, default=main]:\nFor multi-index organizations, the log index in which the request is performed.\nPAGINATION\nRetrieve a log list longer than the 1000 logs limit with the Log List API Pagination feature:\n\nfor the first request, use no startAt parameter.\nfor the N-th request, use nextLogID of N-1th request result as the startAt parameter value.\nFor better control over pagination results, you should use an absolute time parameter - don’t use thenow keyword."
					},
					"response": []
				}
			],
			"description": "Send your logs to your Datadog platform over HTTP.",
			"event": [
				{
<<<<<<< HEAD
					"name": "Get all API Key",
					"protocolProfileBehavior": {
						"disableBodyPruning": true
					},
					"request": {
						"method": "GET",
						"header": [
							{
								"key": "Content-Type",
								"value": "application/json"
							}
						],
						"body": {
							"mode": "raw",
							"raw": ""
						},
						"url": {
							"raw": "https://app.datadoghq.com/api/v1/api_key?api_key=6f3fb9b7c63fb5185fbca639bf5cf57d&application_key=ef71925bbf818759130928f718825ce0354bdd68",
							"protocol": "https",
							"host": [
								"app",
								"datadoghq",
								"com"
							],
							"path": [
								"api",
								"v1",
								"api_key"
							],
							"query": [
								{
									"key": "api_key",
									"value": "6f3fb9b7c63fb5185fbca639bf5cf57d"
								},
								{
									"key": "application_key",
									"value": "ef71925bbf818759130928f718825ce0354bdd68"
								}
							]
						},
						"description": "http://docs.datadoghq.com/api/?lang=console#monitors"
					},
					"response": []
=======
					"listen": "prerequest",
					"script": {
						"id": "f3c90f9f-2f7b-4b10-9ff0-1e95bd405883",
						"type": "text/javascript",
						"exec": [
							""
						]
					}
>>>>>>> a3a250db
				},
				{
					"listen": "test",
					"script": {
						"id": "53b8551e-05d1-4b29-a168-9f304aa33165",
						"type": "text/javascript",
						"exec": [
							""
						]
					}
				}
			]
		},
		{
			"name": "Metrics",
			"item": [
				{
					"name": "Get All Active Metrics",
					"request": {
						"method": "GET",
						"header": [],
						"body": {
							"mode": "raw",
							"raw": ""
						},
						"url": {
							"raw": "https://app.datadoghq.com/api/v1/metrics?api_key={{dd_api_key}}&application_key={{dd_app_key}}&from=1488386651",
							"protocol": "https",
							"host": [
								"app",
								"datadoghq",
								"com"
							],
							"path": [
								"api",
								"v1",
								"metrics"
							],
							"query": [
								{
									"key": "api_key",
									"value": "{{dd_api_key}}"
								},
								{
									"key": "application_key",
									"value": "{{dd_app_key}}"
								},
								{
									"key": "from",
									"value": "1488386651"
								}
							]
						},
						"description": "ARGUMENTS\n\n* from [required]\nseconds since the unix epoch"
					},
					"response": []
				},
				{
					"name": "POST Time Series Point",
					"event": [
						{
							"listen": "prerequest",
							"script": {
								"id": "5edede57-369e-4c98-b74c-267e1aa0f014",
								"type": "text/javascript",
								"exec": [
									""
								]
							}
						}
					],
					"request": {
						"method": "POST",
						"header": [
							{
								"key": "Content-Type",
								"value": "application/json"
							}
						],
						"body": {
							"mode": "raw",
							"raw": "{ \"series\" :\n         [{\"metric\":\"test.metric\",\n          \"points\":[[\"{{$timestamp}}\", \"{{$randomInt}}\"]],\n          \"type\":\"gauge\",\n          \"tags\":\"source:Postman,test\",\n          \"host\":\"macbookPro\"\n         }\n        ]\n    }"
						},
						"url": {
							"raw": "https://app.datadoghq.com/api/v1/series?api_key={{dd_api_key}}&application_key={{dd_app_key}}",
							"protocol": "https",
							"host": [
								"app",
								"datadoghq",
								"com"
							],
							"path": [
								"api",
								"v1",
								"series"
							],
							"query": [
								{
									"key": "api_key",
									"value": "{{dd_api_key}}"
								},
								{
									"key": "application_key",
									"value": "{{dd_app_key}}"
								}
							]
						},
						"description": "The metrics end-point allows you to post time-series data that can be graphed on Datadog's dashboards.\n\nARGUMENTS\n\n*series [required]\nA JSON array of metrics where each item in the array contains the following arguments:\n\n*metric [required]\nThe name of the time series\n\n*points [required]\nA JSON array of points. Each point is of the form:\n[[POSIX_timestamp, numeric_value], ...]\nNote that the timestamp should be in seconds, must be current, and the numeric value is a 32bit float gauge-type value. Current is defined as not more than 10 minutes in the future or more than 1 hour in the past.\n\n*host [optional, default=None]\nThe name of the host that produced the metric.\n\n*tags [optional, default=None]\nA list of tags associated with the metric."
					},
					"response": []
				},
				{
					"name": "Query Time Series Points",
					"request": {
						"method": "GET",
						"header": [
							{
								"key": "Content-Type",
								"value": "application/json"
							}
						],
						"body": {
							"mode": "raw",
							"raw": ""
						},
						"url": {
							"raw": "https://app.datadoghq.com/api/v1/query?api_key={{dd_api_key}}&application_key={{dd_app_key}}&from=1493127756&to=1493388187&query=system.cpu.idle{*}by{host}",
							"protocol": "https",
							"host": [
								"app",
								"datadoghq",
								"com"
							],
							"path": [
								"api",
								"v1",
								"query"
							],
							"query": [
								{
									"key": "api_key",
									"value": "{{dd_api_key}}"
								},
								{
									"key": "application_key",
									"value": "{{dd_app_key}}"
								},
								{
									"key": "from",
									"value": "1493127756"
								},
								{
									"key": "to",
									"value": "1493388187"
								},
								{
									"key": "query",
									"value": "system.cpu.idle{*}by{host}"
								}
							]
						},
						"description": "This end point allows you to query for metrics from any time period.\n\nARGUMENTS\n\n*from [required]\nseconds since the unix epoch\n\n*to [required]\nseconds since the unix epoch\n\n*query [required]\nThe query string\n\n\nQUERY LANGUAGE\n\nAny query used for a graph can be used here. See here for more details. The time between from and to should be less than 24 hours. If it is longer, you will receive points with less granularity."
					},
					"response": []
				},
				{
					"name": "View Metric Metadata",
					"request": {
						"method": "GET",
						"header": [],
						"body": {
							"mode": "raw",
							"raw": ""
						},
						"url": {
							"raw": "https://app.datadoghq.com/api/v1/metrics/system.cpu.system?api_key={{dd_api_key}}&application_key={{dd_app_key}}",
							"protocol": "https",
							"host": [
								"app",
								"datadoghq",
								"com"
							],
							"path": [
								"api",
								"v1",
								"metrics",
								"system.cpu.system"
							],
							"query": [
								{
									"key": "api_key",
									"value": "{{dd_api_key}}"
								},
								{
									"key": "application_key",
									"value": "{{dd_app_key}}"
								}
							]
						},
						"description": "ARGUMENTS\n\nThis endpoint takes no JSON arguments"
					},
					"response": []
				},
				{
					"name": "Edit Metric Metadata",
					"request": {
						"method": "PUT",
						"header": [
							{
								"key": "Content-Type",
								"value": "application/json"
							}
						],
						"body": {
							"mode": "raw",
							"raw": "{\n    \"description\": \"The percent of time the CPU spent running the kernel 2.\",\n    \"short_name\": \"cpu system\",\n    \"integration\": \"system\",\n    \"statsd_interval\": null,\n    \"per_unit\": null,\n    \"type\": \"gauge\",\n    \"unit\": \"percent\"\n}"
						},
						"url": {
							"raw": "https://app.datadoghq.com/api/v1/metrics/system.cpu.system?api_key={{dd_api_key}}&application_key={{dd_app_key}}",
							"protocol": "https",
							"host": [
								"app",
								"datadoghq",
								"com"
							],
							"path": [
								"api",
								"v1",
								"metrics",
								"system.cpu.system"
							],
							"query": [
								{
									"key": "api_key",
									"value": "{{dd_api_key}}"
								},
								{
									"key": "application_key",
									"value": "{{dd_app_key}}"
								}
							]
						},
						"description": "ARGUMENTS\n\nThe metrics metadata endpoint allows you to edit fields of a metric's metadata.\n\nARGUMENTS\n\n*type [optional, default=None]\nmetric type such as 'gauge' or 'rate'\n\n*description [optional, default=None]\nstring description of the metric\n\n*short_name [optional, default=None]\nshort name string of the metric\n\n*unit [optional, default=None]\nprimary unit of the metric such as 'byte' or 'operation'\n\n*per_unit [optional, default=None]\n'per' unit of the metric such as 'second' in 'bytes per second'\n\n*statsd_interval [optional, default=None]\nif applicable, statds flush interval in seconds for the metric"
					},
					"response": []
				},
				{
					"name": "Search Metrics",
					"protocolProfileBehavior": {
						"disableBodyPruning": true
					},
					"request": {
						"method": "GET",
						"header": [
							{
								"key": "Content-Type",
								"value": "application/json"
							}
						],
						"body": {
							"mode": "raw",
							"raw": ""
						},
						"url": {
							"raw": "https://api.datadoghq.com/api/v1/search?q=metrics:system.cpu.system&api_key={{dd_api_key}}&application_key={{dd_app_key}}",
							"protocol": "https",
							"host": [
								"api",
								"datadoghq",
								"com"
							],
							"path": [
								"api",
								"v1",
								"search"
							],
							"query": [
								{
									"key": "q",
									"value": "metrics:system.cpu.system"
								},
								{
									"key": "api_key",
									"value": "{{dd_api_key}}"
								},
								{
									"key": "application_key",
									"value": "{{dd_app_key}}"
								}
							]
						}
					},
					"response": []
				}
			],
			"description": "The metrics end-point allows you to:\n\n*Post metrics data so it can be graphed on Datadog's dashboards\n\n*Query metrics from any time period\n\nAs occurs within the Datadog UI, a graph can only contain a set number of points and as the timeframe over which a metric is viewed increases, aggregation between points will occur to stay below that set number.\n\nThus, if you are querying for larger timeframes of data, the points returned will be more aggregated. The max granularity within Datadog is one point per second, so if you had submitted points at that interval and requested a very small interval from the query API (in this case, probably less than 100 seconds), you could end up getting all of those points back. Otherwise, our algorithm tries to return about 150 points per any given time window, so you'll see coarser and coarser granularity as the amount of time requested increases. We do this time aggregation via averages."
		},
		{
			"name": "Monitors",
			"item": [
				{
					"name": "Create a Monitor ",
					"request": {
						"method": "POST",
						"header": [
							{
								"key": "Content-Type",
								"value": "application/json"
							}
						],
						"body": {
							"mode": "raw",
							"raw": "{\n      \"type\": \"metric alert\",\n      \"query\": \"avg(last_5m):sum:system.net.bytes_rcvd{host:host0} > 100\",\n      \"name\": \"Bytes received on host0\",\n      \"message\": \"We may need to add web hosts if this is consistently high.\",\n      \"tags\": [\"app:webserver\", \"frontend\"],\n      \"options\": {\n      \t\"notify_no_data\": true,\n      \t\"no_data_timeframe\": 20\n      }\n    }"
						},
						"url": {
							"raw": "https://app.datadoghq.com/api/v1/monitor?api_key={{dd_api_key}}&application_key={{dd_app_key}}",
							"protocol": "https",
							"host": [
								"app",
								"datadoghq",
								"com"
							],
							"path": [
								"api",
								"v1",
								"monitor"
							],
							"query": [
								{
									"key": "api_key",
									"value": "{{dd_api_key}}"
								},
								{
									"key": "application_key",
									"value": "{{dd_app_key}}"
								}
							]
						},
						"description": "http://docs.datadoghq.com/api/?lang=console#monitors"
					},
					"response": []
				},
				{
					"name": "Get a Monitor's Details",
					"request": {
						"method": "GET",
						"header": [
							{
								"key": "Content-Type",
								"value": "application/json"
							}
						],
						"body": {
							"mode": "raw",
							"raw": ""
						},
						"url": {
							"raw": "https://app.datadoghq.com/api/v1/monitor/1959920?api_key={{dd_api_key}}&application_key={{dd_app_key}}",
							"protocol": "https",
							"host": [
								"app",
								"datadoghq",
								"com"
							],
							"path": [
								"api",
								"v1",
								"monitor",
								"1959920"
							],
							"query": [
								{
									"key": "api_key",
									"value": "{{dd_api_key}}"
								},
								{
									"key": "application_key",
									"value": "{{dd_app_key}}"
								}
							]
						},
						"description": "ARGUMENTS\n\n*group_states [optional, default=None]\n\nIf this argument is set, the returned data will include additional information (if available) regarding the specified group states, including the last notification timestamp, last resolution timestamp and details about the last time the monitor was triggered. The argument should include a string list indicating what, if any, group states to include. Choose one or more from 'all', 'alert', 'warn', or 'no data'. Example: 'alert,warn'"
					},
					"response": []
				},
				{
					"name": "Edit a Monitor's Details",
					"request": {
						"method": "PUT",
						"header": [
							{
								"key": "Content-Type",
								"value": "application/json"
							}
						],
						"body": {
							"mode": "raw",
							"raw": "{\n        \"tags\": [],\n        \"deleted\": null,\n        \"query\": \"\\\"windows_service.state\\\".over(\\\"host:GamingPC\\\",\\\"service:termservice\\\").by(\\\"host\\\",\\\"service\\\").last(4).count_by_status()\",\n        \"message\": \"Example Windows Service Check for {{service.name}} on {{host.name}}\",\n        \"matching_downtimes\": [],\n        \"id\": 4769031,\n        \"multi\": true,\n        \"name\": \"Windows Service Check\",\n        \"created\": \"2018-04-25T16:06:10.564735+00:00\",\n        \"created_at\": 1524672370000,\n        \"creator\": {\n            \"id\": 580920,\n            \"handle\": \"test@example.com\",\n            \"name\": \"Joe Schmoe\",\n            \"email\": \"test@example.com\"\n        },\n        \"org_id\": 12345,\n        \"modified\": \"2018-04-25T16:06:10.564735+00:00\",\n        \"overall_state_modified\": null,\n        \"overall_state\": \"No Data\",\n        \"type\": \"service check\",\n        \"options\": {\n            \"notify_audit\": false,\n            \"locked\": false,\n            \"timeout_h\": 0,\n            \"silenced\": {},\n            \"thresholds\": {\n                \"warning\": 3,\n                \"ok\": 3,\n                \"critical\": 3\n            },\n            \"new_host_delay\": 300,\n            \"notify_no_data\": false,\n            \"renotify_interval\": 0,\n            \"no_data_timeframe\": 2\n        }\n    }"
						},
						"url": {
							"raw": "https://app.datadoghq.com/api/v1/monitor/4769031?api_key={{dd_api_key}}&application_key={{dd_app_key}}",
							"protocol": "https",
							"host": [
								"app",
								"datadoghq",
								"com"
							],
							"path": [
								"api",
								"v1",
								"monitor",
								"4769031"
							],
							"query": [
								{
									"key": "api_key",
									"value": "{{dd_api_key}}"
								},
								{
									"key": "application_key",
									"value": "{{dd_app_key}}"
								}
							]
						},
						"description": "ARGUMENTS\n\n*query [required]\nThe metric query to alert on.\n\n*name [optional, default=dynamic, based on query]\nThe name of the monitor.\n\n*message [optional, default=dynamic, based on query]\nA message to include with notifications for this monitor. Email notifications can be sent to specific users by using the same '@username' notation as events.\n\n*options [optional, default=None]\nRefer to the create monitor documentation for details on the available options.\n\n*tags [optional, default=empty list]\nA list of tags to associate with your monitor. This can help you categorize and filter monitors."
					},
					"response": []
				},
				{
					"name": "DELETE a Monitor",
					"request": {
						"method": "DELETE",
						"header": [
							{
								"key": "Content-Type",
								"value": "application/json"
							}
						],
						"body": {
							"mode": "raw",
							"raw": ""
						},
						"url": {
<<<<<<< HEAD
							"raw": "https://api.datadoghq.com/api/v1/monitor?api_key={{dd_api_key}}&application_key={{dd_app_key}}",
=======
							"raw": "https://app.datadoghq.com/api/v1/monitor/1959920?api_key={{dd_api_key}}&application_key={{dd_app_key}}",
>>>>>>> a3a250db
							"protocol": "https",
							"host": [
								"app",
								"datadoghq",
								"com"
							],
							"path": [
								"api",
								"v1",
								"monitor",
								"1959920"
							],
							"query": [
								{
									"key": "api_key",
									"value": "{{dd_api_key}}"
								},
								{
									"key": "application_key",
									"value": "{{dd_app_key}}"
								}
							]
						},
						"description": "ARGUMENTS\n\nThis end point takes no JSON arguments."
					},
					"response": []
				},
				{
					"name": "GET All Monitor Details",
					"request": {
						"method": "GET",
						"header": [
							{
								"key": "Content-Type",
								"value": "application/json"
							}
						],
						"body": {
							"mode": "raw",
							"raw": ""
						},
						"url": {
							"raw": "https://app.datadoghq.com/api/v1/monitor?api_key={{dd_api_key}}&application_key={{dd_app_key}}",
							"protocol": "https",
							"host": [
								"app",
								"datadoghq",
								"com"
							],
							"path": [
								"api",
								"v1",
								"monitor"
							],
							"query": [
								{
									"key": "api_key",
									"value": "{{dd_api_key}}"
								},
								{
									"key": "application_key",
									"value": "{{dd_app_key}}"
								}
							]
						},
						"description": "ARGUMENTS\n\n*group_states [optional, default=None]\nIf this argument is set, the returned data will include additional information (if available) regarding the specified group states, including the last notification timestamp, last resolution timestamp and details about the last time the monitor was triggered. The argument should include a string list indicating what, if any, group states to include. Choose one or more from 'all', 'alert', 'warn', or 'no data'. Example: 'alert,warn'\n\n*name [optional, default=None]\nA string to filter monitors by name\n\n*tags [optional, default=None]\nA comma separated list indicating what tags, if any, should be used to filter the list of monitors by scope, e.g. host:host0. For more information, see the tags parameter for the appropriate query argument in the Create a monitor section above.\n\n*monitor_tags [optional, default=None]\nA comma separated list indicating what service and/or custom tags, if any, should be used to filter the list of monitors. Tags created in the Datadog UI will automatically have the \"service\" key prepended (e.g. service:my-app)"
					},
					"response": []
				},
				{
					"name": "Resolve Monitor",
					"request": {
						"method": "POST",
						"header": [
							{
								"key": "Content-Type",
								"value": "application/json"
							}
						],
						"body": {
							"mode": "raw",
							"raw": "{\n    \"resolve\": [\n        {\n            \"2376503\": \"*\"\n        }\n    ]\n}"
						},
						"url": {
							"raw": "https://api.datadoghq.com/monitor/bulk_resolve?api_key={{dd_api_key}}&application_key={{dd_app_key}}",
							"protocol": "https",
							"host": [
								"api",
								"datadoghq",
								"com"
							],
							"path": [
								"monitor",
								"bulk_resolve"
							],
							"query": [
								{
									"key": "api_key",
									"value": "{{dd_api_key}}"
								},
								{
									"key": "application_key",
									"value": "{{dd_app_key}}"
								}
							]
						},
						"description": "Here you can resolve a monitor by monitorId & Group (can wildcard).\n\nresolve [required]: Array of group(s) to resolve for a given monitor_id, e.g.: {\"monitor_id\": \"group_to_resolve\"}\n\nIt supports multiple groups per monitor, e.g.: resolve: [{\"monitor_id\": \"group_1\"}, {\"monitor_id\": \"group_2\"}]\n\nIt can also resolve all triggered groups with the pseudo-group ALL_GROUPS: resolve: [{\"monitor_id\": \"ALL_GROUPS\"}]"
					},
					"response": []
				},
				{
					"name": "Mute All Monitors",
					"request": {
						"method": "POST",
						"header": [
							{
								"key": "Content-Type",
								"value": "application/json"
							}
						],
						"body": {
							"mode": "raw",
							"raw": ""
						},
						"url": {
							"raw": "https://app.datadoghq.com/api/v1/monitor/mute_all?api_key={{dd_api_key}}&application_key={{dd_app_key}}",
							"protocol": "https",
							"host": [
								"app",
								"datadoghq",
								"com"
							],
							"path": [
								"api",
								"v1",
								"monitor",
								"mute_all"
							],
							"query": [
								{
									"key": "api_key",
									"value": "{{dd_api_key}}"
								},
								{
									"key": "application_key",
									"value": "{{dd_app_key}}"
								}
							]
						},
						"description": "Muting will prevent all monitors from notifying through email and posts to the event stream. State changes will only be visible by checking the alert page.\n\nARGUMENTS\n\nThis end point takes no JSON arguments."
					},
					"response": []
				},
				{
					"name": "Unmute All Monitors",
					"request": {
						"method": "POST",
						"header": [
							{
								"key": "Content-Type",
								"value": "application/json"
							}
						],
						"body": {
							"mode": "raw",
							"raw": ""
						},
						"url": {
							"raw": "https://app.datadoghq.com/api/v1/monitor/unmute_all?api_key={{dd_api_key}}&application_key={{dd_app_key}}",
							"protocol": "https",
							"host": [
								"app",
								"datadoghq",
								"com"
							],
							"path": [
								"api",
								"v1",
								"monitor",
								"unmute_all"
							],
							"query": [
								{
									"key": "api_key",
									"value": "{{dd_api_key}}"
								},
								{
									"key": "application_key",
									"value": "{{dd_app_key}}"
								}
							]
						},
						"description": "Disables muting all monitors. Throws an error if mute all was not enabled previously.\n\nARGUMENTS\n\nThis end point takes no JSON arguments."
					},
					"response": []
				},
				{
					"name": "Mute A Specific Monitor",
					"request": {
						"method": "POST",
						"header": [
							{
								"key": "Content-Type",
								"value": "application/json"
							}
						],
						"body": {
							"mode": "raw",
							"raw": "{\n      \"type\": \"metric alert\",\n      \"query\": \"avg(last_5m):sum:system.net.bytes_rcvd{host:host0} > 100\",\n      \"name\": \"Bytes received on host0\",\n      \"message\": \"We may need to add web hosts if this is consistently high.\",\n      \"tags\": [\"app:webserver\", \"frontend\"],\n      \"options\": {\n      \t\"notify_no_data\": true,\n      \t\"no_data_timeframe\": 20\n      }\n    }"
						},
						"url": {
							"raw": "https://app.datadoghq.com/api/v1/monitor/1959920/mute?api_key={{dd_api_key}}&application_key={{dd_app_key}}",
							"protocol": "https",
							"host": [
								"app",
								"datadoghq",
								"com"
							],
							"path": [
								"api",
								"v1",
								"monitor",
								"1959920",
								"mute"
							],
							"query": [
								{
									"key": "api_key",
									"value": "{{dd_api_key}}"
								},
								{
									"key": "application_key",
									"value": "{{dd_app_key}}"
								}
							]
						},
						"description": "ARGUMENTS\n\n*scope [optional, default=None]\nThe scope to apply the mute to, e.g. role:db\n\n*end [optional, default=None]\nA POSIX timestamp for when the mute should end"
					},
					"response": []
				},
				{
					"name": "Unmute A Specific Monitor",
					"request": {
						"method": "POST",
						"header": [
							{
								"key": "Content-Type",
								"value": "application/json"
							}
						],
						"body": {
							"mode": "raw",
							"raw": "{\n      \"type\": \"metric alert\",\n      \"query\": \"avg(last_5m):sum:system.net.bytes_rcvd{host:host0} > 100\",\n      \"name\": \"Bytes received on host0\",\n      \"message\": \"We may need to add web hosts if this is consistently high.\",\n      \"tags\": [\"app:webserver\", \"frontend\"],\n      \"options\": {\n      \t\"notify_no_data\": true,\n      \t\"no_data_timeframe\": 20\n      }\n    }"
						},
						"url": {
							"raw": "https://app.datadoghq.com/api/v1/monitor/1959920/unmute?api_key={{dd_api_key}}&application_key={{dd_app_key}}",
							"protocol": "https",
							"host": [
								"app",
								"datadoghq",
								"com"
							],
							"path": [
								"api",
								"v1",
								"monitor",
								"1959920",
								"unmute"
							],
							"query": [
								{
									"key": "api_key",
									"value": "{{dd_api_key}}"
								},
								{
									"key": "application_key",
									"value": "{{dd_app_key}}"
								}
							]
						},
						"description": "ARGUMENTS\n\n*scope [optional, default=None]\nThe scope to apply the mute to. For example, if your alert is grouped by {host}, you might mute 'host:app1'\n\n*all_scopes [optional, default=False]\nClear muting across all scopes"
					},
					"response": []
				},
				{
					"name": "Validate a Monitor",
					"request": {
						"method": "POST",
						"header": [
							{
								"key": "Content-Type",
								"value": "application/json"
							}
						],
						"body": {
							"mode": "raw",
							"raw": "{\n    \"type\": \"query alert\",\n    \"query\": \"min(last_5m):avg:fse_auto_process.request.duration{build:prod} + avg:cassandra.db.recent_read_latency_micros{host:fse-ldmx-f7-18} + avg:cassandra.db.recent_write_latency_micros{host:fse-ldmx-f7-18} + avg:redis.info.latency_ms{*} + avg:gunicorn.request.duration.avg{*} >= 550\"\n}"
						},
						"url": {
							"raw": "https://api.datadoghq.com/api/v1/monitor?api_key={{dd_api_key}}&application_key={{dd_app_key}}",
							"protocol": "https",
							"host": [
								"api",
								"datadoghq",
								"com"
							],
							"path": [
								"api",
								"v1",
								"monitor"
							],
							"query": [
								{
									"key": "api_key",
									"value": "{{dd_api_key}}"
								},
								{
									"key": "application_key",
									"value": "{{dd_app_key}}"
								}
							]
						},
						"description": "ARGUMENTS\ntype [required]:\nThe type of the monitor, chosen from:\nMONITOR TYPE\tTYPE ATTRIBUTE VALUE\nanomaly\tquery alert\napm\tquery alert\ncomposite\tcomposite\ncustom\tservice check\nevent\tevent alert\nforecast\tquery alert\nhost\tservice check\nintegration\tquery alert\nlive process\tprocess alert\nlogs\tlog alert\nmetric\tquery alert\nnetwork\tservice check\noutlier\tquery alert\nprocess\tservice check\nquery [required]:\nThe query defines when the monitor triggers. Query syntax depends on monitor type. See Create a monitor for details."
					},
					"response": []
				},
				{
					"name": "Monitor Search",
					"protocolProfileBehavior": {
						"disableBodyPruning": true
					},
					"request": {
						"method": "GET",
						"header": [
							{
								"key": "Content-Type",
								"value": "application/json"
							}
						],
						"body": {
							"mode": "raw",
							"raw": ""
						},
						"url": {
							"raw": "https://api.datadoghq.com/api/v1/monitor/search?api_key={{dd_api_key}}&application_key={{dd_app_key}}&query=CPU High",
							"protocol": "https",
							"host": [
								"api",
								"datadoghq",
								"com"
							],
							"path": [
								"api",
								"v1",
								"monitor",
								"search"
							],
							"query": [
								{
									"key": "api_key",
									"value": "{{dd_api_key}}"
								},
								{
									"key": "application_key",
									"value": "{{dd_app_key}}"
								},
								{
									"key": "query",
									"value": "CPU High",
									"description": "[optional], After entering a search query in your Manage Monitor page use the query parameter value in the URL of the page as value for this parameter. Consult the dedicated manage monitor documentation page to learn more."
								},
								{
									"key": "page",
									"value": "insert pagination number here",
									"description": "[optional, default = 0], Page to start paginating from.",
									"disabled": true
								},
								{
									"key": "per_page",
									"value": "insert value here",
									"description": "[optional, default=30],  Number of monitors to return per page.",
									"disabled": true
								},
								{
									"key": "sort",
									"value": "insert value here",
									"description": "[optional, default=null], Comma separated string for sort order (e.g. name,asc) supported fields:\n\nname\nstatus\ntags",
									"disabled": true
								}
							]
						},
						"description": "Search and filter your monitors details.\n\nARGUMENTS\nquery [optional]:\n\nAfter entering a search query in your Manage Monitor page use the query parameter value in the URL of the page as value for this parameter. Consult the dedicated manage monitor documentation page to learn more.\n\npage [optional, default = 0]:\n\nPage to start paginating from.\n\nper_page [optional, default=30]:\n\nNumber of monitors to return per page.\n\nsort [optional, default=null]:\n\nComma separated string for sort order (e.g. name,asc) supported fields:\n\nname\nstatus\ntags"
					},
					"response": []
				},
				{
					"name": "Monitor Group Search",
					"protocolProfileBehavior": {
						"disableBodyPruning": true
					},
					"request": {
						"method": "GET",
						"header": [
							{
								"key": "Content-Type",
								"value": "application/json"
							}
						],
						"body": {
							"mode": "raw",
							"raw": ""
						},
						"url": {
							"raw": "https://api.datadoghq.com/api/v1/monitor/groups/search?api_key={{dd_api_key}}&application_key={{dd_app_key}}&query=ELB",
							"protocol": "https",
							"host": [
								"api",
								"datadoghq",
								"com"
							],
							"path": [
								"api",
								"v1",
								"monitor",
								"groups",
								"search"
							],
							"query": [
								{
									"key": "api_key",
									"value": "{{dd_api_key}}"
								},
								{
									"key": "application_key",
									"value": "{{dd_app_key}}"
								},
								{
									"key": "query",
									"value": "ELB",
									"description": "[optional], After entering a search query in your Manage Monitor page use the query parameter value in the URL of the page as value for this parameter. Consult the dedicated manage monitor documentation page to learn more."
								},
								{
									"key": "page",
									"value": "insert pagination number here",
									"description": "[optional, default = 0], Page to start paginating from.",
									"disabled": true
								},
								{
									"key": "per_page",
									"value": "insert value here",
									"description": "[optional, default=30],  Number of monitors to return per page.",
									"disabled": true
								},
								{
									"key": "sort",
									"value": "insert value here",
									"description": "[optional, default=null], Comma separated string for sort order (e.g. name,asc) supported fields:\n\nname\nstatus\ntags",
									"disabled": true
								}
							]
						},
						"description": "Search and filter your monitor groups details.\n\nARGUMENTS\nquery [optional]:\n\nAfter entering a search query in your Manage Monitor page use the query parameter value in the URL of the page as value for this parameter. Consult the dedicated manage monitor documentation page to learn more.\n\npage [optional, default = 0]:\n\nPage to start paginating from.\n\nper_page [optional, default=30]:\n\nNumber of monitors to return per page.\n\nsort [optional, default=null]:\n\nComma separated string for sort order (e.g. name,asc) supported fields:\n\nname\nstatus\ntags"
					},
					"response": []
				}
			],
			"description": "Monitors allow you to watch a metric or check that you care about, notifying your team when some defined threshold is exceeded. Please refer to the Guide to Monitors for more information on creating monitors."
		},
		{
			"name": "Organizations",
			"item": [
				{
					"name": "Create child-organization",
					"request": {
						"method": "POST",
						"header": [
							{
								"key": "Content-Type",
								"value": "application/json"
							}
						],
						"body": {
							"mode": "raw",
							"raw": "{\n    \"name\" : \"Setup Child Org Via API\",\n    \"subscription\" : {\n        \"type\" : \"pro\"\n    },\n    \"billing\" : {\n        \"type\" : \"parent_billing\"\n    }\n}"
						},
						"url": {
							"raw": "https://app.datadoghq.com/api/v1/org?api_key={{dd_api_key}}&application_key={{dd_app_key}}",
							"protocol": "https",
							"host": [
								"app",
								"datadoghq",
								"com"
							],
							"path": [
								"api",
								"v1",
								"org"
							],
							"query": [
								{
									"key": "api_key",
									"value": "{{dd_api_key}}"
								},
								{
									"key": "application_key",
									"value": "{{dd_app_key}}"
								}
							]
						},
						"description": "create child org, based off api_key and app_key"
					},
					"response": []
				},
				{
					"name": "Get Organization",
					"request": {
						"method": "GET",
						"header": [
							{
								"key": "Content-Type",
								"value": "application/json"
							}
						],
						"body": {
							"mode": "raw",
							"raw": ""
						},
						"url": {
							"raw": "https://app.datadoghq.com/api/v1/org?api_key={{dd_api_key}}&application_key={{dd_app_key}}",
							"protocol": "https",
							"host": [
								"app",
								"datadoghq",
								"com"
							],
							"path": [
								"api",
								"v1",
								"org"
							],
							"query": [
								{
									"key": "api_key",
									"value": "{{dd_api_key}}"
								},
								{
									"key": "application_key",
									"value": "{{dd_app_key}}"
								},
								{
									"key": "public_id",
									"value": "ox0uxa88vwyklfbz",
									"disabled": true
								}
							]
						}
					},
					"response": []
				},
				{
					"name": "Update Organization",
					"request": {
						"method": "PUT",
						"header": [
							{
								"key": "Content-Type",
								"value": "application/json"
							}
						],
						"body": {
							"mode": "raw",
							"raw": "{\n        \"settings\": {\n            \"saml\": {\n                \"enabled\": false\n            },\n            \"saml_strict_mode\": {\n                \"enabled\": false\n            },\n            \"saml_idp_initiated_login\": {\n                \"enabled\": false\n            },\n            \"saml_autocreate_users_domains\": {\n                \"enabled\": false,\n                \"domains\": [\n                    \"my-org.com\",\n                    \"example.com\"\n                ]\n            }\n        }\n}"
						},
						"url": {
							"raw": "https://app.datadoghq.com/api/v1/org/<<PUBLIC_ID>>",
							"protocol": "https",
							"host": [
								"app",
								"datadoghq",
								"com"
							],
							"path": [
								"api",
								"v1",
								"org",
								"<<PUBLIC_ID>>"
							]
						},
						"description": "ARGUMENTS\nname [optional]:\nThe organization name.\nsettings [optional]:\nA JSON array of settings. Settings include:\nsaml - Set the boolean property enabled to enable or disable single sign on with SAML. See the SAML documentation for more information about all SAML settings.\nsaml_idp_initiated_login - has one property enabled (boolean).v\nsaml_strict_mode - has one property enabled (boolean).\nsaml_autocreate_users_domains - has two properties: enabled (boolean) and domains which is a list of domains without the @ symbol."
					},
					"response": []
				},
				{
					"name": "Upload iDP metadata",
					"request": {
						"method": "POST",
						"header": [
							{
								"key": "Content-Type",
								"value": "application/json"
							}
						],
						"body": {
							"mode": "raw",
							"raw": "{\n        \"settings\": {\n            \"saml\": {\n                \"enabled\": true\n            },\n            \"saml_strict_mode\": {\n                \"enabled\": true\n            },\n            \"saml_idp_initiated_login\": {\n                \"enabled\": true\n            },\n            \"saml_autocreate_users_domains\": {\n                \"enabled\": true,\n                \"domains\": [\n                    \"my-org.com\",\n                    \"example.com\"\n                ]\n            }\n        }"
						},
						"url": {
							"raw": "https://app.datadoghq.com/api/v1/org/idp_metadata",
							"protocol": "https",
							"host": [
								"app",
								"datadoghq",
								"com"
							],
							"path": [
								"api",
								"v1",
								"org",
								"idp_metadata"
							]
						},
						"description": "ARGUMENTS\nidp_file [required]:\nThe path to the XML metadata file you wish to upload."
					},
					"response": []
				}
			],
			"description": "This endpoint requires the multi-org account feature and must be enabled by contacting support.\n\nMulti-org feature:https://docs.datadoghq.com/account_management/multi_organization\n",
			"event": [
				{
					"listen": "prerequest",
					"script": {
						"id": "4bfcbf69-1cf1-43f5-bcb1-7eb0e3d3b95f",
						"type": "text/javascript",
						"exec": [
							""
						]
					}
				},
				{
					"listen": "test",
					"script": {
						"id": "8192426f-c281-4ad7-88a5-012c97209c9c",
						"type": "text/javascript",
						"exec": [
							""
						]
					}
				}
			]
		},
		{
			"name": "Tags",
			"item": [
				{
					"name": "Get Tags",
					"request": {
						"method": "GET",
						"header": [
							{
								"key": "Content-Type",
								"value": "application/json"
							}
						],
						"body": {
							"mode": "raw",
							"raw": ""
						},
						"url": {
							"raw": "https://app.datadoghq.com/api/v1/tags/hosts?api_key={{dd_api_key}}&application_key={{dd_app_key}}",
							"protocol": "https",
							"host": [
								"app",
								"datadoghq",
								"com"
							],
							"path": [
								"api",
								"v1",
								"tags",
								"hosts"
							],
							"query": [
								{
									"key": "api_key",
									"value": "{{dd_api_key}}"
								},
								{
									"key": "application_key",
									"value": "{{dd_app_key}}"
								}
							]
						},
						"description": "Return a mapping of tags to hosts for your whole infrastructure.\n\nARGUMENTS\nsource [optional, default=None]:\nOnly show tags from a particular source. Otherwise shows all tags.\nComplete list of source attribute values"
					},
					"response": []
				},
				{
					"name": "Get host tags",
					"request": {
						"method": "GET",
						"header": [
							{
								"key": "Content-Type",
								"value": "application/json"
							}
						],
						"body": {
							"mode": "raw",
							"raw": ""
						},
						"url": {
							"raw": "https://app.datadoghq.com/api/v1/tags/hosts/<<HOSTNAME>>?api_key={{dd_api_key}}&application_key={{dd_app_key}}",
							"protocol": "https",
							"host": [
								"app",
								"datadoghq",
								"com"
							],
							"path": [
								"api",
								"v1",
								"tags",
								"hosts",
								"<<HOSTNAME>>"
							],
							"query": [
								{
									"key": "api_key",
									"value": "{{dd_api_key}}"
								},
								{
									"key": "application_key",
									"value": "{{dd_app_key}}"
								}
							]
						},
						"description": "Get all host tags by hostname"
					},
					"response": []
				},
				{
					"name": "Add tags to a host",
					"request": {
						"method": "POST",
						"header": [
							{
								"key": "Content-Type",
								"value": "application/json"
							}
						],
						"body": {
							"mode": "raw",
							"raw": "{\n      \"tags\" : [\"environment:production\", \"role:webserver\"]\n}"
						},
						"url": {
							"raw": "https://app.datadoghq.com/api/v1/tags/hosts/<<HOSTNAME>>?api_key={{dd_api_key}}&application_key={{dd_app_key}}",
							"protocol": "https",
							"host": [
								"app",
								"datadoghq",
								"com"
							],
							"path": [
								"api",
								"v1",
								"tags",
								"hosts",
								"<<HOSTNAME>>"
							],
							"query": [
								{
									"key": "api_key",
									"value": "{{dd_api_key}}"
								},
								{
									"key": "application_key",
									"value": "{{dd_app_key}}"
								}
							]
						},
						"description": "This end point allows you to add new tags to a host, optionally specifying where these tags come from.\n\nARGUMENTS\n\ntags [required]:\nA list of tags to apply to the host\n\nsource [optional, default=users]:\nThe source of the tags (e.g. chef, puppet).\n"
					},
					"response": []
				},
				{
					"name": "Update host tags",
					"request": {
						"method": "PUT",
						"header": [
							{
								"key": "Content-Type",
								"value": "application/json"
							}
						],
						"body": {
							"mode": "raw",
							"raw": "{\n      \"tags\" : [\"environment:production\", \"role:webserver\"]\n}"
						},
						"url": {
							"raw": "https://app.datadoghq.com/api/v1/tags/hosts/<<HOSTNAME>>?api_key={{dd_api_key}}&application_key={{dd_app_key}}",
							"protocol": "https",
							"host": [
								"app",
								"datadoghq",
								"com"
							],
							"path": [
								"api",
								"v1",
								"tags",
								"hosts",
								"<<HOSTNAME>>"
							],
							"query": [
								{
									"key": "api_key",
									"value": "{{dd_api_key}}"
								},
								{
									"key": "application_key",
									"value": "{{dd_app_key}}"
								}
							]
						},
						"description": "This end point allows you to update/replace all tags in an integration source with those supplied in the request.\n\nARGUMENTS\ntags [required]:\nA list of tags\nsource [optional, default=users]:\nThe source of the tags (e.g. chef, puppet).\nComplete list of source attribute values"
					},
					"response": []
				},
				{
					"name": "Remove host tags",
					"request": {
						"method": "DELETE",
						"header": [
							{
								"key": "Content-Type",
								"value": "application/json"
							}
						],
						"body": {
							"mode": "raw",
							"raw": ""
						},
						"url": {
							"raw": "https://app.datadoghq.com/api/v1/tags/hosts/<<HOSTNAME>>?api_key={{dd_api_key}}&application_key={{dd_app_key}}",
							"protocol": "https",
							"host": [
								"app",
								"datadoghq",
								"com"
							],
							"path": [
								"api",
								"v1",
								"tags",
								"hosts",
								"<<HOSTNAME>>"
							],
							"query": [
								{
									"key": "api_key",
									"value": "{{dd_api_key}}"
								},
								{
									"key": "application_key",
									"value": "{{dd_app_key}}"
								}
							]
						},
						"description": "This end point allows you to remove all tags in an integration source for a single host.\n\nARGUMENTS\nsource [optional, default=users]:\nThe source of the tags (e.g. chef, puppet)."
					},
					"response": []
				}
			],
			"description": "The tag end point allows you to tag hosts with keywords meaningful to you - like role:database. All metrics sent from a host will have its tags applied. When fetching and applying tags to a particular host, you can refer to hosts by name (yourhost.example.com).\n\nThe component of your infrastructure responsible for a tag is identified by a source. Valid sources are: nagios, hudson, jenkins, users, feed, chef, puppet, git, bitbucket, fabric, capistrano."
		},
		{
			"name": "Tracing",
			"item": [
				{
					"name": "Send traces",
					"request": {
						"method": "GET",
						"header": [],
						"body": {
							"mode": "raw",
							"raw": ""
						},
						"url": {
							"raw": "http://localhost:8126/v0.3/traces",
							"protocol": "http",
							"host": [
								"localhost"
							],
							"port": "8126",
							"path": [
								"v0.3",
								"traces"
							]
						},
						"description": "Datadog’s APM allows you to collect performance metrics by tracing your code to determine which parts of your application are slow or inefficient.\n\nTracing data is sent to the Datadog Agent via an HTTP API. We provide some official libraries that simplify sending metrics to the Datadog Agent, however you may want to interact directly with the API to instrument applications that cannot use the libraries or are written in languages that don’t yet have an official Datadog Tracing library.\n\nTraces can be sent as an array of traces:\n\n[ trace1, trace2, trace3 ]\nand each trace is an array of spans:\n\ntrace1 = [ span, span2, span3 ]\nand each span is a dictionary with a trace_id, span_id, resource..\n\n"
					},
					"response": []
				}
			],
			"description": "The tracing API is an Agent API rather than a service side API. Submit your traces to the http://localhost:8126/v0.3/traces local endpoint so your Agent can forward them to Datadog."
		},
		{
			"name": "Usage Metering",
			"item": [
				{
					"name": "GET Hourly Usage For Hosts and Containers",
					"request": {
						"method": "GET",
						"header": [],
						"body": {
							"mode": "raw",
							"raw": ""
						},
						"url": {
							"raw": "https://app.datadoghq.com/api/v1/usage/hosts?api_key={{dd_api_key}}&application_key={{dd_app_key}}&start_hr=2019-04-01T00&end_hr=2019-04-03T00",
							"protocol": "https",
							"host": [
								"app",
								"datadoghq",
								"com"
							],
							"path": [
								"api",
								"v1",
								"usage",
								"hosts"
							],
							"query": [
								{
									"key": "api_key",
									"value": "{{dd_api_key}}"
								},
								{
									"key": "application_key",
									"value": "{{dd_app_key}}"
								},
								{
									"key": "start_hr",
									"value": "2019-04-01T00",
									"description": "datetime in ISO-8601 format, UTC, precise to hour: [YYYY-MM-DDThh] for usage beginning at this hour"
								},
								{
									"key": "end_hr",
									"value": "2019-04-03T00",
									"description": "datetime in ISO-8601 format, UTC, precise to hour: [YYYY-MM-DDThh] for usage ending BEFORE this hour"
								}
							]
						},
						"description": "Get Hourly Usage For Hosts and Containers.\n\nArguments\nstart_hr [required]:\ndatetime in ISO-8601 format, UTC, precise to hour: [YYYY-MM-DDThh] for usage beginning at this hour\nend_hr [optional, default=1d+start_hr]:\ndatetime in ISO-8601 format, UTC, precise to hour: [YYYY-MM-DDThh] for usage ending BEFORE this hour\n\n\nResponse\ncontainer_count:\nShows the total number of containers reporting via the Docker integration during the hour.\nhost_count:\nContains the total number of billable infrastructure hosts reporting during a given hour. This is the sum of agent_host_count, aws_host_count, and gcp_host_count.\nhour:\nThe hour for the usage.\napm_host_count:\nShows the total number of hosts using APM during the hour. For Pro plans, these are counted as billable (except during trial periods). For Enterprise plans, APM hosts are included in the price of infrastructure hosts (see host_count) and not billed separately.\nagent_host_count:\nContains the total number of infrastructure hosts reporting during a given hour that were running the Datadog Agent.\ngcp_host_count:\nContains the total number of hosts that reported via the Google Cloud integration (and were NOT running the Datadog Agent).\naws_host_count:\nContains the total number of hosts that reported via the AWS integration (and were NOT running the Datadog Agent). When AWS or GCP hosts are also running the Datadog Agent, they are counted as Agent hosts, NOT as AWS or GCP"
					},
					"response": []
				},
				{
					"name": "Get hourly usage for logs",
					"request": {
						"method": "GET",
						"header": [],
						"body": {
							"mode": "raw",
							"raw": ""
						},
						"url": {
							"raw": "https://app.datadoghq.com/api/v1/usage/logs?api_key={{dd_api_key}}&application_key={{dd_app_key}}&start_hr=2019-04-01T00&end_hr=2019-04-03T00",
							"protocol": "https",
							"host": [
								"app",
								"datadoghq",
								"com"
							],
							"path": [
								"api",
								"v1",
								"usage",
								"logs"
							],
							"query": [
								{
									"key": "api_key",
									"value": "{{dd_api_key}}"
								},
								{
									"key": "application_key",
									"value": "{{dd_app_key}}"
								},
								{
									"key": "start_hr",
									"value": "2019-04-01T00",
									"description": "datetime in ISO-8601 format, UTC, precise to hour: [YYYY-MM-DDThh] for usage beginning at this hour"
								},
								{
									"key": "end_hr",
									"value": "2019-04-03T00",
									"description": "datetime in ISO-8601 format, UTC, precise to hour: [YYYY-MM-DDThh] for usage ending BEFORE this hour"
								}
							]
						},
						"description": "Get Hourly Usage For Logs.\n\nArguments\n\nstart_hr [required]: datetime in ISO-8601 format, UTC, precise to hour: [YYYY-MM-DDThh] for usage beginning at this hour\n\nend_hr [optional, default=1d+start_hr]: datetime in ISO-8601 format, UTC, precise to hour: [YYYY-MM-DDThh] for usage ending BEFORE this hour\n\n\nResponse\n\ningested_events_bytes: Contains the number of log bytes ingested.\n\nindexed_events_count: Contains the number of log events indexed.\n\nhour: The hour for the usage."
					},
					"response": []
				},
				{
					"name": "GET Hourly Usage for Custom Metrics",
					"request": {
						"method": "GET",
						"header": [],
						"body": {
							"mode": "raw",
							"raw": ""
						},
						"url": {
							"raw": "https://app.datadoghq.com/api/v1/usage/timeseries?api_key={{dd_api_key}}&application_key={{dd_app_key}}&start_hr=2019-04-01T00&end_hr=2019-04-03T00",
							"protocol": "https",
							"host": [
								"app",
								"datadoghq",
								"com"
							],
							"path": [
								"api",
								"v1",
								"usage",
								"timeseries"
							],
							"query": [
								{
									"key": "api_key",
									"value": "{{dd_api_key}}"
								},
								{
									"key": "application_key",
									"value": "{{dd_app_key}}"
								},
								{
									"key": "start_hr",
									"value": "2019-04-01T00",
									"description": "Required: datetime in ISO-8601 format, UTC, precise to hour: [YYYY-MM-DDThh] for usage beginning at this hour"
								},
								{
									"key": "end_hr",
									"value": "2019-04-03T00",
									"description": "Optional: datetime in ISO-8601 format, UTC, precise to hour: [YYYY-MM-DDThh] for usage ending BEFORE this hour"
								}
							]
						},
						"description": "Get Top Custom Metrics By Hourly Average.\n\nArguments\nmonth [required]:\ndatetime in ISO-8601 format, UTC, precise to month: [YYYY-MM] for usage beginning at this hour.\n\nnames [optional, default=None]:\nComma-separated list of metric names."
					},
					"response": []
				},
				{
					"name": "GET Top 500 Custom Metrics by hourly average",
					"request": {
						"method": "GET",
						"header": [],
						"body": {
							"mode": "raw",
							"raw": ""
						},
						"url": {
							"raw": "https://app.datadoghq.com/api/v1/usage/top_avg_metrics?api_key={{dd_api_key}}&application_key={{dd_app_key}}&month=2019-04&names=aws.ec2.spot_history,system.processes.number",
							"protocol": "https",
							"host": [
								"app",
								"datadoghq",
								"com"
							],
							"path": [
								"api",
								"v1",
								"usage",
								"top_avg_metrics"
							],
							"query": [
								{
									"key": "api_key",
									"value": "{{dd_api_key}}"
								},
								{
									"key": "application_key",
									"value": "{{dd_app_key}}"
								},
								{
									"key": "month",
									"value": "2019-04",
									"description": "Required: datetime in ISO-8601 format, UTC, precise to month: [YYYY-MM] for usage beginning at this hour."
								},
								{
									"key": "names",
									"value": "aws.ec2.spot_history,system.processes.number",
									"description": "optional: comma-separated list of metric names "
								}
							]
						},
						"description": "Get Top Custom Metrics By Hourly Average.\n\nArguments\nmonth [required]:\ndatetime in ISO-8601 format, UTC, precise to month: [YYYY-MM] for usage beginning at this hour.\nnames [optional, default=None]:\nComma-separated list of metric names."
					},
					"response": []
				},
				{
					"name": "GET Multi-Org Usage Details",
					"request": {
						"method": "GET",
						"header": [],
						"body": {
							"mode": "raw",
							"raw": ""
						},
						"url": {
							"raw": "https://app.datadoghq.com/api/v1/usage/summary?api_key={{dd_api_key}}&application_key={{dd_app_key}}&start_month=2019-04",
							"protocol": "https",
							"host": [
								"app",
								"datadoghq",
								"com"
							],
							"path": [
								"api",
								"v1",
								"usage",
								"summary"
							],
							"query": [
								{
									"key": "api_key",
									"value": "{{dd_api_key}}"
								},
								{
									"key": "application_key",
									"value": "{{dd_app_key}}"
								},
								{
									"key": "start_month",
									"value": "2019-04",
									"description": "[required]:\nDatetime in ISO-8601 format, UTC, precise to month: [YYYY-MM] for usage beginning in this month. Maximum of 15 months ago."
								},
								{
									"key": "end_month",
									"value": "2019-04",
									"description": "[optional, default=current_month-3d]: Datetime in ISO-8601 format, UTC, precise to month: [YYYY-MM] for usage ending this month.",
									"disabled": true
								},
								{
									"key": "include_org_ids",
									"value": "76293afda",
									"description": "[optional, default=true]: Include usage summaries for each sub-org.",
									"disabled": true
								}
							]
						},
						"description": "Get usage across your multi-org account\n\nArguments\nstart_month [required]:\nDatetime in ISO-8601 format, UTC, precise to month: [YYYY-MM] for usage beginning in this month. Maximum of 15 months ago.\nend_month [optional, default=current_month-3d]: Datetime in ISO-8601 format, UTC, precise to month: [YYYY-MM] for usage ending this month.\ninclude_org_details [optional, default=true]: Include usage summaries for each sub-org."
					},
					"response": []
				},
				{
					"name": "Get hourly usage for Trace Search",
					"request": {
						"method": "GET",
						"header": [],
						"body": {
							"mode": "raw",
							"raw": ""
						},
						"url": {
							"raw": "https://app.datadoghq.com/api/v1/usage/traces?api_key={{dd_api_key}}&application_key={{dd_app_key}}&start_hr=2019-04-04T02",
							"protocol": "https",
							"host": [
								"app",
								"datadoghq",
								"com"
							],
							"path": [
								"api",
								"v1",
								"usage",
								"traces"
							],
							"query": [
								{
									"key": "api_key",
									"value": "{{dd_api_key}}"
								},
								{
									"key": "application_key",
									"value": "{{dd_app_key}}"
								},
								{
									"key": "start_hr",
									"value": "2019-04-04T02",
									"description": "Required: datetime in ISO-8601 format, UTC, precise to hour: [YYYY-MM-DDThh] for usage beginning at this hour"
								},
								{
									"key": "end_hr",
									"value": "",
									"description": "[optional, default=1d+start_hr]: datetime in ISO-8601 format, UTC, precise to hour: [YYYY-MM-DDThh] for usage ending BEFORE this hour",
									"disabled": true
								}
							]
						},
						"description": "Get hourly usage For Trace Search.\n\nArguments\n\nstart_hr [required]: datetime in ISO-8601 format, UTC, precise to hour: [YYYY-MM-DDThh] for usage beginning at this hour\n\nend_hr [optional, default=1d+start_hr]: datetime in ISO-8601 format, UTC, precise to hour: [YYYY-MM-DDThh] for usage ending BEFORE this hour\n\n\nResponse\n\nindexed_events_count: Contains the number of Trace Search events indexed.\n\nhour: The hour for the usage."
					},
					"response": []
				}
			],
			"description": "This API is currently in private beta. Python and Ruby clients are not yet supported.\n\nThe usage metering end-point allows you to:\n\nGet Hourly Usage For Hosts and Containers\nGet Hourly Usage For Custom Metrics\nGet Top Custom Metrics By Hourly Average\nUsage data is delayed by up to 72 hours from when it was incurred. It is retained for the past 15 months."
		},
		{
			"name": "Users",
			"item": [
				{
					"name": "Create user",
					"request": {
						"method": "POST",
						"header": [
							{
								"key": "Content-Type",
								"value": "application/json"
							}
						],
						"body": {
							"mode": "raw",
							"raw": "{\n    \"disabled\": false,\n    \"handle\": \"test@gmail.com\",\n    \"name\": \"Testy McTestingson\",\n    \"is_admin\": true,\n    \"role\": null,\n    \"access_role\": \"adm\",\n    \"verified\": true,\n    \"email\": \"test@gmail.com\",\n    \"icon\": \"https://secure.gravatar.com/avatar/df46ee85ff1cbb518b20c8cab742b9ea?s=48&d=retro\"\n  }\n"
						},
						"url": {
							"raw": "https://app.datadoghq.com/api/v1/user?api_key={{dd_api_key}}&application_key={{dd_app_key}}",
							"protocol": "https",
							"host": [
								"app",
								"datadoghq",
								"com"
							],
							"path": [
								"api",
								"v1",
								"user"
							],
							"query": [
								{
									"key": "api_key",
									"value": "{{dd_api_key}}"
								},
								{
									"key": "application_key",
									"value": "{{dd_app_key}}"
								}
							]
						},
						"description": "ARGUMENTS\n\nhandle [required]:\nThe user handle, must be a valid email.\nname [optional, default=None]:\nThe name of the user.\naccess_role [optional, default=st]:\nThe access role of the user. Choose from:\nst (standard user),\nadm (admin user),\nro (read-only user).\nNote: users can be created with admin access role only with application keys belonging to administrators."
					},
					"response": []
				},
				{
					"name": "Get user",
					"request": {
						"method": "GET",
						"header": [],
						"body": {
							"mode": "raw",
							"raw": ""
						},
						"url": {
							"raw": "https://app.datadoghq.com/api/v1/user/email@domain.com?api_key={{dd_api_key}}&application_key={{dd_app_key}}",
							"protocol": "https",
							"host": [
								"app",
								"datadoghq",
								"com"
							],
							"path": [
								"api",
								"v1",
								"user",
								"email@domain.com"
							],
							"query": [
								{
									"key": "api_key",
									"value": "{{dd_api_key}}"
								},
								{
									"key": "application_key",
									"value": "{{dd_app_key}}"
								}
							]
						},
						"description": "id [required]:\nThe handle of the user."
					},
					"response": []
				},
				{
					"name": "Get all users",
					"request": {
						"method": "GET",
						"header": [],
						"body": {
							"mode": "raw",
							"raw": ""
						},
						"url": {
							"raw": "https://app.datadoghq.com/api/v1/user?api_key={{dd_api_key}}&application_key={{dd_app_key}}",
							"protocol": "https",
							"host": [
								"app",
								"datadoghq",
								"com"
							],
							"path": [
								"api",
								"v1",
								"user"
							],
							"query": [
								{
									"key": "api_key",
									"value": "{{dd_api_key}}"
								},
								{
									"key": "application_key",
									"value": "{{dd_app_key}}"
								}
							]
						},
						"description": "This end point takes no JSON arguments."
					},
					"response": []
				},
				{
					"name": "Update user",
					"request": {
						"method": "PUT",
						"header": [
							{
								"key": "Content-Type",
								"value": "application/json"
							}
						],
						"body": {
							"mode": "raw",
							"raw": "{\n  \"user\": {\n    \"disabled\": false,\n    \"handle\": \"email@domain.com\",\n    \"name\": \"Testy McTestingson\",\n    \"is_admin\": true,\n    \"role\": null,\n    \"access_role\": \"adm\",\n    \"verified\": true,\n    \"email\": \"email@domain.com\",\n    \"icon\": \"https://secure.gravatar.com/avatar/df46ee85ff1cbb518b20c8cab742b9ea?s=48&d=retro\"\n  }\n}"
						},
						"url": {
							"raw": "https://app.datadoghq.com/api/v1/user/email@domain.com?api_key={{dd_api_key}}&application_key={{dd_app_key}}",
							"protocol": "https",
							"host": [
								"app",
								"datadoghq",
								"com"
							],
							"path": [
								"api",
								"v1",
								"user",
								"email@domain.com"
							],
							"query": [
								{
									"key": "api_key",
									"value": "{{dd_api_key}}"
								},
								{
									"key": "application_key",
									"value": "{{dd_app_key}}"
								}
							]
						},
						"description": "ARGUMENTS\n\nid [required]:\nThe handle of the user.\nname [optional, default=None]:\nThe new name of the user.\nemail [optional, default=None]:\nThe new email of the user.\ndisabled [optional, default=None]:\nThe new disabled status of the user.\naccess_role [optional, default=st]:\nThe access role of the user. Choose from:\nst (standard user),\nadm (admin user),\nro (read-only user)."
					},
					"response": []
				},
				{
					"name": "Disable user",
					"request": {
						"method": "DELETE",
						"header": [],
						"body": {
							"mode": "raw",
							"raw": ""
						},
						"url": {
							"raw": "https://app.datadoghq.com/api/v1/user/test@gmail.com?api_key={{dd_api_key}}&application_key={{dd_app_key}}",
							"protocol": "https",
							"host": [
								"app",
								"datadoghq",
								"com"
							],
							"path": [
								"api",
								"v1",
								"user",
								"test@gmail.com"
							],
							"query": [
								{
									"key": "api_key",
									"value": "{{dd_api_key}}"
								},
								{
									"key": "application_key",
									"value": "{{dd_app_key}}"
								}
							]
						},
						"description": "ARGUMENTS\nid [required]:\nThe handle of the user."
					},
					"response": []
				}
			],
			"description": "You can create, edit, and disable users."
		}
	],
	"event": [
		{
			"listen": "prerequest",
			"script": {
				"id": "c41623be-f6de-4e50-b2d7-a774bd352140",
				"type": "text/javascript",
				"exec": [
					""
				]
			}
		},
		{
			"listen": "test",
			"script": {
				"id": "72537730-7e9d-49b3-96a1-49995ee97eba",
				"type": "text/javascript",
				"exec": [
					""
				]
			}
		}
	]
}<|MERGE_RESOLUTION|>--- conflicted
+++ resolved
@@ -1,10 +1,6 @@
 {
 	"info": {
-<<<<<<< HEAD
-		"_postman_id": "9d1fce9f-edf4-40b0-828f-230cceff7143",
-=======
-		"_postman_id": "c4fcd2ee-b30b-4ed1-8e38-0f87a7b337bf",
->>>>>>> a3a250db
+		"_postman_id": "76de7dc7-6dfb-439d-9b21-f21fc33a2d9d",
 		"name": "Datadog API Collection",
 		"description": "Top Level Folder For Datadog API calls",
 		"schema": "https://schema.getpostman.com/json/collection/v2.1.0/collection.json"
@@ -2928,14 +2924,13 @@
 											"value": "{{dd_app_key}}"
 										}
 									]
-<<<<<<< HEAD
-								},
-								"description": "Configure your Datadog-Slack integration directly through Datadog API."
+								},
+								"description": "ARGUMENTS\n\n"
 							},
 							"response": []
 						}
 					],
-					"description": "Configure your Datadog-Slack integration directly through Datadog API.\nRead more about Datadog-Slack integration\n\nARGUMENTS\nservice_hooks [required]:\nArray of service hook objects (the service hook is generated for your slack account in your Slack account administration page). A service hook object is composed by:\n\naccount [required]:\nYour Slack account name.\n\nurl [required]:\nYour Slack Service Hook URL.\n\nchannels [required]:\nArray of slack channel objects to post to. A slack channel object is composed by:\n\nchannel_name [required]:\nYour channel name e.g: #general, #private\n\ntransfer_all_user_comments [optional, default=False]:\nTo be notified for every comment on a graph, set it to true. If set to False use the @slack-channel_name syntax for comments to be posted to slack.\n\naccount [required]:\nAccount to which the channel belongs to.\n\nrun_check [optional, default=false]:\nDetermines if the integration install check is run before returning a response.\n\nIf true:\n\nThe install check is run\nIf there’s an error in the configuration the error is returned\nIf there’s no error, 204 No Content response code is returned\nIf false:\n\nWe return a 202 accepted\nInstall check is run after returning a response",
+					"description": "Webhooks\nConfigure your Datadog-Webhooks integration directly through Datadog API.\nRead more about Datadog-Webhooks integration\n\nARGUMENTS\nhooks [required]:\nArray of Webhook objects. A Webhook object is composed by:\n\nname [required]:\nYour Webhook name.\nLearn more on how to use it in monitor notifications.\nurl [required]:\nYour Webhook URL.\nuse_custom_payload [optional, default=False]:\nIf true, allow you to specify a custom payload for your Webhook.\n\ncustom_payload [optional, default=None]:\nIf use_custom_payloag is true, specify your own payload to add your own custom fields to the request using those variables.\n\nencode_as_form [optional, default=False]:\nIf use_custom_payload is true, set this to true to have your payload to be URL-encoded.\n\nheaders [optional, default=None]:\nHeaders attached to your Webhook.\n\nrun_check [optional, default=false]:\nDetermines if the integration install check is run before returning a response.\n\nIf true:\n\nThe install check is run\nIf there’s an error in the configuration the error is returned\nIf there’s no error, 204 No Content response code is returned\nIf false:\n\nWe return a 202 accepted\nInstall check is run after returning a response",
 					"_postman_isSubFolder": true
 				}
 			],
@@ -3221,10 +3216,10 @@
 					"_postman_isSubFolder": true
 				},
 				{
-					"name": "APP Key",
+					"name": "Application Key",
 					"item": [
 						{
-							"name": "Get all APP Key",
+							"name": "Get all Application Key",
 							"protocolProfileBehavior": {
 								"disableBodyPruning": true
 							},
@@ -3269,7 +3264,7 @@
 							"response": []
 						},
 						{
-							"name": "Create a new APP Key",
+							"name": "Create a new Application Key",
 							"request": {
 								"method": "POST",
 								"header": [
@@ -3311,7 +3306,7 @@
 							"response": []
 						},
 						{
-							"name": "Get a given APP Key",
+							"name": "Get a given Application Key",
 							"protocolProfileBehavior": {
 								"disableBodyPruning": true
 							},
@@ -3368,7 +3363,7 @@
 							"response": []
 						},
 						{
-							"name": "Edit a given APP key",
+							"name": "Edit a given Application key",
 							"request": {
 								"method": "PUT",
 								"header": [
@@ -3417,7 +3412,7 @@
 							"response": []
 						},
 						{
-							"name": "Delete an APP key",
+							"name": "Delete an Application key",
 							"request": {
 								"method": "DELETE",
 								"header": [
@@ -3528,6 +3523,51 @@
 						"description": "Protocols\thttp: 80 or https: 443\n\nQuery parameters\t \nddsource=<SOURCE>\nservice=<SERVICE>\nhostname=<HOSTNAME>\n"
 					},
 					"response": []
+				},
+				{
+					"name": "Get a list of logs",
+					"request": {
+						"method": "POST",
+						"header": [
+							{
+								"key": "Content-Type",
+								"name": "Content-Type",
+								"value": "application/json",
+								"type": "text"
+							}
+						],
+						"body": {
+							"mode": "raw",
+							"raw": "{\n\"query\": \"source:lambda status:error\",\n\"time\": \n{\"from\": \"2019-04-03T09:00Z\", \n\"to\": \"2019-04-04T10:00Z\"}, \n\"sort\": \"desc\", \n\"limit\": 50}"
+						},
+						"url": {
+							"raw": "https://api.datadoghq.com/api/v1/logs-queries/list?api_key={{dd_api_key}}&application_key={{dd_app_key}}",
+							"protocol": "https",
+							"host": [
+								"api",
+								"datadoghq",
+								"com"
+							],
+							"path": [
+								"api",
+								"v1",
+								"logs-queries",
+								"list"
+							],
+							"query": [
+								{
+									"key": "api_key",
+									"value": "{{dd_api_key}}"
+								},
+								{
+									"key": "application_key",
+									"value": "{{dd_app_key}}"
+								}
+							]
+						},
+						"description": "List endpoint returns logs that match a log search query. Results are paginated.\n\nARGUMENTS\nquery [required]:\nThe search query - following the Log search syntax .\ntime.from [required]:\nMinimum timestamp for requested logs. Format can be either\nan ISO-8601 string\na unix timestamp (number representing the elapsed millisec since epoch)\ntime.to [required]:\nMaximum timestamp for requested logs. Format can be either\nan ISO-8601 string with minute, second or millisecond precision\na unix timestamp (number representing the elapsed millisec since epoch)\ntime.timezone [optional, default=None]: Can be specified both as an offset (e.g. “UTC+03:00”) or a regional zone (e.g. “Europe/Paris”)\ntime.offset [optional, default=None]: Equivalent to time.timezone. But value in seconds. If both timezone and offset are specified, timezone is ignored.\nstartAt [optional, default=None]:\nHash identifier of the first log to return in the list, available in a log id attribute. This parameter is used for the pagination feature. Note: this parameter is ignored if the corresponding log is out of the scope of the specified time window.\nsort [optional, default=desc]:\nTime-ascending asc or time-descending descresults.\nlimit [optional, default=10]:\nNumber of logs return in the response (maximum is 1000)\nindex [optional, default=main]:\nFor multi-index organizations, the log index in which the request is performed.\nPAGINATION\nRetrieve a log list longer than the 1000 logs limit with the Log List API Pagination feature:\n\nfor the first request, use no startAt parameter.\nfor the N-th request, use nextLogID of N-1th request result as the startAt parameter value.\nFor better control over pagination results, you should use an absolute time parameter - don’t use thenow keyword."
+					},
+					"response": []
 				}
 			],
 			"description": "Send your logs to your Datadog platform over HTTP.",
@@ -3558,6 +3598,47 @@
 			"name": "Metrics",
 			"item": [
 				{
+					"name": "Get All Active Metrics",
+					"request": {
+						"method": "GET",
+						"header": [],
+						"body": {
+							"mode": "raw",
+							"raw": ""
+						},
+						"url": {
+							"raw": "https://app.datadoghq.com/api/v1/metrics?api_key={{dd_api_key}}&application_key={{dd_app_key}}&from=1488386651",
+							"protocol": "https",
+							"host": [
+								"app",
+								"datadoghq",
+								"com"
+							],
+							"path": [
+								"api",
+								"v1",
+								"metrics"
+							],
+							"query": [
+								{
+									"key": "api_key",
+									"value": "{{dd_api_key}}"
+								},
+								{
+									"key": "application_key",
+									"value": "{{dd_app_key}}"
+								},
+								{
+									"key": "from",
+									"value": "1488386651"
+								}
+							]
+						},
+						"description": "ARGUMENTS\n\n* from [required]\nseconds since the unix epoch"
+					},
+					"response": []
+				},
+				{
 					"name": "POST Time Series Point",
 					"event": [
 						{
@@ -3600,297 +3681,6 @@
 								{
 									"key": "api_key",
 									"value": "{{dd_api_key}}"
-=======
->>>>>>> a3a250db
-								},
-								"description": "ARGUMENTS\n\n"
-							},
-							"response": []
-						}
-					],
-					"description": "Webhooks\nConfigure your Datadog-Webhooks integration directly through Datadog API.\nRead more about Datadog-Webhooks integration\n\nARGUMENTS\nhooks [required]:\nArray of Webhook objects. A Webhook object is composed by:\n\nname [required]:\nYour Webhook name.\nLearn more on how to use it in monitor notifications.\nurl [required]:\nYour Webhook URL.\nuse_custom_payload [optional, default=False]:\nIf true, allow you to specify a custom payload for your Webhook.\n\ncustom_payload [optional, default=None]:\nIf use_custom_payloag is true, specify your own payload to add your own custom fields to the request using those variables.\n\nencode_as_form [optional, default=False]:\nIf use_custom_payload is true, set this to true to have your payload to be URL-encoded.\n\nheaders [optional, default=None]:\nHeaders attached to your Webhook.\n\nrun_check [optional, default=false]:\nDetermines if the integration install check is run before returning a response.\n\nIf true:\n\nThe install check is run\nIf there’s an error in the configuration the error is returned\nIf there’s no error, 204 No Content response code is returned\nIf false:\n\nWe return a 202 accepted\nInstall check is run after returning a response",
-					"_postman_isSubFolder": true
-				}
-			],
-			"description": "Configure your Datadog integrations via Datadog API, current configurable integrations are:\n\nAWS\nPagerDuty\nSlack\nWebhooks\nAvailable Endpoints are:\n\nTo Create an integration in Datadog:\nPOST /api/v1/integration/<source_type_name>\n\nTo edit an integration configuration:\nPUT /api/v1/integration/<source_type_name>\n\nTo get an integration status:\nGET /api/v1/integration/<source_type_name>\n\nTo delete an integration from Datadog:\nDELETE /api/v1/integration/<source_type_name>",
-			"event": [
-				{
-					"listen": "prerequest",
-					"script": {
-						"id": "cee8587f-57a4-4835-8a94-9db6cc75c767",
-						"type": "text/javascript",
-						"exec": [
-							""
-						]
-					}
-				},
-				{
-					"listen": "test",
-					"script": {
-						"id": "81e73228-13c1-444f-8424-202bff06c2ec",
-						"type": "text/javascript",
-						"exec": [
-							""
-						]
-					}
-				}
-			]
-		},
-		{
-			"name": "Logs",
-			"item": [
-				{
-					"name": "Send Logs Over HTTP",
-					"request": {
-						"method": "POST",
-						"header": [
-							{
-								"key": "Content-Type",
-								"name": "Content-Type",
-								"value": "application/json",
-								"type": "text"
-							}
-						],
-						"body": {
-							"mode": "raw",
-							"raw": "{  \n   \"message\":\"This is an example log message over HTTP!\",\n   \"http\":{  \n      \"status_code\":301,\n      \"method\":\"POST\",\n      \"request_id\":\"{{$randomInt}}\"\n   },\n   \"network\":{  \n      \"client\":{  \n         \"ip\":\"127.0.0.1\",\n         \"port\":\"80\"\n      },\n      \"destination\":{  \n         \"ip\":\"10.0.0.1\"\n      }\n   },\n   \"duration\":2000,\n   \"category\":\"test\"\n}"
-						},
-						"url": {
-							"raw": "https://http-intake.logs.datadoghq.com/v1/input/{{dd_api_key}}?ddsource=nginx&service=exampleService&hostname=exampleHost",
-							"protocol": "https",
-							"host": [
-								"http-intake",
-								"logs",
-								"datadoghq",
-								"com"
-							],
-							"path": [
-								"v1",
-								"input",
-								"{{dd_api_key}}"
-							],
-							"query": [
-								{
-									"key": "ddsource",
-									"value": "nginx"
-								},
-								{
-									"key": "service",
-									"value": "exampleService"
-								},
-								{
-									"key": "hostname",
-									"value": "exampleHost"
-								}
-							]
-						},
-						"description": "Protocols\thttp: 80 or https: 443\n\nQuery parameters\t \nddsource=<SOURCE>\nservice=<SERVICE>\nhostname=<HOSTNAME>\n"
-					},
-					"response": []
-				},
-				{
-					"name": "Get a list of logs",
-					"request": {
-						"method": "POST",
-						"header": [
-							{
-								"key": "Content-Type",
-								"name": "Content-Type",
-								"value": "application/json",
-								"type": "text"
-							}
-						],
-						"body": {
-							"mode": "raw",
-							"raw": "{\n\"query\": \"source:lambda status:error\",\n\"time\": \n{\"from\": \"2019-04-03T09:00Z\", \n\"to\": \"2019-04-04T10:00Z\"}, \n\"sort\": \"desc\", \n\"limit\": 50}"
-						},
-						"url": {
-							"raw": "https://api.datadoghq.com/api/v1/logs-queries/list?api_key={{dd_api_key}}&application_key={{dd_app_key}}",
-							"protocol": "https",
-							"host": [
-								"api",
-								"datadoghq",
-								"com"
-							],
-							"path": [
-								"api",
-								"v1",
-								"logs-queries",
-								"list"
-							],
-							"query": [
-								{
-									"key": "api_key",
-									"value": "{{dd_api_key}}"
-								},
-								{
-									"key": "application_key",
-									"value": "{{dd_app_key}}"
-								}
-							]
-						},
-						"description": "List endpoint returns logs that match a log search query. Results are paginated.\n\nARGUMENTS\nquery [required]:\nThe search query - following the Log search syntax .\ntime.from [required]:\nMinimum timestamp for requested logs. Format can be either\nan ISO-8601 string\na unix timestamp (number representing the elapsed millisec since epoch)\ntime.to [required]:\nMaximum timestamp for requested logs. Format can be either\nan ISO-8601 string with minute, second or millisecond precision\na unix timestamp (number representing the elapsed millisec since epoch)\ntime.timezone [optional, default=None]: Can be specified both as an offset (e.g. “UTC+03:00”) or a regional zone (e.g. “Europe/Paris”)\ntime.offset [optional, default=None]: Equivalent to time.timezone. But value in seconds. If both timezone and offset are specified, timezone is ignored.\nstartAt [optional, default=None]:\nHash identifier of the first log to return in the list, available in a log id attribute. This parameter is used for the pagination feature. Note: this parameter is ignored if the corresponding log is out of the scope of the specified time window.\nsort [optional, default=desc]:\nTime-ascending asc or time-descending descresults.\nlimit [optional, default=10]:\nNumber of logs return in the response (maximum is 1000)\nindex [optional, default=main]:\nFor multi-index organizations, the log index in which the request is performed.\nPAGINATION\nRetrieve a log list longer than the 1000 logs limit with the Log List API Pagination feature:\n\nfor the first request, use no startAt parameter.\nfor the N-th request, use nextLogID of N-1th request result as the startAt parameter value.\nFor better control over pagination results, you should use an absolute time parameter - don’t use thenow keyword."
-					},
-					"response": []
-				}
-			],
-			"description": "Send your logs to your Datadog platform over HTTP.",
-			"event": [
-				{
-<<<<<<< HEAD
-					"name": "Get all API Key",
-					"protocolProfileBehavior": {
-						"disableBodyPruning": true
-					},
-					"request": {
-						"method": "GET",
-						"header": [
-							{
-								"key": "Content-Type",
-								"value": "application/json"
-							}
-						],
-						"body": {
-							"mode": "raw",
-							"raw": ""
-						},
-						"url": {
-							"raw": "https://app.datadoghq.com/api/v1/api_key?api_key=6f3fb9b7c63fb5185fbca639bf5cf57d&application_key=ef71925bbf818759130928f718825ce0354bdd68",
-							"protocol": "https",
-							"host": [
-								"app",
-								"datadoghq",
-								"com"
-							],
-							"path": [
-								"api",
-								"v1",
-								"api_key"
-							],
-							"query": [
-								{
-									"key": "api_key",
-									"value": "6f3fb9b7c63fb5185fbca639bf5cf57d"
-								},
-								{
-									"key": "application_key",
-									"value": "ef71925bbf818759130928f718825ce0354bdd68"
-								}
-							]
-						},
-						"description": "http://docs.datadoghq.com/api/?lang=console#monitors"
-					},
-					"response": []
-=======
-					"listen": "prerequest",
-					"script": {
-						"id": "f3c90f9f-2f7b-4b10-9ff0-1e95bd405883",
-						"type": "text/javascript",
-						"exec": [
-							""
-						]
-					}
->>>>>>> a3a250db
-				},
-				{
-					"listen": "test",
-					"script": {
-						"id": "53b8551e-05d1-4b29-a168-9f304aa33165",
-						"type": "text/javascript",
-						"exec": [
-							""
-						]
-					}
-				}
-			]
-		},
-		{
-			"name": "Metrics",
-			"item": [
-				{
-					"name": "Get All Active Metrics",
-					"request": {
-						"method": "GET",
-						"header": [],
-						"body": {
-							"mode": "raw",
-							"raw": ""
-						},
-						"url": {
-							"raw": "https://app.datadoghq.com/api/v1/metrics?api_key={{dd_api_key}}&application_key={{dd_app_key}}&from=1488386651",
-							"protocol": "https",
-							"host": [
-								"app",
-								"datadoghq",
-								"com"
-							],
-							"path": [
-								"api",
-								"v1",
-								"metrics"
-							],
-							"query": [
-								{
-									"key": "api_key",
-									"value": "{{dd_api_key}}"
-								},
-								{
-									"key": "application_key",
-									"value": "{{dd_app_key}}"
-								},
-								{
-									"key": "from",
-									"value": "1488386651"
-								}
-							]
-						},
-						"description": "ARGUMENTS\n\n* from [required]\nseconds since the unix epoch"
-					},
-					"response": []
-				},
-				{
-					"name": "POST Time Series Point",
-					"event": [
-						{
-							"listen": "prerequest",
-							"script": {
-								"id": "5edede57-369e-4c98-b74c-267e1aa0f014",
-								"type": "text/javascript",
-								"exec": [
-									""
-								]
-							}
-						}
-					],
-					"request": {
-						"method": "POST",
-						"header": [
-							{
-								"key": "Content-Type",
-								"value": "application/json"
-							}
-						],
-						"body": {
-							"mode": "raw",
-							"raw": "{ \"series\" :\n         [{\"metric\":\"test.metric\",\n          \"points\":[[\"{{$timestamp}}\", \"{{$randomInt}}\"]],\n          \"type\":\"gauge\",\n          \"tags\":\"source:Postman,test\",\n          \"host\":\"macbookPro\"\n         }\n        ]\n    }"
-						},
-						"url": {
-							"raw": "https://app.datadoghq.com/api/v1/series?api_key={{dd_api_key}}&application_key={{dd_app_key}}",
-							"protocol": "https",
-							"host": [
-								"app",
-								"datadoghq",
-								"com"
-							],
-							"path": [
-								"api",
-								"v1",
-								"series"
-							],
-							"query": [
-								{
-									"key": "api_key",
-									"value": "{{dd_api_key}}"
 								},
 								{
 									"key": "application_key",
@@ -4234,11 +4024,7 @@
 							"raw": ""
 						},
 						"url": {
-<<<<<<< HEAD
-							"raw": "https://api.datadoghq.com/api/v1/monitor?api_key={{dd_api_key}}&application_key={{dd_app_key}}",
-=======
 							"raw": "https://app.datadoghq.com/api/v1/monitor/1959920?api_key={{dd_api_key}}&application_key={{dd_app_key}}",
->>>>>>> a3a250db
 							"protocol": "https",
 							"host": [
 								"app",
