--- conflicted
+++ resolved
@@ -1,9 +1,5 @@
 <div class="container">
 
-<<<<<<< HEAD
-  <% #items_with_tag(tag, @items.select { |i| i[:kind] == "example" }).each do |example| %>
-=======
->>>>>>> 7622fd3e
   <% items_with_tag(tag, $ja_example_items).each do |example| %>
     <% if example[:language] == "ja" %>
       <h2><%= link_to example[:title], example %></h2>
