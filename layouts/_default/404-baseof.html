--- conflicted
+++ resolved
@@ -1,8 +1,4 @@
 <!DOCTYPE html>
-<<<<<<< HEAD
-<html lang="{{ .Site.Language.Lang }}" data-type="{{.Type}}" data-relpermalink="{{.RelPermalink}}" data-env="{{.Site.Params.environment}}" style="opacity:0" class="{{ if or $.Site.Params.announcement_banner.link $.Site.Params.announcement_banner.desktop_message }}banner{{ end }}">
-        {{ partial "head.html" . }}
-=======
 <html lang="{{ .Site.Language.Lang }}" data-type="{{.Type}}" data-relpermalink="{{.RelPermalink}}"
   data-env="{{.Site.Params.environment}}" style="opacity:0"
   class="{{ if or $.Site.Params.announcement_banner.link $.Site.Params.announcement_banner.desktop_message }}banner{{ end }}">
@@ -27,23 +23,10 @@
   {{- end -}}
 
 </head>
->>>>>>> 9a220453
 {{- $bodyClass := $.Scratch.Get "bodyClass" -}}
 
-<<<<<<< HEAD
-    <div class="greyside">
-        <div class="container ">
-            <div class="row ">
-                <div class="d-none d-lg-flex col-12 col-sm-3  grey" style="background:#f8f8f8">
-                </div>
-            </div>
-        </div>
-    </div>
-    {{ partial "header/header.html" . }}
-=======
 <body
   class="{{ .Site.Language.Lang }} {{ if .Kind }}kind-{{.Kind}}{{ end }} {{ if .IsPage }} {{ replace $.Type "/" "-" }} {{ else }} {{ .Section }} {{ end }} {{ $bodyClass }}">
->>>>>>> 9a220453
 
   <div class="greyside">
     <div class="container h-100">
