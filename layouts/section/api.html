<<<<<<< HEAD

{{ partial "header.html" . }}
{{ partial "navbar.html" . }}
{{ $dot := . }}

{{ $status_code := (dict "200" "200" "OK" "201" "201" "Created" "202" "202" "Accepted" "204" "204" "No Content" "301" "301" "Moved Permanently" "304" "304" "Not Modified" "401" "401" "Unauthorized" "403" "403 Forbidden" "404" "404" "Not Found" "409" "409" "Conflict" "422" "422" "Unprocessable" "Entity" "500" "500" "Server Error" )}}

    <div class="container api-page">
      <div class="row floating-header" data-spy="affix" data-offset-top="60">
        <div class="col-xs-12">

          <h1>{{.Title}}</h1>
          <div class="btn-toolbar">
            <div class="btn-group api-section-links btn-group-sm">
              <a class="btn btn-default gradient" href="#authentication">Auth</a>
              <a class="btn btn-default gradient" href="#errors">Errors</a>
              <a class="btn btn-default gradient" href="#ratelimiting">Rate Limiting</a>
              <a class="btn btn-default gradient" href="#metrics">Metrics</a>
              <a class="btn btn-default gradient" href="#events">Events</a>
              <a class="btn btn-default gradient" href="#service_checks">Checks</a>
              <a class="btn btn-default gradient" href="#monitors">Monitors</a>
              <a class="btn btn-default gradient" href="#downtimes">Downtimes</a>
              <a class="btn btn-default gradient" href="#timeboards">Timeboards</a>
              <a class="btn btn-default gradient" href="#screenboards">Screenboards</a>
              <a class="btn btn-default gradient" href="#hosts">Hosts</a>
              <a class="btn btn-default gradient" href="#tags">Tags</a>
              <a class="btn btn-default gradient" href="#search">Search</a>
              <a class="btn btn-default gradient" href="#comments">Comments</a>
              <a class="btn btn-default gradient" href="#users">Users</a>
              <a class="btn btn-default gradient" href="#graphs">Graphs</a>
              <a class="btn btn-default gradient" href="#embeds">Embeds</a>
              <a class="btn btn-default gradient" href="#usage_metering">Usage</a>
            </div>
            </div>
            <div class="btn-toolbar">
            <div class="btn-group language-links btn-group-sm">
              <div lang="console" class="lang-btn btn btn-default gradient">Shell</div>
              <div lang="python" class="active lang-btn btn btn-default gradient">Python</div>
              <div lang="ruby" class="lang-btn btn btn-default gradient">Ruby</div>
            </div>
            <div class="btn-group btn-group-sm">
              <a class="btn btn-default gradient" href="#troubleshooting">Troubleshooting</a>
            </div>
          </div>

        </div>
      </div>

      <div class="scrollable-api-docs">

        <!--
        =====================================================================
          OVERVIEW
        ====================================================================
        -->

        <div class="int-anchor" id="overview"></div><a href="#overview"><h3>Overview</h3></a>
        <div class="row">
          <div class="col-xs-12 col-md-6 api-left">
            This section details Datadogs HTTP API. It makes it easy to get data in and
            out of Datadog.

            The Datadog API uses resource-oriented URLs, uses status codes to indicate the
            success or failure of requests and returns JSON from all requests. Let's dive
            in and see how it works.
          </div>
          <div class="col-xs-12 col-md-6 api-right">
            <h5>Libraries</h5>
            There are many client libraries that wrap the Datadog API. <a href="/libraries/">Check them out.</a>

            <h5>API Endpoint</h5>
            <code>https://app.datadoghq.com/api/</code>
          </div>
        </div>

        <!--
       =====================================================================
          AUTHENTICATION
        ====================================================================
        -->
        <div class="int-anchor" id="authentication"></div><a href="#authentication"><h3>Authentication</h3></a>
        <div class="row">
          <div class="col-xs-12 col-md-6 api-left">
            <p>
              All requests to Datadog's API must be authenticated. Requests that write data require
              <em>reporting access</em> and require an <code>API key</code>. Requests that read data
              require <em>full access</em> and also require an <code>application key</code>.
            </p>

            <p>You can manage your account's API and application keys <a href="https://app.datadoghq.com/account/settings#api">here</a>.</p>
          </div>
          <div class="col-xs-12 col-md-6 api-right">
            <h5>Example</h5>
            {{ partial "snippet-code-block" (dict "highlight" true  "context" . "file" "api-auth.sh" ) }}
            {{ partial "snippet-code-block" (dict "highlight" true  "context" . "file" "api-auth.py" ) }}
            {{ partial "snippet-code-block" (dict "highlight" true  "context" . "file" "api-auth.rb" ) }}
          </div>
        </div>

        <!--
       =====================================================================
          Success & Errors
        ====================================================================
        -->

        <div class="int-anchor" id="errors"></div><a href="#errors"><h3>Success and Errors</h3></a>
        <div class="row">
          <div class="col-xs-12 col-md-6 api-left">
            <p>
            The Datadog API uses HTTP status codes to indicate the success or failure
            of a request.
            </p>

            <p>
            An error indicates that the service did not successfully handle your request. In addition to the status code, the response may contain a JSON object with an errors array containing more detailed error messages. Note: When using libraries, some errors may throw exceptions rather than return JSON objects.
            </p>

            <p>
      If the service is able to handle your request, but some issues are present (e.g. using a deprecated API or API version), the HTTP status code will indicate success and the response body will contain the expected result with the addition of a warnings array containing detailed warning messages.
            </p>

          </div>
          <div class="col-xs-12 col-md-6 api-right">
            <h5>Status Codes</h5>
            <ul>
            {{ range $code, $message := $status_code }}
              <li><code>{{ $code }} {{ $message }}</code></li>
            {{ end }}
            </ul>
            <h5>Example Error Response</h5>
            {{ partial "snippet-code-block" (dict "context" . "file" "api-error.json" "static" true "nocomments" true "highlight" false) }}
            <h5>Example Warning Response</h5>
            {{ partial "snippet-code-block" (dict "context" . "file" "api-warning.json" "static" true "nocomments" true "highlight" false) }}
          </div>
        </div>



        <!--
       =====================================================================
          Rate Limiting
        ====================================================================
        -->

        <div class="int-anchor" id="ratelimiting"></div><a href="#ratelimiting"><h3>Rate Limiting</h3></a>
        <div class="row">
          <div class="col-xs-12 col-md-6 api-left">
            <p>
            Some of our API endpoints are rate limited.  Once you exceed a certain number of requests in a certain time period we return an error.
            </p>
            <p>
            For rate limited API endpoints we return headers so you can know how close you are to your limit.  If you exceed your limit, you can review these headers to determine when you will be able to try again.
            </p>
            <p>
            Rate limits can be increased from defaults by <a href="/help">contacting the Datadog Support team</a>.
            </p>
          </div>
          <div class="col-xs-12 col-md-6 api-right">
            <h5>Rate Limit Headers</h5>
            <ul>
              <li><code>X-RateLimit-Limit</code>number of requests allowed in a time period</li>
              <li><code>X-RateLimit-Period</code>length of time in seconds for resets (calendar aligned)</li>
              <li><code>X-RateLimit-Remaining</code>number of allowed requests left in current time period</li>
              <li><code>X-RateLimit-Reset</code>time in seconds until next reset</li>
            </ul>
          </div>
        </div>

        <!--
       =====================================================================
        Metrics
        ====================================================================
        -->

        <div class="int-anchor" id="metrics"></div><a href="#metrics"><h3>Metrics</h3></a>
        <div class="row">
          <div class="col-xs-12 col-md-6 api-left">
            <p>
              The metrics end-point allows you to:
            </p>
            <ul>
              <li>Post metrics data so it can be graphed on Datadog's dashboards</li>
              <li>Query metrics from any time period</li>
            </ul>
            <p>
              As occurs within the Datadog UI, a graph can only contain a set number of points and as the timeframe over which a metric is viewed increases, aggregation between points will occur to stay below that set number.
            </p>
            <p>
              Thus, if you are querying for larger timeframes of data, the points returned will be more aggregated. The max granularity within Datadog is one point per second, so if you had submitted points at that interval and requested a very small interval from the query API (in this case, probably less than 100 seconds), you could end up getting all of those points back. Otherwise, our algorithm tries to return about 150 points per any given time window, so you'll see coarser and coarser granularity as the amount of time requested increases. We do this time aggregation via averages.
            </p>
          </div>
        </div>

        <div class="lang-specific lang-specific-console">
        <div class="int-anchor" id="metrics-list"></div><a href="#metrics-list"><h4>Get list of active metrics</h4></a>
        <div class="row">
          <div class="col-xs-12 col-md-6 api-left">
            <p>
              Get the list of actively reporting metrics from a given time until now. This endpoint is not available in the Python and Ruby libraries.
            </p>

            <h5>Arguments</h5>
            <ul class="arguments">
              {{ partial "argument.html" (dict "context" $dot "name" "from" "description" "seconds since the unix epoch" "lang" "console")}}
            </ul>

          </div>
          <div class="col-xs-12 col-md-6 api-right">
            <h5>Signature</h5>
            <code>GET https://app.datadoghq.com/api/v1/metrics</code>
            <h5>Example Request</h5>
              {{ partial "snippet-code-block" (dict "highlight" true  "context" . "file" "api-metrics-list.sh" ) }}
            <h5>Example Response</h5>
            {{ partial "snippet-result-code-block" (dict "context" . "file" "api-metrics-list.sh" ) }}
          </div>
        </div>
        </div>

        <div class="int-anchor" id="metrics-post"></div><a href="#metrics-post"><h4>Post time series points</h4></a>
        <div class="row">
          <div class="col-xs-12 col-md-6 api-left">
            <p>
              The metrics end-point allows you to post time-series data that can be
              graphed on Datadog's dashboards.
            </p>
            <h5>Arguments</h5>
            <ul class="arguments">
              {{ partial "argument.html" (dict "context" $dot "name" "series" "description" "A JSON array of metrics where each item in the array contains the following arguments:" "lang" "console" )}}

              {{ partial "argument.html" (dict "context" $dot "name" "series" "description" "To submit multiple metrics, you may pass a JSON array where each item in the array contains the following arguments. To submit a single metric, you may pass the following arguments as separate arguments." "lang" "python" "default" "None" )}}

              {{ partial "argument.html" (dict "context" $dot "name" "metric" "description" "The name of the time series" )}}

              <li>
                <strong>points [required]</strong>
                <div>A JSON array of points. Each point is of the form:
                  <div>
                    <code>[[POSIX_timestamp, numeric_value], ...]</code>
                  </div>
                  Note that the timestamp should be in seconds, must be current, and the numeric value is a 32bit float gauge-type value.
                  Current is defined as not more than 10 minutes in the future or more than 1 hour in the past.
                </div>
              </li>
              {{ partial "argument.html" (dict "context" $dot "name" "host" "description" "The name of the host that produced the metric." "default" "None") }}
              {{ partial "argument.html" (dict "context" $dot "name" "tags" "description" "A list of tags associated with the metric." "default" "None") }}
            </ul>
          </div>
          <div class="col-xs-12 col-md-6 api-right">
            <h5>Signature</h5>
            <code>POST https://app.datadoghq.com/api/v1/series</code>
            <h5>Example Request</h5>
            {{ range $ext := (slice "py" "sh" "rb" ) }}

              {{ partial "snippet-code-block" (dict "highlight" true  "context" $dot "file" (printf "api-metrics-post.%s" $ext ) ) }}

            {{ end }}
          </div>
        </div>

        <div class="int-anchor" id="metrics-query"></div><a href="#metrics-query"><h4>Query time series points</h4></a>
        <div class="row">
          <div class="col-xs-12 col-md-6 api-left">
            <p>
              This end point allows you to query for metrics from any time period.
            </p>

            <h5>Arguments</h5>
            <ul class="arguments">
              {{ partial "argument.html" (dict "context" $dot "name" "from" "description" "seconds since the unix epoch" "lang" "console") }}
              {{ partial "argument.html" (dict "context" $dot "name" "to" "description" "seconds since the unix epoch" "lang" "console") }}
              {{ partial "argument.html" (dict "context" $dot "name" "start" "description" "seconds since the unix epoch" "lang" "python") }}
              {{ partial "argument.html" (dict "context" $dot "name" "end" "description" "seconds since the unix epoch" "lang" "python") }}
              {{ partial "argument.html" (dict "context" $dot "name" "query" "description" "The query strong" )}}
            </ul>
            <h5>Query Language</h5>
            <p>
              Any query used for a graph can be used here. See <a href="/graphing/">here</a> for more details. The time between from and to should be less than 24 hours. If it is longer, you will receive points with less granularity.
            </p>

          </div>
          <div class="col-xs-12 col-md-6 api-right">
            <h5>Signature</h5>
            <code>GET https://app.datadoghq.com/api/v1/query</code>
            <h5>Example Request</h5>
            {{ range $ext := (slice "py" "sh" "rb" ) }}

              {{ partial "snippet-code-block" (dict "highlight" true  "context" $dot "file" (printf "api-metrics-query.%s" $ext ) ) }}

            {{ end }}
            <h5>Example Response</h5>
            {{ range $ext := (slice "py" "sh" "rb" ) }}

              {{ partial "snippet-result-code-block" (dict "context" $dot "file" (printf "api-metrics-query.%s" $ext ) ) }}

            {{ end }}
          </div>
        </div>

        <div class="int-anchor" id="metrics-metadata-get"></div><a href="#metrics-metadata-get"><h4>View metric metadata</h4></a>
        <div class="row">
          <div class="col-xs-12 col-md-6 api-left">
            <p>
              The metrics metadata endpoint allows you to get metadata about a specific metric.
            </p>

            <h5>Arguments</h5>
            <em>This end point takes no JSON arguments.</em>'
          </div>
          <div class="col-xs-12 col-md-6 api-right">
            <h5>Signature</h5>
            <code>GET /api/v1/metrics/:metric_name</code>
            <h5>Example Request</h5>
            {{ range $ext := (slice "py" "sh" "rb" ) }}
              {{ partial "snippet-code-block" (dict "highlight" true  "context" $dot "file" (printf "api-metric-metadata-get.%s" $ext ) ) }}
            {{ end }}
            <h5>Example Response</h5>
            {{ range $ext := (slice "py" "sh" "rb" ) }}
              {{ partial "snippet-result-code-block" (dict "context" $dot "file" (printf "api-metric-metadata-get.%s" $ext ) ) }}
            {{ end }}
          </div>
        </div>

        <div class="int-anchor" id="metrics-metadata-update"></div><a href="#metrics-metadata-update"><h4>Edit metric metadata</h4></a>
        <div class="row">
          <div class="col-xs-12 col-md-6 api-left">
            <p>
              The metrics metadata endpoint allows you to edit fields of a metric's metadata.
            </p>

            <h5>Arguments</h5>
            <ul class="arguments">
              {{ partial "argument.html" (dict "context" $dot "name" "type" "description" "metric type such as 'gauge' or 'rate'" "default" "None") }}
              {{ partial "argument.html" (dict "context" $dot "name" "description" "description" "string description of the metric" "default" "None") }}
              {{ partial "argument.html" (dict "context" $dot "name" "short_name" "description" "short name string of the metric" "default" "None") }}
              {{ partial "argument.html" (dict "context" $dot "name" "unit" "description" "primary unit of the metric such as 'byte' or 'operation'" "default" "None") }}
              {{ partial "argument.html" (dict "context" $dot "name" "per_unit" "description" "'per' unit of the metric such as 'second' in 'bytes per second'" "default" "None") }}
              {{ partial "argument.html" (dict "context" $dot "name" "statsd_interval" "description" "if applicable, statds flush interval in seconds for the metric" "default" "None") }}
            </ul>
          </div>
          <div class="col-xs-12 col-md-6 api-right">
            <h5>Signature</h5>
            <code>PUT /api/v1/metrics/:metric_name</code>
              <h5>Example Request</h5>
              {{ range $ext := (slice "py" "sh" "rb" ) }}
                {{ partial "snippet-code-block" (dict "highlight" true  "context" $dot "file" (printf "api-metric-metadata-update.%s" $ext ) ) }}
              {{ end }}
              <h5>Example Response</h5>
              {{ range $ext := (slice "py" "sh" "rb" ) }}
                {{ partial "snippet-result-code-block" (dict "context" $dot "file" (printf "api-metric-metadata-update.%s" $ext ) ) }}
              {{ end }}
            </div>
          </div>
        </div>

        <!--
       =====================================================================
        Events
        ====================================================================
        -->

        <div class="int-anchor" id="events"></div><a href="#events"><h3>Events</h3></a>
        <div class="row">
          <div class="col-xs-12 col-md-6 api-left">
            <p>
              The events service allows you to programatically post events to the
              stream and fetch events from the stream.
            </p>
          </div>
        </div>
        <div class="int-anchor" id="events-post"></div><a href="#events-post"><h4>Post an Event</h4></a>
        <div class="row">
          <div class="col-xs-12 col-md-6 api-left">
            <p>
              This end point allows you to post events to the stream. You can tag them, set priority and event aggregate them with other events.
            </p>
            <h5>Arguments</h5>
            {{ $valid_sources := "nagios, hudson, jenkins, my apps, feed, chef, puppet, git, bitbucket, fabric, capistrano" }}
            <ul class="arguments">
              {{ range (slice "console" "python") }}
                {{ partial "argument.html" (dict "context" $dot "name" "title" "description" "The event title. Limited to 100 characters." "lang" .) }}
                {{ partial "argument.html" (dict "context" $dot "name" "text" "description" "The body of the event. Limited to 4000 characters. The text supports <a href=\"/graphing/events/#markdown-events\">markdown</a>." "lang" . "default" "''") }}
              {{ end }}
              {{ partial "argument.html" (dict "context" $dot "name" "msg_title" "description" "The event title. Limited to 100 characters." "lang" "ruby") }}
              {{ partial "argument.html" (dict "context" $dot "name" "msg_text" "description" "The text for the message. Limited to 4000 characters. The text supports <a href=\"/graphing/events/#markdown-events\">markdown</a>." "lang" "ruby" "default" "''") }}
              {{ partial "argument.html" (dict "context" $dot "name" "date_happened" "description" "POSIX timestamp of the event." "default" "now") }}
              {{ partial "argument.html" (dict "context" $dot "name" "priority" "description" "The priority of the event ('normal' or 'low')." "default" "'normal'") }}
              {{ partial "argument.html" (dict "context" $dot "name" "host" "description" "Host name to associate with the event. Any tags associated with the host will also be applied to this event." "default" "None") }}
              {{ partial "argument.html" (dict "context" $dot "name" "tags" "description" "A list of tags to apply to the event." "default" "None") }}
              {{ partial "argument.html" (dict "context" $dot "name" "alert_type" "description" "\"error\", \"warning\", \"info\" or \"success\"." "default" "'info'") }}
              {{ partial "argument.html" (dict "context" $dot "name" "" "description" "") }}
              {{ partial "argument.html" (dict "context" $dot "name" "aggregation_key" "description" "An arbitrary string to use for aggregation, max length of 100 characters. If you specify a key, all events using that key will be grouped together in the Event Stream." "default" "None") }}

              {{ partial "argument.html" (dict "context" $dot "name" "source_type_name" "description" (printf "The type of event being posted. <div>Options: %s</div>" $valid_sources) "default" "None") }}
            </ul>
          </div>
          <div class="col-xs-12 col-md-6 api-right">
            <h5>Signature</h5>
            <code>POST /api/v1/events</code>
            <h5>Example Request</h5>
            {{ range $ext := (slice "py" "sh" "rb" ) }}
              {{ partial "snippet-code-block" (dict "highlight" true  "context" $dot "file" (printf "api-events-post.%s" $ext ) ) }}
            {{ end }}
            <h5>Example Response</h5>
            {{ range $ext := (slice "py" "sh" "rb" ) }}
              {{ partial "snippet-result-code-block" (dict "context" $dot "file" (printf "api-events-post.%s" $ext ) ) }}
            {{ end }}
          </div>
        </div>
        <div class="int-anchor" id="events-get"></div><a href="#events-get"><h4>Get an Event</h4></a>
        <div class="row">
          <div class="col-xs-12 col-md-6 api-left">
            <p>
              This end point allows you to query for event details.
            </p>
            <h5>Arguments</h5>
            <em>This end point takes no JSON arguments.</em>'
          </div>
          <div class="col-xs-12 col-md-6 api-right">
            <h5>Signature</h5>
            <code>GET /api/v1/events/:event_id</code>
            <h5>Example Request</h5>
            {{ partial "snippet-code-block" (dict "highlight" true  "context" . "file" "api-events-get.py" ) }}
            {{ partial "snippet-code-block" (dict "highlight" true  "context" . "file" "api-events-get.sh" ) }}
            {{ partial "snippet-code-block" (dict "highlight" true  "context" . "file" "api-events-get.rb" ) }}
            <h5>Example Response</h5>
            {{ partial "snippet-result-code-block" (dict "context" . "file" "api-events-get.py" ) }}
            {{ partial "snippet-result-code-block" (dict "context" . "file" "api-events-get.sh" ) }}
            {{ partial "snippet-result-code-block" (dict "context" . "file" "api-events-get.rb" ) }}
          </div>
        </div>

        <div class="int-anchor" id="events-delete"></div><a href="#events-delete"><h4>Delete an Event</h4></a>
        <div class="row">
          <div class="col-xs-12 col-md-6 api-left">
            <p>
              This end point allows you to delete an event.
            </p>
            <h5>Arguments</h5>
            <em>This end point takes no JSON arguments.</em>'
          </div>
          <div class="col-xs-12 col-md-6 api-right">
            <h5>Signature</h5>
            <code>DELETE /api/v1/events/:event_id</code>
            <h5>Example Request</h5>
            {{ partial "snippet-code-block" (dict "highlight" true  "context" . "file" "api-events-delete.py" ) }}
            {{ partial "snippet-code-block" (dict "highlight" true  "context" . "file" "api-events-delete.sh" ) }}
            {{ partial "snippet-code-block" (dict "highlight" true  "context" . "file" "api-events-delete.rb" ) }}
            <h5>Example Response</h5>
            {{ partial "snippet-result-code-block" (dict "context" . "file" "api-events-delete.py" ) }}
            {{ partial "snippet-result-code-block" (dict "context" . "file" "api-events-delete.sh" ) }}
            {{ partial "snippet-result-code-block" (dict "context" . "file" "api-events-delete.rb" ) }}
          </div>
        </div>

        <div class="int-anchor" id="events-get-all"></div><a href="#events-get-all"><h4>Query the Event Stream</h4></a>
        <div class="row">
          <div class="col-xs-12 col-md-6 api-left">
            <p>
              The event stream can be queried and filtered by time, priority, sources and tags.
            </p>
            <h5>Arguments</h5>
            <ul class="arguments">
              {{ partial "argument.html" (dict "context" $dot "name" "start" "description" "POSIX timestamp" )}}
              {{ partial "argument.html" (dict "context" $dot "name" "end" "description" "POSIX timestamp" )}}
              {{ partial "argument.html" (dict "context" $dot "name" "priority" "description" "'low' or 'normal'" "default" "None") }}
              {{ partial "argument.html" (dict "context" $dot "name" "sources" "description" "A comma separated string of sources" "default" "None") }}
              {{ partial "argument.html" (dict "context" $dot "name" "tags" "description" "A comma separated string of tags" "default" "None") }}
            </ul>

          </div>
          <div class="col-xs-12 col-md-6 api-right">
            <h5>Signature</h5>
            <code>GET /api/v1/events</code>
            <h5>Example Request</h5>
            {{ partial "snippet-code-block" (dict "highlight" true  "context" . "file" "api-events-stream.py" ) }}
            {{ partial "snippet-code-block" (dict "highlight" true  "context" . "file" "api-events-stream.rb" ) }}
            {{ partial "snippet-code-block" (dict "highlight" true  "context" . "file" "api-events-stream.sh" ) }}
            <h5>Example Response</h5>
            {{ partial "snippet-result-code-block" (dict "context" . "file" "api-events-stream.py" ) }}
            {{ partial "snippet-result-code-block" (dict "context" . "file" "api-events-stream.rb" ) }}
            {{ partial "snippet-result-code-block" (dict "context" . "file" "api-events-stream.sh" ) }}
          </div>
        </div>


        <!--
       =====================================================================
        Service Checks
        ====================================================================
        -->

        <div class="int-anchor" id="service_checks"></div><a href="#service_checks"><h3>Service Checks</h3></a>
        <div class="row">
          <div class="col-xs-12 col-md-6 api-left">
            <p>
              The service check endpoint allows you to post check statuses for use with
              monitors.
            </p>
          </div>
        </div>
        <div class="int-anchor" id="checks-post"></div><a href="#checks-post"><h4>Post a Check Run</h4></a>
        <div class="row">
          <div class="col-xs-12 col-md-6 api-left">
            <h5>Arguments</h5>
            <ul class="arguments">
              {{ $valid_statuses := "'0': OK, '1': WARNING, '2': CRITICAL, '3': UNKNOWN" }}
              {{ partial "argument.html" (dict "context" $dot "name" "check" "description" "The text for the message") }}
              {{ partial "argument.html" (dict "context" $dot "name" "host_name" "description" "The name of the host submitting the check") }}
              {{ partial "argument.html" (dict "context" $dot "name" "status" "description" (printf "An integer for the status of the check. <div>Options: %s </div>" $valid_statuses) ) }}

              {{ partial "argument.html" (dict "context" $dot "name" "timestamp" "description" "POSIX timestamp of the event." "default" "now") }}
              {{ partial "argument.html" (dict "context" $dot "name" "message" "description" "A description of why this status occurred" "default" "None") }}
              {{ partial "argument.html" (dict "context" $dot "name" "tags" "description" "A list of key:val tags for this check" "default" "None") }}

            </ul>
          </div>
          <div class="col-xs-12 col-md-6 api-right">
            <h5>Signature</h5>
            <code>POST /api/v1/check_run</code>
            <h5>Example Request</h5>
            {{ range $ext := (slice "py" "sh" "rb" ) }}
              {{ partial "snippet-code-block" (dict "highlight" true  "context" $dot "file" (printf "api-checks-post.%s" $ext ) ) }}
            {{ end }}
            <h5>Example Response</h5>
            {{ range $ext := (slice "py" "sh" "rb" ) }}
              {{ partial "snippet-result-code-block" (dict "context" $dot "file" (printf "api-checks-post.%s" $ext ) ) }}
            {{ end }}
          </div>
        </div>

        <!--
        =====================================================================
        Monitors
        ====================================================================
        -->

        <div class="int-anchor" id="monitors"></div><a href="#monitors"><h3>Monitors</h3></a>
        <div class="row">
          <div class="col-xs-12 col-md-6 api-left">
            <p>Monitors allow you to watch a metric or check that you care about,
            notifying your team when some defined threshold is exceeded. Please
            refer to the <a href="/monitors">Monitors section</a> for more
            information on creating monitors.</p>
          </div>
=======
{{ define "main" }}
    {{ $dot := . }}
    {{ $contentList := sort (where .Site.Pages "Type" "=" "apicontent") "Params.order" }}
    {{ $contentListCount := (len $contentList)}}
    {{ $codeList := sort (where .Site.Pages "Type" "=" "apicode") "Params.order" }}
    {{ $codeListCount := (len $codeList)}}

    <div class="row sticky api-nav no-gutters" style="">
        <div class="col-sm-6"></div>
        <div class="col-sm-6">
            <ul class="nav">
                {{ range .Site.Params.code_languages }}
                    {{ . }}
                    <li class="nav-item">
                        <a class="lang-btn nav-link active" href="#" data-lang="{{ lower . }}">{{ . }}</a>
                    </li>
                {{ end }}

            </ul>
>>>>>>> f5b76643
        </div>
    </div>

    {{ range $index, $element := $contentList }}
        {{ $myindex := (add $index 1) }}
        <div class="row">
            <div class="col-sm-6 api-content">
                {{ $element.Content }}
            </div>
<<<<<<< HEAD
          </div>


        <!-- Show monitor -->
        <div class="int-anchor" id="monitor-get-details"></div><a href="#monitor-get-details"><h4>Get a monitor's details</h4></a>
        <div class="row">
          <div class="col-xs-12 col-md-6 api-left">
            <h5>Arguments</h5>
            <ul class="arguments">
              {{ partial "argument.html" (dict "context" $dot "name" "group_states" "description" "If this argument is set, the returned data will include additional information (if available) regarding the specified group states, including the last notification timestamp, last resolution timestamp and details about the last time the monitor was triggered. The argument should include a string list indicating what, if any, group states to include. Choose one or more from 'all', 'alert', 'warn', or 'no data'. Example: 'alert,warn'" "default" "None") }}
            </ul>
          </div>
          <div class="col-xs-12 col-md-6 api-right">
            <h5>Signature</h5>
            <code>GET /api/v1/monitor/:monitor_id</code>
            <h5>Example Request</h5>
            {{ partial "snippet-code-block" (dict "highlight" true  "context" . "file" "api-monitor-show.py" ) }}
            {{ partial "snippet-code-block" (dict "highlight" true  "context" . "file" "api-monitor-show.rb" ) }}
            {{ partial "snippet-code-block" (dict "highlight" true  "context" . "file" "api-monitor-show.sh" ) }}
            <h5>Example Response</h5>
            {{ partial "snippet-result-code-block" (dict "context" . "file" "api-monitor-show.py" ) }}
            {{ partial "snippet-result-code-block" (dict "context" . "file" "api-monitor-show.rb" ) }}
            {{ partial "snippet-result-code-block" (dict "context" . "file" "api-monitor-show.sh" ) }}
          </div>
        </div>

        <!-- Edit monitor -->
        <div class="int-anchor" id="monitor-edit"></div><a href="#monitor-edit"><h4>Edit a monitor</h4></a>
        <div class="row">
          <div class="col-xs-12 col-md-6 api-left">
            <h5>Arguments</h5>
            <ul class="arguments">
              {{ partial "argument.html" (dict "context" $dot "name" "query" "description" "The metric query to alert on.") }}
              {{ partial "argument.html" (dict "context" $dot "name" "name" "description" "The name of the monitor." "default" "dynamic, based on query") }}
              {{ partial "argument.html" (dict "context" $dot "name" "message" "description" "A message to include with notifications for this monitor. Email notifications can be sent to specific users by using the same '@username' notation as events." "default" "dynamic, based on query") }}
              {{ partial "argument.html" (dict "context" $dot "name" "options" "description" "Refer to the create monitor documentation for details on the available options." "default" "None") }}
              {{ partial "argument.html" (dict "context" $dot "name" "tags" "description" "A list of tags to associate with your monitor. This can help you categorize and filter monitors." "default" "empty list") }}
            </ul>
          </div>
          <div class="col-xs-12 col-md-6 api-right">
            <h5>Signature</h5>
            <code>PUT /api/v1/monitor/:monitor_id</code>
            <h5>Example Request</h5>
            {{ partial "snippet-code-block" (dict "highlight" true  "context" . "file" "api-monitor-edit.py" ) }}
            {{ partial "snippet-code-block" (dict "highlight" true  "context" . "file" "api-monitor-edit.rb" ) }}
            {{ partial "snippet-code-block" (dict "highlight" true  "context" . "file" "api-monitor-edit.sh" ) }}
            <h5>Example Response</h5>
            {{ partial "snippet-result-code-block" (dict "context" . "file" "api-monitor-edit.py" ) }}
            {{ partial "snippet-result-code-block" (dict "context" . "file" "api-monitor-edit.rb" ) }}
            {{ partial "snippet-result-code-block" (dict "context" . "file" "api-monitor-edit.sh" ) }}
          </div>
        </div>

        <!-- Delete monitor -->
        <div class="int-anchor" id="monitor-delete"></div><a href="#monitor-delete"><h4>Delete a monitor</h4></a>
        <div class="row">
          <div class="col-xs-12 col-md-6 api-left">
            <h5>Arguments</h5>
            <em>This end point takes no JSON arguments.</em>'
          </div>
          <div class="col-xs-12 col-md-6 api-right">
            <h5>Signature</h5>
            <code>DELETE /api/v1/monitor/:monitor_id</code>
            <h5>Example Request</h5>
            {{ partial "snippet-code-block" (dict "highlight" true  "context" . "file" "api-monitor-delete.py" ) }}
            {{ partial "snippet-code-block" (dict "highlight" true  "context" . "file" "api-monitor-delete.rb" ) }}
            {{ partial "snippet-code-block" (dict "highlight" true  "context" . "file" "api-monitor-delete.sh" ) }}
            <h5>Example Response</h5>
            {{ partial "snippet-result-code-block" (dict "context" . "file" "api-monitor-delete.py" ) }}
            {{ partial "snippet-result-code-block" (dict "context" . "file" "api-monitor-delete.rb" ) }}
            {{ partial "snippet-result-code-block" (dict "context" . "file" "api-monitor-delete.sh" ) }}
          </div>
        </div>

        <!-- Show all monitors -->
        <div class="int-anchor" id="monitor-get-all"></div><a href="#monitor-get-all"><h4>Get all monitor details</h4></a>
        <div class="row">
          <div class="col-xs-12 col-md-6 api-left">
            <h5>Arguments</h5>
            <ul class="arguments">
              {{ partial "argument.html" (dict "context" $dot "name" "group_states" "description" "If this argument is set, the returned data will include additional information (if available) regarding the specified group states, including the last notification timestamp, last resolution timestamp and details about the last time the monitor was triggered. The argument should include a string list indicating what, if any, group states to include. Choose one or more from 'all', 'alert', 'warn', or 'no data'. Example: 'alert,warn'" "default" "None") }}
              {{ partial "argument.html" (dict "context" $dot "name" "name" "description" "A string to filter monitors by name" "default" "None") }}
              {{ partial "argument.html" (dict "context" $dot "name" "tags" "description" "A comma separated list indicating what tags, if any, should be used to filter the list of monitorsby scope, e.g. <code>host:host0</code>. For more information, see the <code>tags</code> parameter for the appropriate <code>query</code> argument in the <a href='#monitor-create'>Create a monitor</a> section above." "default" "None") }}
              {{ partial "argument.html" (dict "context" $dot "name" "monitor_tags" "description" "A comma separated list indicating what service and/or custom tags, if any, should be used to filter the list of monitors. Tags created in the Datadog UI will automatically have the \"service\" key prepended (e.g. <code>service:my-app</code>)" "default" "None") }}
              {{ partial "argument.html" (dict "context" $dot "name" "with_downtimes" "description" "If this argument is set to <code>true</code>, then the returned data will include all current downtimes for each monitor." "default" "true") }}
            </ul>
          </div>
          <div class="col-xs-12 col-md-6 api-right">
            <h5>Signature</h5>
            <code>GET /api/v1/monitor</code>
            <h5>Example Request</h5>
            {{ partial "snippet-code-block" (dict "highlight" true  "context" . "file" "api-monitor-show-all.py" ) }}
            {{ partial "snippet-code-block" (dict "highlight" true  "context" . "file" "api-monitor-show-all.rb" ) }}
            {{ partial "snippet-code-block" (dict "highlight" true  "context" . "file" "api-monitor-show-all.sh" ) }}
            <h5>Example Response</h5>
            {{ partial "snippet-result-code-block" (dict "context" . "file" "api-monitor-show-all.py" ) }}
            {{ partial "snippet-result-code-block" (dict "context" . "file" "api-monitor-show-all.rb" ) }}
            {{ partial "snippet-result-code-block" (dict "context" . "file" "api-monitor-show-all.sh" ) }}
          </div>
        </div>


        <!-- Resolve monitor -->
        <div class="int-anchor" id="monitor-resolve"></div><a href="#monitor-resolve"><h4>Resolve monitor</h4></a>
        <div class="row">
          <div class="col-xs-12 col-md-6 api-left">
            <h5>Arguments</h5>
            <ul class="arguments">
              <li><h5>resolve</h5>
                <p>Array of group(s) to resolve for a given monitor_id e.g.</p>
                <code>{"monitor_id": "group_to_resolve"}</code>
                <p>It supports multiple groups per monitor as well eg:</p>
                <code>resolve: [{"monitor_id": "group_1"}, {"monitor_id": "group_2"}] </code></li>
              </li>
              </ul>
          </div>
          <div class="col-xs-12 col-md-6 api-right">
            <h5>Signature</h5>
            <code>POST /monitor/bulk_resolve</code>
            <h5>Example Request</h5>
            {{ partial "snippet-code-block" (dict "highlight" true  "context" . "file" "api-monitor-bulk-resolve.py" ) }}
            {{ partial "snippet-code-block" (dict "highlight" true  "context" . "file" "api-monitor-bulk-resolve.rb" ) }}
            {{ partial "snippet-code-block" (dict "highlight" true  "context" . "file" "api-monitor-bulk-resolve.sh" ) }}
            <h5>Example Response</h5>
            {{ partial "snippet-result-code-block" (dict "context" . "file" "api-monitor-bulk-resolve.py" ) }}
            {{ partial "snippet-result-code-block" (dict "context" . "file" "api-monitor-bulk-resolve.rb" ) }}
            {{ partial "snippet-result-code-block" (dict "context" . "file" "api-monitor-bulk-resolve.sh" ) }}
          </div>
        </div>

        <!-- Mute all monitors -->
        <div class="int-anchor" id="monitor-mute-all"></div><a href="#monitor-mute-all"><h4>Mute all monitors</h4></a>
        <div class="row">
          <div class="col-xs-12 col-md-6 api-left">
            <p>
            Muting will prevent all monitors from notifying through email and posts
            to the event stream. State changes will only be visible by checking
            the alert page.
            </p>
            <h5>Arguments</h5>
            <em>This end point takes no JSON arguments.</em>'
          </div>
          <div class="col-xs-12 col-md-6 api-right">
            <h5>Signature</h5>
            <code>POST /api/v1/monitor/mute_all</code>
            <h5>Example Request</h5>
            {{ partial "snippet-code-block" (dict "highlight" true  "context" . "file" "api-monitor-mute-all.py" ) }}
            {{ partial "snippet-code-block" (dict "highlight" true  "context" . "file" "api-monitor-mute-all.rb" ) }}
            {{ partial "snippet-code-block" (dict "highlight" true  "context" . "file" "api-monitor-mute-all.sh" ) }}
            <h5>Example Response</h5>
            {{ partial "snippet-result-code-block" (dict "context" . "file" "api-monitor-mute-all.py" ) }}
            {{ partial "snippet-result-code-block" (dict "context" . "file" "api-monitor-mute-all.rb" ) }}
            {{ partial "snippet-result-code-block" (dict "context" . "file" "api-monitor-mute-all.sh" ) }}
          </div>
        </div>

        <!-- Unmute all monitors -->
        <div class="int-anchor" id="monitor-unmute-all"></div><a href="#monitor-unmute-all"><h4>Unmute all monitors</h4></a>
        <div class="row">
          <div class="col-xs-12 col-md-6 api-left">
            <p>Disables muting all monitors. Throws an error if mute all was not enabled previously.</p>
            <h5>Arguments</h5>
            <em>This end point takes no JSON arguments.</em>'
          </div>
          <div class="col-xs-12 col-md-6 api-right">
            <h5>Signature</h5>
            <code>POST /api/v1/monitor/unmute_all</code>
            <h5>Example Request</h5>
            {{ partial "snippet-code-block" (dict "highlight" true  "context" . "file" "api-monitor-unmute-all.py" ) }}
            {{ partial "snippet-code-block" (dict "highlight" true  "context" . "file" "api-monitor-unmute-all.rb" ) }}
            {{ partial "snippet-code-block" (dict "highlight" true  "context" . "file" "api-monitor-unmute-all.sh" ) }}
            <h5>Example Response</h5>
            <em>This end point does not return JSON on successful requests.</em>
          </div>
        </div>

        <!-- Mute a single monitor -->
        <div class="int-anchor" id="monitor-mute"></div><a href="#monitor-mute"><h4>Mute a monitor</h4></a>
        <div class="row">
          <div class="col-xs-12 col-md-6 api-left">
            <h5>Arguments</h5>
              {{ partial "argument.html" (dict "context" $dot "name" "scope" "description" "The scope to apply the mute to, e.g. role:db" "default" "None") }}
              {{ partial "argument.html" (dict "context" $dot "name" "end" "description" "A POSIX timestamp for when the mute should end" "default" "None") }}
          </div>
          <div class="col-xs-12 col-md-6 api-right">
            <h5>Signature</h5>
            <code>POST /api/v1/monitor/:monitor_id/mute</code>
            <h5>Example Request</h5>
            {{ partial "snippet-code-block" (dict "highlight" true  "context" . "file" "api-monitor-mute.py" ) }}
            {{ partial "snippet-code-block" (dict "highlight" true  "context" . "file" "api-monitor-mute.rb" ) }}
            {{ partial "snippet-code-block" (dict "highlight" true  "context" . "file" "api-monitor-mute.sh" ) }}
            <h5>Example Response</h5>
            {{ partial "snippet-result-code-block" (dict "context" . "file" "api-monitor-mute.py" ) }}
            {{ partial "snippet-result-code-block" (dict "context" . "file" "api-monitor-mute.rb" ) }}
            {{ partial "snippet-result-code-block" (dict "context" . "file" "api-monitor-mute.sh" ) }}
          </div>
        </div>

        <!-- Unmute a single monitor -->
        <div class="int-anchor" id="monitor-unmute"></div><a href="#monitor-unmute"><h4>Unmute a monitor</h4></a>
        <div class="row">
          <div class="col-xs-12 col-md-6 api-left">
            <h5>Arguments</h5>
              {{ partial "argument.html" (dict "context" $dot "name" "scope" "description" "The scope to apply the mute to. For example, if your alert is grouped by {host}, you might mute 'host:app1'" "default" "None") }}
              {{ partial "argument.html" (dict "context" $dot "name" "all_scopes" "description" "Clear muting across all scopes" "default" "False") }}
          </div>
          <div class="col-xs-12 col-md-6 api-right">
            <h5>Signature</h5>
            <code>POST /api/v1/monitor/:monitor_id/unmute</code>
            <h5>Example Request</h5>
            {{ partial "snippet-code-block" (dict "highlight" true  "context" . "file" "api-monitor-unmute.py" ) }}
            {{ partial "snippet-code-block" (dict "highlight" true  "context" . "file" "api-monitor-unmute.rb" ) }}
            {{ partial "snippet-code-block" (dict "highlight" true  "context" . "file" "api-monitor-unmute.sh" ) }}
            <h5>Example Response</h5>
            {{ partial "snippet-result-code-block" (dict "context" . "file" "api-monitor-unmute.py" ) }}
            {{ partial "snippet-result-code-block" (dict "context" . "file" "api-monitor-unmute.rb" ) }}
            {{ partial "snippet-result-code-block" (dict "context" . "file" "api-monitor-unmute.sh" ) }}
          </div>
        </div>

        <!--
        =====================================================================
        Downtimes
        ====================================================================
        -->

        <div class="int-anchor" id="downtimes"></div><a href="#downtimes"><h3>Downtimes</h3></a>
        <div class="row">
          <div class="col-xs-12 col-md-6 api-left">
            <p>Downtiming gives you greater control over monitor notifications by allowing you to globally exclude scopes from alerting. Downtime settings, which can be scheduled with start and end times, prevent all alerting related to specified Datadog tags.</p>
          </div>
        </div>

        <!-- Schedule monitor downtime -->
        <div class="int-anchor" id="schedule-downtime"></div><a href="#schedule-downtime"><h4>Schedule monitor downtime</h4></a>
        <div class="row">
          <div class="col-xs-12 col-md-6 api-left">
            <h5>Arguments</h5>
              {{ partial "argument.html" (dict "context" $dot "name" "scope" "description" "The scope(s) to which the downtime will apply, e.g. 'host:app2'. Provide multiple scopes as a comma-separated list, e.g. 'env:dev,env:prod'. The resulting downtime applies to sources that matches ALL provided scopes (i.e. env:dev AND env:prod), NOT any of them.") }}
              {{ partial "argument.html" (dict "context" $dot "name" "monitor_id" "description" "A single monitor to which the downtime will apply. If not provided, the downtime will apply to all monitors." "default" "None") }}
              {{ partial "argument.html" (dict "context" $dot "name" "start" "description" "POSIX timestamp to start the downtime. If not provided, the downtime starts the moment it is created." "default" "None") }}
              {{ partial "argument.html" (dict "context" $dot "name" "end" "description" "POSIX timestamp to end the downtime. If not provided, the downtime will be in effect indefinitely (i.e. until you cancel it)." "default" "None") }}
              {{ partial "argument.html" (dict "context" $dot "name" "message" "description" "A message to include with notifications for this downtime. Email notifications can be sent to specific users by using the same '@username' notation as events" "default" "None") }}
              {{ partial "argument.html" (dict "context" $dot "name" "monitor_id" "description" "The id of a specific monitor to apply the downtime to." "default" "None") }}
              <li>
                <strong>recurrence [optional, default=None]</strong>
                <div>An object defining the recurrence of the downtime with a variety of parameters:</div>
                <ul>
                  <li>
                    <code>type</code> the type of recurrence. Choose from: <code>days</code>, <code>weeks</code>,
                  <code>months</code>, <code>years</code>.
                  </li>
                  <li>
                    <code>period</code> how often to repeat as an integer. For example to repeat every 3 days, select
                    a type of <code>days</code> and a period of <code>3</code>.
                  </li>
                  <li>
                    <code>week_days</code> (optional) a list of week days to repeat on. Choose from: <code>Mon</code>, <code>Tue</code>, <code>Wed</code>, <code>Thu</code>, <code>Fri</code>, <code>Sat</code> or <code>Sun</code>. Only applicable when <code>type</code> is <code>weeks</code>. <strong>First letter must be capitalized.</strong>
                  </li>
                  <li>
                    <code>until_occurrences</code> (optional) how many times the downtime will be rescheduled.
                    <strong><code>until_occurences</code> and <code>until_date</code></strong> are mutually exclusive
                  </li>
                  <li>
                    <code>until_date</code> (optional) the date at which the recurrence should end as a POSIX timestmap.
                    <strong><code>until_occurences</code> and <code>until_date</code></strong> are mutually exclusive
                  </li>
                </ul>
              </li>
              {{ partial "argument.html" (dict "context" $dot "name" "timezone" "description" "The timezone for the downtime." "default" "UTC") }}
          </div>
          <div class="col-xs-12 col-md-6 api-right">
            <h5>Signature</h5>
            <code>POST /api/v1/downtime</code>
            <h5>Example Request</h5>
            {{ partial "snippet-code-block" (dict "highlight" true  "context" . "file" "api-monitor-schedule-downtime.py" ) }}
            {{ partial "snippet-code-block" (dict "highlight" true  "context" . "file" "api-monitor-schedule-downtime.rb" ) }}
            {{ partial "snippet-code-block" (dict "highlight" true  "context" . "file" "api-monitor-schedule-downtime.sh" ) }}
            <h5>Example Response</h5>
            {{ partial "snippet-result-code-block" (dict "context" . "file" "api-monitor-schedule-downtime.py" ) }}
            {{ partial "snippet-result-code-block" (dict "context" . "file" "api-monitor-schedule-downtime.rb" ) }}
            {{ partial "snippet-result-code-block" (dict "context" . "file" "api-monitor-schedule-downtime.sh" ) }}
          </div>
        </div>

        <!-- Update monitor downtime -->
        <div class="int-anchor" id="update-downtime"></div><a href="#update-downtime"><h4>Update monitor downtime</h4></a>
        <div class="row">
          <div class="col-xs-12 col-md-6 api-left">
            <h5>Arguments</h5>
              {{ partial "argument.html" (dict "context" $dot "name" "id" "description" "The integer id of the downtime to be updated") }}
              {{ partial "argument.html" (dict "context" $dot "name" "scope" "description" "The scope to which the downtime will apply, e.g. 'host:app2'. Provide multiple scopes as a comma-separated list, e.g. 'env:dev,env:prod'. The resulting downtime applies to sources that matches ALL provided scopes (i.e. env:dev AND env:prod), NOT any of them." "default" "original scope") }}
              {{ partial "argument.html" (dict "context" $dot "name" "monitor_id" "description" "A single monitor to which the downtime will apply. If not provided, the downtime will apply to all monitors." "default" "None") }}
              {{ partial "argument.html" (dict "context" $dot "name" "start" "description" "POSIX timestamp to start the downtime." "default" "original") }}
              {{ partial "argument.html" (dict "context" $dot "name" "end" "description" "POSIX timestamp to end the downtime. If not provided, the downtime will be in effect indefinitely (i.e. until you cancel it)." "default" "original end") }}
              {{ partial "argument.html" (dict "context" $dot "name" "message" "description" "A message to include with notifications for this downtime. Email notifications can be sent to specific users by using the same '@username' notation as events" "default" "original message") }}
              <li>
                <strong>recurrence [optional, default=original recurrence]</strong>
                <div>An object defining the recurrence of the downtime with a variety of parameters:</div>
                <ul>
                  <li>
                    <code>type</code> the type of recurrence. Choose from: <code>days</code>, <code>weeks</code>,
                  <code>months</code>, <code>years</code>.
                  </li>
                  <li>
                    <code>period</code> how often to repeat as an integer. For example to repeat every 3 days, select
                    a type of <code>days</code> and a period of <code>3</code>.
                  </li>
                  <li>
                    <code>week_days</code> (optional) a list of week days to repeat on. Choose from: <code>Mon</code>, <code>Tue</code>, <code>Wed</code>, <code>Thu</code>, <code>Fri</code>, <code>Sat</code> or <code>Sun</code>. Only applicable when <code>type</code> is <code>weeks</code>. <strong>First letter must be capitalized.</strong>
                  </li>
                  <li>
                    <code>until_occurrences</code> (optional) how many times the downtime will be rescheduled.
                    <strong><code>until_occurences</code> and <code>until_date</code></strong> are mutually exclusive
                  </li>
                  <li>
                    <code>until_date</code> (optional) the date at which the recurrence should end as a POSIX timestmap.
                    <strong><code>until_occurences</code> and <code>until_date</code></strong> are mutually exclusive
                  </li>
                </ul>
              </li>
              {{ partial "argument.html" (dict "context" $dot "name" "timezone" "description" "The timezone for the downtime." "default" "original timezone") }}
          </div>
          <div class="col-xs-12 col-md-6 api-right">
            <h5>Signature</h5>
            <code>PUT /api/v1/downtime/:downtime_id</code>
            <h5>Example Request</h5>
            {{ partial "snippet-code-block" (dict "highlight" true  "context" . "file" "api-monitor-update-downtime.py" ) }}
            {{ partial "snippet-code-block" (dict "highlight" true  "context" . "file" "api-monitor-update-downtime.rb" ) }}
            {{ partial "snippet-code-block" (dict "highlight" true  "context" . "file" "api-monitor-update-downtime.sh" ) }}
            <h5>Example Response</h5>
            {{ partial "snippet-result-code-block" (dict "context" . "file" "api-monitor-update-downtime.py" ) }}
            {{ partial "snippet-result-code-block" (dict "context" . "file" "api-monitor-update-downtime.rb" ) }}
            {{ partial "snippet-result-code-block" (dict "context" . "file" "api-monitor-update-downtime.sh" ) }}
          </div>
        </div>

        <!-- Cancel monitor downtime -->
        <div class="int-anchor" id="cancel-downtime"></div><a href="#cancel-downtime"><h4>Cancel monitor downtime</h4></a>
        <div class="row">
          <div class="col-xs-12 col-md-6 api-left">
            <h5>Arguments</h5>
            {{ partial "argument.html" (dict "context" $dot "name" "id" "description" "The integer id of the downtime to be canceled") }}
          </div>
          <div class="col-xs-12 col-md-6 api-right">
            <h5>Signature</h5>
            <code>DELETE /api/v1/downtime/:downtime_id</code>
            <h5>Example Request</h5>
            {{ partial "snippet-code-block" (dict "highlight" true  "context" . "file" "api-monitor-cancel-downtime.py" ) }}
            {{ partial "snippet-code-block" (dict "highlight" true  "context" . "file" "api-monitor-cancel-downtime.rb" ) }}
            {{ partial "snippet-code-block" (dict "highlight" true  "context" . "file" "api-monitor-cancel-downtime.sh" ) }}
            <h5>Example Response</h5>
            <em>This end point does not return JSON on successful requests.</em>
          </div>
        </div>

        <!-- Cancel monitor downtime by scope -->
        <div class="int-anchor" id="cancel-downtime-by-scope"></div><a href="#cancel-downtime-by-scope"><h4>Cancel monitor downtimes by scope</h4></a>
        <div class="row">
          <div class="col-xs-12 col-md-6 api-left">
            <h5>Arguments</h5>
            {{ partial "argument.html" (dict "context" $dot "name" "scope" "description" "Cancel all downtimes with the given scope(s), e.g. 'env:prod', 'role:db,role:db-slave'.") }}
          </div>
          <div class="col-xs-12 col-md-6 api-right">
            <h5>Signature</h5>
            <code>POST /api/v1/downtime/cancel/by_scope</code>
            <h5>Example Request</h5>
            {{ partial "snippet-code-block" (dict "highlight" true  "context" . "file" "api-monitor-cancel-downtime-by-scope.py" ) }}
            {{ partial "snippet-code-block" (dict "highlight" true  "context" . "file" "api-monitor-cancel-downtime-by-scope.rb" ) }}
            {{ partial "snippet-code-block" (dict "highlight" true  "context" . "file" "api-monitor-cancel-downtime-by-scope.sh" ) }}
            <h5>Example Response</h5>
            {{ partial "snippet-result-code-block" (dict "context" . "file" "api-monitor-cancel-downtime-by-scope.py" ) }}
            {{ partial "snippet-result-code-block" (dict "context" . "file" "api-monitor-cancel-downtime-by-scope.rb" ) }}
            {{ partial "snippet-result-code-block" (dict "context" . "file" "api-monitor-cancel-downtime-by-scope.sh" ) }}
          </div>
        </div>

        <!-- Get a monitor downtime -->
        <div class="int-anchor" id="get-downtime"></div><a href="#get-downtime"><h4>Get a monitor downtime</h4></a>
        <div class="row">
          <div class="col-xs-12 col-md-6 api-left">
            <h5>Arguments</h5>
              <em>This end point takes no JSON arguments.</em>'
          </div>
          <div class="col-xs-12 col-md-6 api-right">
            <h5>Signature</h5>
            <code>GET /api/v1/downtime/:downtime_id</code>
            <h5>Example Request</h5>
            {{ partial "snippet-code-block" (dict "highlight" true  "context" . "file" "api-monitor-get-downtime.py" ) }}
            {{ partial "snippet-code-block" (dict "highlight" true  "context" . "file" "api-monitor-get-downtime.sh" ) }}
            <h5>Example Response</h5>
            {{ partial "snippet-result-code-block" (dict "context" . "file" "api-monitor-get-downtime.py" ) }}
            {{ partial "snippet-result-code-block" (dict "context" . "file" "api-monitor-get-downtime.sh" ) }}
          </div>
        </div>

        <!-- Get all monitor downtimes -->
        <div class="int-anchor" id="get-all-downtime"></div><a href="#get-all-downtime"><h4>Get all monitor downtimes</h4></a>
        <div class="row">
          <div class="col-xs-12 col-md-6 api-left">
            <h5>Arguments</h5>
              {{ partial "argument.html" (dict "context" $dot "name" "current_only" "description" "Only return downtimes that are activewhen the request is made." "default" "false") }}
          </div>
          <div class="col-xs-12 col-md-6 api-right">
            <h5>Signature</h5>
            <code>GET /api/v1/downtime</code>
            <h5>Example Request</h5>
            {{ partial "snippet-code-block" (dict "highlight" true  "context" . "file" "api-monitor-get-downtimes.py" ) }}
            {{ partial "snippet-code-block" (dict "highlight" true  "context" . "file" "api-monitor-get-downtimes.rb" ) }}
            {{ partial "snippet-code-block" (dict "highlight" true  "context" . "file" "api-monitor-get-downtimes.sh" ) }}
            <h5>Example Response</h5>
            {{ partial "snippet-result-code-block" (dict "context" . "file" "api-monitor-get-downtimes.py" ) }}
            {{ partial "snippet-result-code-block" (dict "context" . "file" "api-monitor-get-downtimes.rb" ) }}
            {{ partial "snippet-result-code-block" (dict "context" . "file" "api-monitor-get-downtimes.sh" ) }}
          </div>
        </div>

        <!--
       =====================================================================
        Timeboards
        ====================================================================
        -->

        <div class="int-anchor" id="timeboards"></div><a href="#timeboards"><h3>Timeboards</h3></a>
        <div class="row">
          <div class="col-xs-12 col-md-6 api-left">
            <p>
              This endpoint allows you to programmatically create, update
              delete and query timeboards.
            </p>
          </div>
        </div>
        <div class="int-anchor" id="dashboards-post"></div><a href="#dashboards-post"><h4>Create a Timeboard</h4></a>
        <div class="row">
          <div class="col-xs-12 col-md-6 api-left">
            <h5>Arguments</h5>
            <ul class="arguments">
              {{ partial "argument.html" (dict "context" $dot "name" "title" "description" "The name of the dashboard.") }}
              {{ partial "argument.html" (dict "context" $dot "name" "description" "description" "A description of the dashboard's content.") }}
              {{ partial "argument.html" (dict "context" $dot "name" "graphs" "description" "A list of graph definitions. Graph definitions follow this form:") }}
              <ul class="arguments">
                <li>
                  <strong>title [required]</strong>
                  <div>The name of the graph.</div>
                </li>
                <li>
                  <strong>definition [required]</strong>
                  <div>
                    The graph definition. Example:
                    <div>
                      <code>
                        {"requests": [{"q": "system.cpu.idle{*} by {host}"}
                      </code>
                    </div>
                  </div>
                </li>
              </ul>
              {{ partial "argument.html" (dict "context" $dot "name" "template_variables" "description" "A list of template variables for using Dashboard templating. Template variable definitions follow this form:" "default" "None") }}
               <ul class="arguments">
                 <li>
                   <strong>name [required]</strong>
                   <div>The name of the variable.</div>
                 </li>
                 <li>
                   <strong>prefix [optional, default=None]</strong>
                   <div>
                     The tag prefix associated with the variable.  Only tags with this prefix will appear in the variable dropdown.
                   </div>
                 </li>
                 <li>
                   <strong>default [optional, default=None]</strong>
                   <div>The default value for the template variable on dashboard load</div>
                 </li>
          </div>
          <div class="col-xs-12 col-md-6 api-right">
            <h5>Signature</h5>
            <code>POST /api/v1/dash</code>
            <h5>Example Request</h5>
            {{ partial "snippet-code-block" (dict "highlight" true  "context" . "file" "api-dashboard-create.py" ) }}
            {{ partial "snippet-code-block" (dict "highlight" true  "context" . "file" "api-dashboard-create.rb" ) }}
            {{ partial "snippet-code-block" (dict "highlight" true  "context" . "file" "api-dashboard-create.sh" ) }}
            <h5>Example Response</h5>
            {{ partial "snippet-result-code-block" (dict "context" . "file" "api-dashboard-create.py" ) }}
            {{ partial "snippet-result-code-block" (dict "context" . "file" "api-dashboard-create.rb" ) }}
            {{ partial "snippet-result-code-block" (dict "context" . "file" "api-dashboard-create.sh" ) }}
          </div>
        </div>

        <!-- update a dashboard -->
        <div class="int-anchor" id="dashboards-update"></div><a href="#dashboards-update"><h4>Update a Timeboard</h4></a>
        <div class="row">
          <div class="col-xs-12 col-md-6 api-left">
            <h5>Arguments</h5>
            <ul class="arguments">
              <li>
                <strong>title [required]</strong>
                <div>The name of the dashboard.</div>
              </li>
              <li>
                <strong>description [required]</strong>
                <div>A description of the dashboard's contents.</div>
              </li>
              <li>
                <strong>graphs [required]</strong>
                <div>A list of graph definitions. Graph definitions follow this form:</div>
              </li>
              <ul class="arguments">
                <li>
                  <strong>title [required]</strong>
                  <div>The name of the graph.</div>
                </li>
                <li>
                  <strong>definition [required]</strong>
                  <div>
                    The graph definition. Read the <a href="/graphing/">Graph
                    Guide</a> for more on graphs. Example:
                    <div>
                      <code>
                        {"requests": [{"q": "system.cpu.idle{*} by {host}"}
                      </code>
                    </div>
                  </div>
                </li>
              </ul>
            {{ partial "argument.html" (dict "context" $dot "name" "template_variables" "description" "A list of template variables for using Dashboard templating. Template variable definitions follow this form:" "default" "None") }}
               <ul class="arguments">
                 <li>
                   <strong>name [required]</strong>
                   <div>The name of the variable.</div>
                 </li>
                 <li>
                   <strong>prefix [optional, default=None]</strong>
                   <div>
                     The tag prefix associated with the variable.  Only tags with this prefix will appear in the variable dropdown.
                   </div>
                 </li>
                 <li>
                   <strong>default [optional, default=None]</strong>
                   <div>The default value for the template variable on dashboard load</div>
                 </li>
          </div>
          <div class="col-xs-12 col-md-6 api-right">
            <h5>Signature</h5>
            <code>PUT /api/v1/dash/:dash_id</code>
            <h5>Example Request</h5>
            {{ partial "snippet-code-block" (dict "highlight" true  "context" . "file" "api-dashboard-update.py" ) }}
            {{ partial "snippet-code-block" (dict "highlight" true  "context" . "file" "api-dashboard-update.rb" ) }}
            {{ partial "snippet-code-block" (dict "highlight" true  "context" . "file" "api-dashboard-update.sh" ) }}
            <h5>Example Response</h5>
            {{ partial "snippet-result-code-block" (dict "context" . "file" "api-dashboard-update.py" ) }}
            {{ partial "snippet-result-code-block" (dict "context" . "file" "api-dashboard-update.rb" ) }}
            {{ partial "snippet-result-code-block" (dict "context" . "file" "api-dashboard-update.sh" ) }}
          </div>
        </div>

        <!-- delete a dashboard -->
        <div class="int-anchor" id="dashboards-delete"></div><a href="#dashboards-delete"><h4>Delete a Timeboard</h4></a>
        <div class="row">
          <div class="col-xs-12 col-md-6 api-left">
            <p>Delete an existing timeboard.</p>
            <em>This end point takes no JSON arguments.</em>'
          </div>
          <div class="col-xs-12 col-md-6 api-right">
            <h5>Signature</h5>
            <code>DELETE /api/v1/dash/:dash_id</code>
            <h5>Example Request</h5>
            {{ partial "snippet-code-block" (dict "highlight" true  "context" . "file" "api-dashboard-delete.py" ) }}
            {{ partial "snippet-code-block" (dict "highlight" true  "context" . "file" "api-dashboard-delete.rb" ) }}
            {{ partial "snippet-code-block" (dict "highlight" true  "context" . "file" "api-dashboard-delete.sh" ) }}
            <h5>Example Response</h5>
            <em>This end point does not return JSON on successful requests.</em>
          </div>
        </div>

        <!-- get a dashboard -->
        <div class="int-anchor" id="dashboards-get-all"></div><a href="#dashboards-get-all"><h4>Get all Timeboards</h4></a>
        <div class="row">
          <div class="col-xs-12 col-md-6 api-left">
            <p>Fetch all of your timeboards' definitions.</p>
            <h5>Arguments</h5>
            <em>This end point takes no JSON arguments.</em>'
          </div>
          <div class="col-xs-12 col-md-6 api-right">
            <h5>Signature</h5>
            <code>GET /api/v1/dash</code>
            <h5>Example Request</h5>
            {{ partial "snippet-code-block" (dict "highlight" true  "context" . "file" "api-dashboard-get-all.sh" ) }}
            {{ partial "snippet-code-block" (dict "highlight" true  "context" . "file" "api-dashboard-get-all.rb" ) }}
            {{ partial "snippet-code-block" (dict "highlight" true  "context" . "file" "api-dashboard-get-all.py" ) }}
            <h5>Example Response</h5>
            {{ partial "snippet-result-code-block" (dict "context" . "file" "api-dashboard-get-all.sh" ) }}
            {{ partial "snippet-result-code-block" (dict "context" . "file" "api-dashboard-get-all.rb" ) }}
            {{ partial "snippet-result-code-block" (dict "context" . "file" "api-dashboard-get-all.py" ) }}
          </div>
        </div>

        <!-- get a dashboard -->
        <div class="int-anchor" id="dashboards-get"></div><a href="#dashboards-get"><h4>Get a Timeboard</h4></a>
        <div class="row">
          <div class="col-xs-12 col-md-6 api-left">
            <p>Fetch an existing dashboard's definition.</p>
            <h5>Arguments</h5>
            <em>This end point takes no JSON arguments.</em>'
          </div>
          <div class="col-xs-12 col-md-6 api-right">
            <h5>Signature</h5>
            <code>GET /api/v1/dash/:dash_id</code>
            <h5>Example Request</h5>
            {{ partial "snippet-code-block" (dict "highlight" true  "context" . "file" "api-dashboard-get.py" ) }}
            {{ partial "snippet-code-block" (dict "highlight" true  "context" . "file" "api-dashboard-get.rb" ) }}
            {{ partial "snippet-code-block" (dict "highlight" true  "context" . "file" "api-dashboard-get.sh" ) }}
            <h5>Example Response</h5>
            {{ partial "snippet-result-code-block" (dict "context" . "file" "api-dashboard-get.py" ) }}
            {{ partial "snippet-result-code-block" (dict "context" . "file" "api-dashboard-get.rb" ) }}
            {{ partial "snippet-result-code-block" (dict "context" . "file" "api-dashboard-get.sh" ) }}
          </div>
        </div>

       <!--
        =====================================================================
        Screenboards
        ====================================================================
        -->

        <div class="int-anchor" id="screenboards"></div><a href="#screenboards"><h3>Screenboards</h3></a>
        <div class="row">
          <div class="col-xs-12 col-md-6 api-left">
            <p>
            You can view more detailed documentation on the Screenboard API at
            <a href="/api/screenboards/">http://docs.datadoghq.com/api/screenboards/</a>.
            </p>
          </div>
        </div>

        <div class="int-anchor" id="screenboards-post"></div><a href="#screenboards-post"><h4>Create a Screenboard</h4></a>
        <div class="row">
          <div class="col-xs-12 col-md-6 api-left">
            <h5>Arguments</h5>
            <ul class="arguments">
              {{ partial "argument.html" (dict "context" $dot "name" "board_title" "description" "The name of the dashboard.") }}
              {{ partial "argument.html" (dict "context" $dot "name" "description" "description" "A description of the dashboard's content." "default" "None") }}
              {{ partial "argument.html" (dict "context" $dot "name" "widgets" "description" "A list of widget definitions. See <a href='/api/screenboards/'>here</a> for more examples.") }}
              {{ partial "argument.html" (dict "context" $dot "name" "template_variables" "description" "A list of template variables for using Dashboard templating." "default" "None") }}
              {{ partial "argument.html" (dict "context" $dot "name" "width" "description" "Screenboard width in pixels" "default" "None") }}
              {{ partial "argument.html" (dict "context" $dot "name" "height" "description" "Height in pixels." "default" "None") }}
              {{ partial "argument.html" (dict "context" $dot "name" "read_only" "description" "The read-only status of the screenboard." "default" "False") }}
            </ul>
          </div>
          <div class="col-xs-12 col-md-6 api-right">
            <h5>Signature</h5>
            <code>POST /api/v1/screen</code>
            <h5>Example Request</h5>
            {{ partial "snippet-code-block" (dict "highlight" true  "context" . "file" "api-screenboard-create.py" ) }}
            {{ partial "snippet-code-block" (dict "highlight" true  "context" . "file" "api-screenboard-create.rb" ) }}
            {{ partial "snippet-code-block" (dict "highlight" true  "context" . "file" "api-screenboard-create.sh" ) }}
            <h5>Example Response</h5>
            {{ partial "snippet-result-code-block" (dict "context" . "file" "api-screenboard-create.py" ) }}
            {{ partial "snippet-result-code-block" (dict "context" . "file" "api-screenboard-create.rb" ) }}
            {{ partial "snippet-result-code-block" (dict "context" . "file" "api-screenboard-create.sh" ) }}
          </div>
        </div>

        <div class="int-anchor" id="screenboards-put"></div><a href="#screenboards-put"><h4>Update a Screenboard</h4></a>
        <div class="row">
          <div class="col-xs-12 col-md-6 api-left">
            <h5>Arguments</h5>
            <ul class="arguments">
              {{ partial "argument.html" (dict "context" $dot "name" "board_title" "description" "The name of the dashboard.") }}
              {{ partial "argument.html" (dict "context" $dot "name" "description" "description" "A description of the dashboard's content." "default" "None") }}
              {{ partial "argument.html" (dict "context" $dot "name" "widgets" "description" "A list of widget definitions. See <a href='/api/screenboards/'>here</a> for more examples.") }}
              {{ partial "argument.html" (dict "context" $dot "name" "template_variables" "description" "A list of template variables for using Dashboard templating." "default" "None") }}
              {{ partial "argument.html" (dict "context" $dot "name" "width" "description" "Screenboard width in pixels" "default" "None") }}
              {{ partial "argument.html" (dict "context" $dot "name" "height" "description" "Height in pixels." "default" "None") }}
              {{ partial "argument.html" (dict "context" $dot "name" "read_only" "description" "The read-only status of the screenboard." "default" "False") }}
            </ul>
          </div>
          <div class="col-xs-12 col-md-6 api-right">
            <h5>Signature</h5>
            <code>PUT /api/v1/screen/:board_id</code>
            <h5>Example Request</h5>
            {{ partial "snippet-code-block" (dict "highlight" true  "context" . "file" "api-screenboard-update.py" ) }}
            {{ partial "snippet-code-block" (dict "highlight" true  "context" . "file" "api-screenboard-update.rb" ) }}
            {{ partial "snippet-code-block" (dict "highlight" true  "context" . "file" "api-screenboard-update.sh" ) }}
            <h5>Example Response</h5>
            {{ partial "snippet-result-code-block" (dict "context" . "file" "api-screenboard-update.py" ) }}
            {{ partial "snippet-result-code-block" (dict "context" . "file" "api-screenboard-update.rb" ) }}
            {{ partial "snippet-result-code-block" (dict "context" . "file" "api-screenboard-update.sh" ) }}
          </div>
        </div>


        <!-- delete a dashboard -->
        <div class="int-anchor" id="timeboards-delete"></div><a href="#timeboards-delete"><h4>Delete a Screenboard</h4></a>
        <div class="row">
          <div class="col-xs-12 col-md-6 api-left">
            <p>Delete an existing screenboard.</p>
            <em>This end point takes no JSON arguments.</em>'
          </div>
          <div class="col-xs-12 col-md-6 api-right">
            <h5>Signature</h5>
            <code>DELETE /api/v1/screen/:board_id</code>
            <h5>Example Request</h5>
            {{ partial "snippet-code-block" (dict "highlight" true  "context" . "file" "api-screenboard-delete.py" ) }}
            {{ partial "snippet-code-block" (dict "highlight" true  "context" . "file" "api-screenboard-delete.rb" ) }}
            {{ partial "snippet-code-block" (dict "highlight" true  "context" . "file" "api-screenboard-delete.sh" ) }}
            <h5>Example Response</h5>
            <!-- TO FIX -->
            <em>This end point does not return JSON on successful requests.</em>
          </div>
        </div>

        <!-- get a screenboard -->
        <div class="int-anchor" id="screenboards-get"></div><a href="#screenboards-get"><h4>Get a Screenboard</h4></a>
        <div class="row">
          <div class="col-xs-12 col-md-6 api-left">
            <p>Fetch an existing screenboard's definition.</p>
            <h5>Arguments</h5>
            <em>This end point takes no JSON arguments.</em>'
          </div>
          <div class="col-xs-12 col-md-6 api-right">
            <h5>Signature</h5>
            <code>GET /api/v1/screen/:board_id</code>
            <h5>Example Request</h5>
            {{ partial "snippet-code-block" (dict "highlight" true  "context" . "file" "api-screenboard-get.py" ) }}
            {{ partial "snippet-code-block" (dict "highlight" true  "context" . "file" "api-screenboard-get.rb" ) }}
            {{ partial "snippet-code-block" (dict "highlight" true  "context" . "file" "api-screenboard-get.sh" ) }}
            <h5>Example Response</h5>
            {{ partial "snippet-result-code-block" (dict "context" . "file" "api-screenboard-get.py" ) }}
            {{ partial "snippet-result-code-block" (dict "context" . "file" "api-screenboard-get.rb" ) }}
            {{ partial "snippet-result-code-block" (dict "context" . "file" "api-screenboard-get.sh" ) }}
          </div>
        </div>

        <!-- get all screenboards -->
        <div class="int-anchor" id="screenboards-get-all"></div><a href="#screenboards-get-all"><h4>Get all Screenboards</h4></a>
        <div class="row">
          <div class="col-xs-12 col-md-6 api-left">
            <p>Fetch all of your screenboards' definitions.</p>
            <h5>Arguments</h5>
            <em>This end point takes no JSON arguments.</em>'
          </div>
          <div class="col-xs-12 col-md-6 api-right">
            <h5>Signature</h5>
            <code>GET /api/v1/screen</code>
            <h5>Example Request</h5>
            {{ partial "snippet-code-block" (dict "highlight" true  "context" . "file" "api-screenboard-get-all.py" ) }}
            {{ partial "snippet-code-block" (dict "highlight" true  "context" . "file" "api-screenboard-get-all.rb" ) }}
            {{ partial "snippet-code-block" (dict "highlight" true  "context" . "file" "api-screenboard-get-all.sh" ) }}
            <h5>Example Response</h5>
            {{ partial "snippet-result-code-block" (dict "context" . "file" "api-screenboard-get-all.py" ) }}
            {{ partial "snippet-result-code-block" (dict "context" . "file" "api-screenboard-get-all.rb" ) }}
            {{ partial "snippet-result-code-block" (dict "context" . "file" "api-screenboard-get-all.sh" ) }}
          </div>
        </div>


        <!-- share a screenboard -->
        <div class="int-anchor" id="screenboards-share"></div><a href="#screenboards-share"><h4>Share a Screenboard</h4></a>
        <div class="row">
          <div class="col-xs-12 col-md-6 api-left">
            <p>Share an existing screenboard's with a public URL.</p>
            <h5>Arguments</h5>
            <em>This end point takes no JSON arguments.</em>'
          </div>
          <div class="col-xs-12 col-md-6 api-right">
            <h5>Signature</h5>
            <code>GET /api/v1/screen/share/:board_id</code>
            <h5>Example Request</h5>
            {{ partial "snippet-code-block" (dict "highlight" true  "context" . "file" "api-screenboard-share.py" ) }}
            {{ partial "snippet-code-block" (dict "highlight" true  "context" . "file" "api-screenboard-share.rb" ) }}
            {{ partial "snippet-code-block" (dict "highlight" true  "context" . "file" "api-screenboard-share.sh" ) }}
            <h5>Example Response</h5>
            {{ partial "snippet-result-code-block" (dict "context" . "file" "api-screenboard-share.py" ) }}
            {{ partial "snippet-result-code-block" (dict "context" . "file" "api-screenboard-share.rb" ) }}
            {{ partial "snippet-result-code-block" (dict "context" . "file" "api-screenboard-share.sh" ) }}
          </div>
        </div>

        <!-- revoke a screenboard -->
        <div class="int-anchor" id="screenboards-revoke"></div><a href="#screenboards-revoke"><h4>Revoke a shared a Screenboard</h4></a>
        <div class="row">
          <div class="col-xs-12 col-md-6 api-left">
            <p>Revoke a currently shared screenboard's.</p>
            <h5>Arguments</h5>
            <em>This end point takes no JSON arguments.</em>'
          </div>
          <div class="col-xs-12 col-md-6 api-right">
            <h5>Signature</h5>
            <code>DELETE /api/v1/screen/share/:board_id</code>
            <h5>Example Request</h5>
            {{ partial "snippet-code-block" (dict "highlight" true  "context" . "file" "api-screenboard-revoke.py" ) }}
            {{ partial "snippet-code-block" (dict "highlight" true  "context" . "file" "api-screenboard-revoke.rb" ) }}
            {{ partial "snippet-code-block" (dict "highlight" true  "context" . "file" "api-screenboard-revoke.sh" ) }}
            <h5>Example Response</h5>
            <em>This end point does not return JSON on successful requests.</em>
          </div>
        </div>


        <!--
       =====================================================================
        Hosts
        ====================================================================
        -->
        <div class="int-anchor" id="hosts"></div><a href="#hosts"><h3>Hosts</h3></a>

        <div class="int-anchor" id="hosts-mute"></div><a href="#hosts-mute"><h4>Mute a Host</h4></a>
        <div class="row">
        <div class="col-xs-12 col-md-6 api-left">
          <h5>Arguments</h5>
          <ul class="arguments">
            {{ partial "argument.html" (dict "context" $dot "name" "end" "description" "POSIX timestamp when the host will be unmuted. If omitted, the host will remain muted until explicitly unmuted." "default" "None") }}
            {{ partial "argument.html" (dict "context" $dot "name" "message" "description" "Message to associate with the muting of this host" "default" "None") }}
            {{ partial "argument.html" (dict "context" $dot "name" "override" "description" "If true and the host is already muted, will replace existing host mute settings." "default" "False") }}
          </ul>
        </div>
        <div class="col-xs-12 col-md-6 api-right">
        <h5>Signature</h5>
          <code>POST /api/v1/host/:hostname/mute</code>
          <h5>Example Request</h5>
          {{ partial "snippet-code-block" (dict "highlight" true  "context" . "file" "api-host-mute.rb" ) }}
          {{ partial "snippet-code-block" (dict "highlight" true  "context" . "file" "api-host-mute.py" ) }}
          {{ partial "snippet-code-block" (dict "highlight" true  "context" . "file" "api-host-mute.sh" ) }}
          <h5>Example Response</h5>
          {{ partial "snippet-result-code-block" (dict "context" . "file" "api-host-mute.rb" ) }}
          {{ partial "snippet-result-code-block" (dict "context" . "file" "api-host-mute.py" ) }}
          {{ partial "snippet-result-code-block" (dict "context" . "file" "api-host-mute.sh" ) }}
          </div>
        </div>

        <div class="int-anchor" id="hosts-unmute"></div><a href="#hosts-unmute"><h4>Unmute a Host</h4></a>
        <div class="row">
        <div class="col-xs-12 col-md-6 api-left">
          <h5>Arguments</h5>
            <em>This end point takes no JSON arguments.</em>'
        </div>
        <div class="col-xs-12 col-md-6 api-right">
        <h5>Signature</h5>
          <code>POST /api/v1/host/:hostname/unmute</code>
          <h5>Example Request</h5>
          {{ partial "snippet-code-block" (dict "highlight" true  "context" . "file" "api-host-unmute.rb" ) }}
          {{ partial "snippet-code-block" (dict "highlight" true  "context" . "file" "api-host-unmute.py" ) }}
          {{ partial "snippet-code-block" (dict "highlight" true  "context" . "file" "api-host-unmute.sh" ) }}
          <h5>Example Response</h5>
          {{ partial "snippet-result-code-block" (dict "context" . "file" "api-host-unmute.rb" ) }}
          {{ partial "snippet-result-code-block" (dict "context" . "file" "api-host-unmute.py" ) }}
          {{ partial "snippet-result-code-block" (dict "context" . "file" "api-host-unmute.sh" ) }}
          </div>
        </div>

        <!--
       =====================================================================
        Tags
        ====================================================================
        -->

        <div class="int-anchor" id="tags"></div><a href="#tags"><h3>Tags</h3></a>
        <div class="row">
          <div class="col-xs-12 col-md-6 api-left">
            <p>
              The tag end point allows you to tag hosts with keywords meaningful to you - like <code>role:database</code>.
              All metrics sent from a host will have its tags applied.

              When fetching and applying tags to a particular host, you can refer
              to hosts by name (<code>yourhost.example.com</code>).
            </p>
            <p>
            The component of your infrastructure responsible for a tag is identified by
            a <code>source</code>. Valid sources are: nagios, hudson, jenkins, users,
            feed, chef, puppet, git, bitbucket, fabric, capistrano.
            </p>
          </div>
        </div>

        <div class="int-anchor" id="tags-get"></div><a href="#tags-get"><h4>Get Tags</h4></a>
        <div class="row">
          <div class="col-xs-12 col-md-6 api-left">
            <p>
              Return a mapping of tags to hosts for your whole infrastructure.
            </p>
            <h5>Arguments</h5>
            <ul class="arguments">
              {{ partial "argument.html" (dict "context" $dot "name" "source" "description" "Only show tags from a particular source. Otherwise shows all tags." "default" "None") }}
            </ul>
          </div>
          <div class="col-xs-12 col-md-6 api-right">
            <h5>Signature</h5>
            <code>GET /api/v1/tags/hosts</code>
            <h5>Example Request</h5>
            {{ partial "snippet-code-block" (dict "highlight" true  "context" . "file" "api-tags-get.rb" ) }}
            {{ partial "snippet-code-block" (dict "highlight" true  "context" . "file" "api-tags-get.py" ) }}
            {{ partial "snippet-code-block" (dict "highlight" true  "context" . "file" "api-tags-get.sh" ) }}
            <h5>Example Response</h5>
            {{ partial "snippet-result-code-block" (dict "context" . "file" "api-tags-get.rb" ) }}
            {{ partial "snippet-result-code-block" (dict "context" . "file" "api-tags-get.py" ) }}
            {{ partial "snippet-result-code-block" (dict "context" . "file" "api-tags-get.sh" ) }}
          </div>
        </div>

        <div class="int-anchor" id="tags-get-host"></div><a href="#tags-get-host"><h4>Get Host Tags</h4></a>
        <div class="row">
          <div class="col-xs-12 col-md-6 api-left">
            <p>
              Return the list of tags that apply to a given host.
            </p>
            <h5>Arguments</h5>
            <ul class="arguments">
              {{ partial "argument.html" (dict "context" $dot "name" "source" "description" "Only show tags from a particular source. Otherwise shows all tags." "default" "None") }}
              {{ partial "argument.html" (dict "context" $dot "name" "by_source" "description" "Return tags grouped by source." "default" "False") }}
            </ul>
          </div>
          <div class="col-xs-12 col-md-6 api-right">
            <h5>Signature</h5>
            <code>GET /api/v1/tags/hosts/:host_name</code>
            <h5>Example Request</h5>
            {{ partial "snippet-code-block" (dict "highlight" true  "context" . "file" "api-tags-get-host.py" ) }}
            {{ partial "snippet-code-block" (dict "highlight" true  "context" . "file" "api-tags-get-host.rb" ) }}
            {{ partial "snippet-code-block" (dict "highlight" true  "context" . "file" "api-tags-get-host.sh" ) }}
            <h5>Example Response</h5>
            {{ partial "snippet-result-code-block" (dict "context" . "file" "api-tags-get-host.py" ) }}
            {{ partial "snippet-result-code-block" (dict "context" . "file" "api-tags-get-host.rb" ) }}
            {{ partial "snippet-result-code-block" (dict "context" . "file" "api-tags-get-host.sh" ) }}
          </div>
        </div>

        <div class="int-anchor" id="tags-add"></div><a href="#tags-add"><h4>Add Tags to a Host</h4></a>
        <div class="row">
          <div class="col-xs-12 col-md-6 api-left">
            <p>
              This end point allows you to add tags to a host.
            </p>
             <h5>Arguments</h5>
              <ul class="arguments">
              {{ partial "argument.html" (dict "context" $dot "name" "tags" "description" "A list of tags to apply to the host") }}
              {{ partial "argument.html" (dict "context" $dot "name" "source" "description" "The source of the tags (e.g. chef, puppet)." "default" "users") }}
              </ul>
          </div>
          <div class="col-xs-12 col-md-6 api-right">
            <h5>Signature</h5>
            <code>POST /api/v1/tags/hosts/:host_name</code>
            <h5>Example Request</h5>
            {{ partial "snippet-code-block" (dict "highlight" true  "context" . "file" "api-tags-add.py" ) }}
            {{ partial "snippet-code-block" (dict "highlight" true  "context" . "file" "api-tags-add.sh" ) }}
            {{ partial "snippet-code-block" (dict "highlight" true  "context" . "file" "api-tags-add.rb" ) }}
            <h5>Example Response</h5>
            {{ partial "snippet-result-code-block" (dict "context" . "file" "api-tags-add.py" ) }}
            {{ partial "snippet-result-code-block" (dict "context" . "file" "api-tags-add.sh" ) }}
            {{ partial "snippet-result-code-block" (dict "context" . "file" "api-tags-add.rb" ) }}
          </div>
        </div>

        <div class="int-anchor" id="tags-update"></div><a href="#tags-update"><h4>Update Host Tags</h4></a>
        <div class="row">
          <div class="col-xs-12 col-md-6 api-left">
            <p>
              This end point allows you to update all tags for a given host.
            </p>
             <h5>Arguments</h5>
              <ul class="arguments">
              {{ partial "argument.html" (dict "context" $dot "name" "tags" "description" "A list of tags") }}
              {{ partial "argument.html" (dict "context" $dot "name" "source" "description" "The source of the tags (e.g. chef, puppet)." "default" "users") }}
              </ul>
          </div>
          <div class="col-xs-12 col-md-6 api-right">
            <h5>Signature</h5>
            <code>PUT /api/v1/tags/hosts/:host_name</code>
            <h5>Example Request</h5>
            {{ partial "snippet-code-block" (dict "highlight" true  "context" . "file" "api-tags-update.py" ) }}
            {{ partial "snippet-code-block" (dict "highlight" true  "context" . "file" "api-tags-update.sh" ) }}
            {{ partial "snippet-code-block" (dict "highlight" true  "context" . "file" "api-tags-update.rb" ) }}
            <h5>Example Response</h5>
            {{ partial "snippet-result-code-block" (dict "context" . "file" "api-tags-update.py" ) }}
            {{ partial "snippet-result-code-block" (dict "context" . "file" "api-tags-update.sh" ) }}
            {{ partial "snippet-result-code-block" (dict "context" . "file" "api-tags-update.rb" ) }}
          </div>
        </div>

        <div class="int-anchor" id="tags-remove"></div><a href="#tags-remove"><h4>Remove Host Tags</h4></a>
        <div class="row">
          <div class="col-xs-12 col-md-6 api-left">
            <p>
              This end point allows you to remove all tags for a given host.
            </p>
             <h5>Arguments</h5>
              <ul class="arguments">
              {{ partial "argument.html" (dict "context" $dot "name" "source" "description" "The source of the tags (e.g. chef, puppet)." "default" "users") }}
              </ul>
          </div>
          <div class="col-xs-12 col-md-6 api-right">
            <h5>Signature</h5>
            <code>DELETE /api/v1/tags/hosts/:host_name</code>
            <h5>Example Request</h5>
            {{ partial "snippet-code-block" (dict "highlight" true  "context" . "file" "api-tags-remove.py" ) }}
            {{ partial "snippet-code-block" (dict "highlight" true  "context" . "file" "api-tags-remove.sh" ) }}
            {{ partial "snippet-code-block" (dict "highlight" true  "context" . "file" "api-tags-remove.rb" ) }}
            <h5>Example Response</h5>
            <em>This end point does not return JSON on successful requests.</em>
          </div>
        </div>

        <!--
       =====================================================================
        Search
        ====================================================================
        -->

        <div class="int-anchor" id="search"></div><a href="#search"><h3>Search</h3></a>
        <div class="row">
          <div class="col-xs-12 col-md-6 api-left">
            <p>
              This end point allows you to search for entities from the last 24 hours in Datadog. The
              currently searchable entities are:
            </p>
            <ul>
              <li><code>hosts  </code></li>
              <li><code>metrics</code></li>
            </ul>
            <h5>Arguments</h5>
            <ul class="arguments">
              {{ partial "argument.html" (dict "context" $dot "name" "q" "description" "The query string") }}
            </ul>
            <h5>Query Language</h5>
            <p>
              Search queries allow for limited faceting. Available facets are:
            </p>
            <ul>
              <li><code>hosts  </code></li>
              <li><code>metrics</code></li>
            </ul>
            <p>
              Faceting your search limits your results to only matches of the specified
              type. Un-faceted queries return results for all possible types.
            </p>
            <p>
              Un-faceted queries are of the form:
            </p>
            <code>query_string</code>
            <p>
              Faceted queries are of the form:
            </p>
            <code>facet:query_string</code>
          </div>
          <div class="col-xs-12 col-md-6 api-right">
            <h5>Signature</h5>
            <code>GET /api/v1/search</code>
            <h5>Example Request</h5>
            {{ partial "snippet-code-block" (dict "highlight" true  "context" . "file" "api-search.py" ) }}
            {{ partial "snippet-code-block" (dict "highlight" true  "context" . "file" "api-search.rb" ) }}
            {{ partial "snippet-code-block" (dict "highlight" true  "context" . "file" "api-search.sh" ) }}
            <h5>Example Response</h5>
            {{ partial "snippet-result-code-block" (dict "context" . "file" "api-search.py" ) }}
            {{ partial "snippet-result-code-block" (dict "context" . "file" "api-search.rb" ) }}
            {{ partial "snippet-result-code-block" (dict "context" . "file" "api-search.sh" ) }}
          </div>
        </div>

        <!--
       =====================================================================
        Comments
        ====================================================================
        -->

        <div class="int-anchor" id="comments"></div><a href="#comments"><h3>Comments</h3></a>
        <div class="row">
          <div class="col-xs-12 col-md-6 api-left">
            <p>
            Comments are how discussion happens on Datadog. You can create, edit, delete
            and reply to comments.
            </p>
          </div>
        </div>

        <!-- Create comments -->
        <div class="int-anchor" id="comments-create"></div><a href="#comments-create"><h4>Create a comment</h4></a>
        <div class="row">
          <div class="col-xs-12 col-md-6 api-left">
            <p>
              Comments are essentially special forms of events that
              appear in the stream. They can start a new discussion thread or
              optionally, reply in another thread.
            </p>
            <h5>Arguments</h5>
            <ul class="arguments">
              {{ partial "argument.html" (dict "context" $dot "name" "message" "description" "The comment text.") }}
              {{ partial "argument.html" (dict "context" $dot "name" "handle" "description" "The handle of the user making the comment." "default" "application key owner") }}
              {{ partial "argument.html" (dict "context" $dot "name" "related_event_id" "description" "The id of another comment or event to reply to" "default" "None") }}
            </ul>
          </div>
          <div class="col-xs-12 col-md-6 api-right">
            <h5>Signature</h5>
            <code>POST api/v1/comments</code>
            <h5>Example Request</h5>
            {{ partial "snippet-code-block" (dict "highlight" true  "context" . "file" "api-comment-create.py" ) }}
            {{ partial "snippet-code-block" (dict "highlight" true  "context" . "file" "api-comment-create.rb" ) }}
            {{ partial "snippet-code-block" (dict "highlight" true  "context" . "file" "api-comment-create.sh" ) }}
            <h5>Example Response</h5>
            {{ partial "snippet-result-code-block" (dict "context" . "file" "api-comment-create.py" ) }}
            {{ partial "snippet-result-code-block" (dict "context" . "file" "api-comment-create.rb" ) }}
            {{ partial "snippet-result-code-block" (dict "context" . "file" "api-comment-create.sh" ) }}
          </div>
        </div>

        <!-- Edit comments -->
        <div class="int-anchor" id="comments-edit"></div><a href="#comments-edit"><h4>Edit a Comment</h4></a>
        <div class="row">
          <div class="col-xs-12 col-md-6 api-left">
            <h5>Arguments</h5>
            <ul class="arguments">
              {{ partial "argument.html" (dict "context" $dot "name" "message" "description" "The comment text." "default" "original message") }}
              {{ partial "argument.html" (dict "context" $dot "name" "handle" "description" "The handle of the user making the comment." "default" "application key owner") }}
            </ul>
          </div>
          <div class="col-xs-12 col-md-6 api-right">
            <h5>Signature</h5>
            <code>PUT api/v1/comments/:comment_id</code>
            <h5>Example Request</h5>
            {{ partial "snippet-code-block" (dict "highlight" true  "context" . "file" "api-comment-edit.py" ) }}
            {{ partial "snippet-code-block" (dict "highlight" true  "context" . "file" "api-comment-edit.rb" ) }}
            {{ partial "snippet-code-block" (dict "highlight" true  "context" . "file" "api-comment-edit.sh" ) }}
            <h5>Example Response</h5>
            {{ partial "snippet-result-code-block" (dict "context" . "file" "api-comment-edit.py" ) }}
            {{ partial "snippet-result-code-block" (dict "context" . "file" "api-comment-edit.rb" ) }}
            {{ partial "snippet-result-code-block" (dict "context" . "file" "api-comment-edit.sh" ) }}
          </div>
        </div>

        <!-- Edit comments -->
        <div class="int-anchor" id="comments-delete"></div><a href="#comments-delete"><h4>Delete a Comment</h4></a>
        <div class="row">
          <div class="col-xs-12 col-md-6 api-left">
            <h5>Arguments</h5>
            <em>This end point takes no JSON arguments.</em>'
          </div>
          <div class="col-xs-12 col-md-6 api-right">
            <h5>Signature</h5>
            <code>DELETE api/v1/comments/:comment_id</code>
            <h5>Example Request</h5>
            {{ partial "snippet-code-block" (dict "highlight" true  "context" . "file" "api-comment-delete.py" ) }}
            {{ partial "snippet-code-block" (dict "highlight" true  "context" . "file" "api-comment-delete.rb" ) }}
            {{ partial "snippet-code-block" (dict "highlight" true  "context" . "file" "api-comment-delete.sh" ) }}
            <h5>Example Response</h5>
            <em>This end point does not return JSON on successful requests.</em>
          </div>
        </div>

        <!--
        =====================================================================
        Users
        ====================================================================
        -->

        <div class="int-anchor" id="users"></div><a href="#users"><h3>Users</h3></a>
        <div class="row">
          <div class="col-xs-12 col-md-6 api-left">
            <p>
            You can create, edit, and disable users.
            </p>
          </div>
        </div>

        <!-- Create user -->
        <div class="int-anchor" id="user-create"></div><a href="#user-create"><h4>Create User</h4></a>
        <div class="row">
          <div class="col-xs-12 col-md-6 api-left">
            <h5>Arguments</h5>
            <ul class="arguments">
              {{ partial "argument.html" (dict "context" $dot "name" "handle" "description" "The user handle, must be a valid email.") }}
              {{ partial "argument.html" (dict "context" $dot "name" "name" "description" "The name of the user." "default" "None") }}
              {{ partial "argument.html" (dict "context" $dot "name" "access_role" "description" "The access role of the user. Choose from <code>'st'</code> (standard user), <code>'adm'</code> (admin user), or <code>'ro'</code> (read-only user). <em>Note: users can be created with admin access role only with application keys belonging to administrators.</em>" "default" "st") }}
            </ul>
          </div>
          <div class="col-xs-12 col-md-6 api-right">
            <h5>Signature</h5>
            <code>POST api/v1/user</code>
            <h5>Example Request</h5>
            {{ partial "snippet-code-block" (dict "highlight" true  "context" . "file" "api-user-create.py" ) }}
            {{ partial "snippet-code-block" (dict "highlight" true  "context" . "file" "api-user-create.rb" ) }}
            {{ partial "snippet-code-block" (dict "highlight" true  "context" . "file" "api-user-create.sh" ) }}
            <h5>Example Response</h5>
            {{ partial "snippet-result-code-block" (dict "context" . "file" "api-user-create.py" ) }}
            {{ partial "snippet-result-code-block" (dict "context" . "file" "api-user-create.rb" ) }}
            {{ partial "snippet-result-code-block" (dict "context" . "file" "api-user-create.sh" ) }}
          </div>
        </div>

        <!-- Get User -->
        <div class="int-anchor" id="user-get"></div><a href="#user-get"><h4>Get User</h4></a>
        <div class="row">
          <div class="col-xs-12 col-md-6 api-left">
            <h5>Arguments</h5>
            <ul class="arguments">
              {{ partial "argument.html" (dict "context" $dot "handle" "" "description" "The handle of the user.") }}
            </ul>
          </div>
          <div class="col-xs-12 col-md-6 api-right">
            <h5>Signature</h5>
            <code>GET api/v1/user/:handle</code>
            <h5>Example Request</h5>
            {{ partial "snippet-code-block" (dict "highlight" true  "context" . "file" "api-user-get.py" ) }}
            {{ partial "snippet-code-block" (dict "highlight" true  "context" . "file" "api-user-get.rb" ) }}
            {{ partial "snippet-code-block" (dict "highlight" true  "context" . "file" "api-user-get.sh" ) }}
            <h5>Example Response</h5>
            {{ partial "snippet-result-code-block" (dict "context" . "file" "api-user-get.py" ) }}
            {{ partial "snippet-result-code-block" (dict "context" . "file" "api-user-get.rb" ) }}
            {{ partial "snippet-result-code-block" (dict "context" . "file" "api-user-get.sh" ) }}
          </div>
        </div>

        <!-- Get All Users -->
        <div class="int-anchor" id="user-get-all"></div><a href="#user-get-all"><h4>Get All Users</h4></a>
        <div class="row">
          <div class="col-xs-12 col-md-6 api-left">
            <h5>Arguments</h5>
            <ul class="arguments">
              <em>This end point takes no JSON arguments.</em>'
            </ul>
          </div>
          <div class="col-xs-12 col-md-6 api-right">
            <h5>Signature</h5>
            <code>GET api/v1/user </code>
            <h5>Example Request</h5>
            {{ partial "snippet-code-block" (dict "highlight" true  "context" . "file" "api-user-get-all.py" ) }}
            {{ partial "snippet-code-block" (dict "highlight" true  "context" . "file" "api-user-get-all.rb" ) }}
            {{ partial "snippet-code-block" (dict "highlight" true  "context" . "file" "api-user-get-all.sh" ) }}
            <h5>Example Response</h5>
            {{ partial "snippet-result-code-block" (dict "context" . "file" "api-user-get-all.py" ) }}
            {{ partial "snippet-result-code-block" (dict "context" . "file" "api-user-get-all.rb" ) }}
            {{ partial "snippet-result-code-block" (dict "context" . "file" "api-user-get-all.sh" ) }}
          </div>
        </div>


        <!-- Update user -->
        <div class="int-anchor" id="user-update"></div><a href="#user-update"><h4>Update User</h4></a>
        <div class="row">
          <div class="col-xs-12 col-md-6 api-left">
            <p>
              Can only be used with application keys belonging to administrators.
            </p>
            <h5>Arguments</h5>
            <ul class="arguments">
              {{ partial "argument.html" (dict "context" $dot "name" "handle" "description" "The handle of the user.") }}
              {{ partial "argument.html" (dict "context" $dot "name" "name" "description" "The new name of the user." "default" "None") }}
              {{ partial "argument.html" (dict "context" $dot "name" "email" "description" "The new email of the user." "default" "None") }}
              {{ partial "argument.html" (dict "context" $dot "name" "disabled" "description" "The new disabled status of the user." "default" "None") }}
              {{ partial "argument.html" (dict "context" $dot "name" "access_role" "description" "The new access role of the user. Choose from <code>'st'</code> (standard user), <code>'adm'</code> (admin user), or <code>'ro'</code> (read-only user)." "default" "st") }}
            </ul>
          </div>
          <div class="col-xs-12 col-md-6 api-right">
            <h5>Signature</h5>
            <code>PUT api/v1/user/:handle</code>
            <h5>Example Request</h5>
            {{ partial "snippet-code-block" (dict "highlight" true  "context" . "file" "api-user-update.py" ) }}
            {{ partial "snippet-code-block" (dict "highlight" true  "context" . "file" "api-user-update.rb" ) }}
            {{ partial "snippet-code-block" (dict "highlight" true  "context" . "file" "api-user-update.sh" ) }}
            <h5>Example Response</h5>
            {{ partial "snippet-result-code-block" (dict "context" . "file" "api-user-update.py" ) }}
            {{ partial "snippet-result-code-block" (dict "context" . "file" "api-user-update.rb" ) }}
            {{ partial "snippet-result-code-block" (dict "context" . "file" "api-user-update.sh" ) }}
          </div>
        </div>


        <!-- Disable User -->
        <div class="int-anchor" id="user-disable"></div><a href="#user-disable"><h4>Disable User</h4></a>
        <div class="row">
          <div class="col-xs-12 col-md-6 api-left">
            <p>
              Can only be used with application keys belonging to administrators.
            </p>
            <h5>Arguments</h5>
            <ul class="arguments">
              {{ partial "argument.html" (dict "context" $dot "name" "handle" "description" "The handle of the user.") }}
            </ul>
          </div>
          <div class="col-xs-12 col-md-6 api-right">
            <h5>Signature</h5>
            <code>DELETE api/v1/user/:handle</code>
            <h5>Example Request</h5>
            {{ partial "snippet-code-block" (dict "highlight" true  "context" . "file" "api-user-disable.py" ) }}
            {{ partial "snippet-code-block" (dict "highlight" true  "context" . "file" "api-user-disable.rb" ) }}
            {{ partial "snippet-code-block" (dict "highlight" true  "context" . "file" "api-user-disable.sh" ) }}
            <h5>Example Response</h5>
            {{ partial "snippet-result-code-block" (dict "context" . "file" "api-user-disable.py" ) }}
            {{ partial "snippet-result-code-block" (dict "context" . "file" "api-user-disable.rb" ) }}
            {{ partial "snippet-result-code-block" (dict "context" . "file" "api-user-disable.sh" ) }}
          </div>
        </div>

        <!--
        =====================================================================
        Graph Snapshot
        ====================================================================
        -->

        <div class="int-anchor" id="graphs"></div><a href="#graphs"><h3>Graphs</h3></a>
        <div class="row">
          <div class="col-xs-12 col-md-6 api-left">
            <p>
            You can take graph snapshots using the API.
            </p>
          </div>
        </div>

        <!-- Create alerts -->
        <div class="int-anchor" id="graph-snapshot"></div><a href="#graph-snapshot"><h4>Graph Snapshot</h4></a>
        <div class="row">
          <div class="col-xs-12 col-md-6 api-left">
            <h5>Arguments</h5>
            <ul class="arguments">
              {{ partial "argument.html" (dict "context" $dot "name" "metric_query" "description" "The metric query.") }}
              {{ partial "argument.html" (dict "context" $dot "name" "start" "description" "The POSIX timestamp of the start of the query.") }}
              {{ partial "argument.html" (dict "context" $dot "name" "end" "description" "The POSIX timestamp of the end of the query.") }}
              {{ partial "argument.html" (dict "context" $dot "name" "event_query" "description" "A query that will add event bands to the graph." "default" "None") }}
              {{ partial "argument.html" (dict "context" $dot "name" "graph_def" "description" "A JSON document defining the graph. <code>graph_def</code> can be used instead of <code>metric_query</code>. The JSON document uses the <a href='/graphing/miscellaneous/graphingjson/#grammar'>grammar defined here</a> and should be formatted to a single line then URLEncoded. The <code>graph_def</code> argument is only available in the REST API and not using the Ruby or Python wrappers." "default" "None") }}
              {{ partial "argument.html" (dict "context" $dot "name" "title" "description" "A title for the graph. If no title is specified, the graph will not have a title." "default" "None") }}
            </ul>

          </div>
          <div class="col-xs-12 col-md-6 api-right">
            <h5>Signature</h5>
            <code>GET api/v1/graph/snapshot</code>
            <h5>Example Request</h5>
            {{ partial "snippet-code-block" (dict "highlight" true  "context" . "file" "api-graph-snapshot.py" ) }}
            {{ partial "snippet-code-block" (dict "highlight" true  "context" . "file" "api-graph-snapshot.rb" ) }}
            {{ partial "snippet-code-block" (dict "highlight" true  "context" . "file" "api-graph-snapshot.sh" ) }}
            <h5>Example Response</h5>
            {{ partial "snippet-result-code-block" (dict "context" . "file" "api-graph-snapshot.py" ) }}
            {{ partial "snippet-result-code-block" (dict "context" . "file" "api-graph-snapshot.rb" ) }}
            {{ partial "snippet-result-code-block" (dict "context" . "file" "api-graph-snapshot.sh" ) }}
          </div>
        </div>

        <!--
        =====================================================================
        Embeddable Graphs
        ====================================================================
        -->

        <div class="int-anchor" id="embeds"></div><a href="#embeds"><h3>Embeddable Graphs</h3></a>
        <div class="row">
          <div class="col-xs-12 col-md-6 api-left">
            <p>
              You can interact with embeddable graphs through the API.
            </p>
          </div>
        </div>

        <!-- Get All Embeds -->
        <div class="int-anchor" id="embeds-get-all"></div><a href="#embeds-get-all"><h4>Get All Embeds</h4></a>
        <div class="row">
          <div class="col-xs-12 col-md-6 api-left">
            <p>
              Gets a list of previously created embeddable graphs.
            </p>
            <p>
              Returns: A JSON list containing information on previously created embeds from both the UI
              and the API. Each JSON graph response is in the same format as returned by
              <code>GET api/v1/graph/embed/:embed_id</code>.
            </p>
            <h5>Arguments</h5>
            <ul class="arguments">
              <em>This end point takes no JSON arguments.</em>'
            </ul>
          </div>
          <div class="col-xs-12 col-md-6 api-right">
            <h5>Signature</h5>
            <code>GET api/v1/graph/embed</code>
            <h5>Example Request</h5>
            {{ partial "snippet-code-block" (dict "highlight" true  "context" . "file" "api-embeds-get-all.py" ) }}
            {{ partial "snippet-code-block" (dict "highlight" true  "context" . "file" "api-embeds-get-all.rb" ) }}
            {{ partial "snippet-code-block" (dict "highlight" true  "context" . "file" "api-embeds-get-all.sh" ) }}
            <h5>Example Response</h5>
            {{ partial "snippet-result-code-block" (dict "context" . "file" "api-embeds-get-all.py" ) }}
            {{ partial "snippet-result-code-block" (dict "context" . "file" "api-embeds-get-all.rb" ) }}
            {{ partial "snippet-result-code-block" (dict "context" . "file" "api-embeds-get-all.sh" ) }}
          </div>
        </div>

        <!-- Create Embed -->
        <div class="int-anchor" id="embeds-create"></div><a href="#embeds-create"><h4>Create Embed</h4></a>
        <div class="row">
          <div class="col-xs-12 col-md-6 api-left">
            <p>
              Creates a new embeddable graph.
            </p>
            <p>
              Returns: A JSON consisting of the same elements returned by <code>GET api/v1/graph/embed/:embed_id</code>.
              On failure, the return value will be a JSON containing an error message <code>{errors: [messages]}</code>.
            </p>
            <p>
              Note: If an embed already exists for the exact same query in a given organization, the older embed will be returned instead of creating a new embed.
            </p>
            <h5>Arguments</h5>
            <ul class="arguments">
              {{ partial "argument.html" (dict "context" $dot "name" "graph_json" "description" "The graph definition in JSON. Same format that is available on the JSON tab of the graph editor") }}
              {{ partial "argument.html" (dict "context" $dot "name" "timeframe" "description" "The timegrame for the graph. Must be one of 1_hour, 4_hours, 1_day, 2_days, and 1_week." "default" "1_hour") }}
              {{ partial "argument.html" (dict "context" $dot "name" "size" "description" "The size of the graph. Must be one of small, medium, large, and xlarge." "default" "medium") }}
              {{ partial "argument.html" (dict "context" $dot "name" "legend" "description" "The flag determining if the graph includes a legend. Must be one of yes or no." "default" "no") }}
              {{ partial "argument.html" (dict "context" $dot "name" "title" "description" "Determines graph title. Must be at least 1 character." "default" "Embed created through API") }}
            </ul>
          </div>
          <div class="col-xs-12 col-md-6 api-right">
            <h5>Signature</h5>
            <code>POST api/v1/graph/embed</code>
            <h5>Example Request</h5>
            {{ partial "snippet-code-block" (dict "highlight" true  "context" . "file" "api-embeds-create.py" ) }}
            {{ partial "snippet-code-block" (dict "highlight" true  "context" . "file" "api-embeds-create.rb" ) }}
            {{ partial "snippet-code-block" (dict "highlight" true  "context" . "file" "api-embeds-create.sh" ) }}
            <h5>Example Response</h5>
            {{ partial "snippet-result-code-block" (dict "context" . "file" "api-embeds-create.py" ) }}
            {{ partial "snippet-result-code-block" (dict "context" . "file" "api-embeds-create.rb" ) }}
            {{ partial "snippet-result-code-block" (dict "context" . "file" "api-embeds-create.sh" ) }}
          </div>
        </div>

        <!-- Get Specifc Embed -->
        <div class="int-anchor" id="embeds-get"></div><a href="#embeds-get"><h4>Get Specific Embed</h4></a>
        <div class="row">
          <div class="col-xs-12 col-md-6 api-left">
            <p>
              Get the HTML fragment for a previously generated embed with embed_id.
            </p>
            <p>
              Returns: A JSON object with 8 elements:
            </p>
            <ul>
              <li>embed_id: Token of the embed</li>
              <li>graph_title: Tile of the graph</li>
              <li>dash_name: Name of the dashboard the graph is on (null if none)</li>
              <li>dash_url: URL of the dashboard the graph is on (null if none)</li>
              <li>shared_by: ID of the use who shared the embed</li>
              <li>html: HTML fragment for the embed (iframe)</li>
              <li>revoked: Boolean flag for whther or not the embed is revoked</li>
            </ul>
            <p>
              On failure, the return value will be a JSON containing an error message <code>{errors: [messages]}</code>.
            </p>
            <h5>Arguments</h5>
            <ul class="arguments">
              {{ partial "argument.html" (dict "context" $dot "name" "size" "description" "The size of the graph. Must be one of small, medium, large, and xlarge." "default" "medium") }}
              {{ partial "argument.html" (dict "context" $dot "name" "legend" "description" "The flag determining if the graph includes a legend. Must be one of yes or no." "default" "no") }}
              {{ partial "argument.html" (dict "context" $dot "name" "template_variables" "description" "Replace template variables in queries with form $var. To replace $var with val, use var=val as a parameter for each template variable you wish to replace. If any template variables are missing values in the iframe source url, then (*) will be used as the value." "default" "None") }}
            </ul>
          </div>
          <div class="col-xs-12 col-md-6 api-right">
            <h5>Signature</h5>
            <code>GET api/v1/graph/embed/:embed_id</code>
            <h5>Example Request</h5>
            {{ partial "snippet-code-block" (dict "highlight" true  "context" . "file" "api-embeds-get.py" ) }}
            {{ partial "snippet-code-block" (dict "highlight" true  "context" . "file" "api-embeds-get.rb" ) }}
            {{ partial "snippet-code-block" (dict "highlight" true  "context" . "file" "api-embeds-get.sh" ) }}
            <h5>Example Response</h5>
            {{ partial "snippet-result-code-block" (dict "context" . "file" "api-embeds-get.py" ) }}
            {{ partial "snippet-result-code-block" (dict "context" . "file" "api-embeds-get.rb" ) }}
            {{ partial "snippet-result-code-block" (dict "context" . "file" "api-embeds-get.sh" ) }}
          </div>
        </div>

        <!-- Enable Embed -->
        <div class="int-anchor" id="embeds-enable"></div><a href="#embeds-enable"><h4>Enable Embed</h4></a>
        <div class="row">
          <div class="col-xs-12 col-md-6 api-left">
            <p>
              Enable a specified embed.
            </p>
            <p>
              Returns: A JSON containing the success message <code>{success: [message]}</code>.
              On failure, the return value will be a JSON containing an error message <code>{errors: [messages]}</code>.
            </p>
            <h5>Arguments</h5>
            <ul class="arguments">
              <em>This end point takes no JSON arguments.</em>'
            </ul>
          </div>
          <div class="col-xs-12 col-md-6 api-right">
            <h5>Signature</h5>
            <code>GET api/v1/graph/embed/:embed_id/enable</code>
            <h5>Example Request</h5>
            {{ partial "snippet-code-block" (dict "highlight" true  "context" . "file" "api-embeds-enable.py" ) }}
            {{ partial "snippet-code-block" (dict "highlight" true  "context" . "file" "api-embeds-enable.rb" ) }}
            {{ partial "snippet-code-block" (dict "highlight" true  "context" . "file" "api-embeds-enable.sh" ) }}
            <h5>Example Response</h5>
            {{ partial "snippet-result-code-block" (dict "context" . "file" "api-embeds-enable.py" ) }}
            {{ partial "snippet-result-code-block" (dict "context" . "file" "api-embeds-enable.rb" ) }}
            {{ partial "snippet-result-code-block" (dict "context" . "file" "api-embeds-enable.sh" ) }}
          </div>
        </div>

        <!-- Revoke Embed -->
        <div class="int-anchor" id="embeds-revoke"></div><a href="#embeds-revoke"><h4>Revoke Embed</h4></a>
        <div class="row">
          <div class="col-xs-12 col-md-6 api-left">
            <p>
              Revoke a specified embed.
            </p>
            <p>
              Returns: A JSON containing the success message <code>{success: [message]}</code>.
              On failure, the return value will be a JSON containing an error message <code>{errors: [messages]}</code>.
            </p>
            <h5>Arguments</h5>
            <ul class="arguments">
              <em>This end point takes no JSON arguments.</em>'
            </ul>
          </div>
          <div class="col-xs-12 col-md-6 api-right">
            <h5>Signature</h5>
            <code>GET api/v1/graph/embed/:embed_id/revoke</code>
            <h5>Example Request</h5>
            {{ partial "snippet-code-block" (dict "highlight" true  "context" . "file" "api-embeds-revoke.py" ) }}
            {{ partial "snippet-code-block" (dict "highlight" true  "context" . "file" "api-embeds-revoke.rb" ) }}
            {{ partial "snippet-code-block" (dict "highlight" true  "context" . "file" "api-embeds-revoke.sh" ) }}
            <h5>Example Response</h5>
            {{ partial "snippet-result-code-block" (dict "context" . "file" "api-embeds-revoke.py" ) }}
            {{ partial "snippet-result-code-block" (dict "context" . "file" "api-embeds-revoke.rb" ) }}
            {{ partial "snippet-result-code-block" (dict "context" . "file" "api-embeds-revoke.sh" ) }}
          </div>
        </div>

        <!--
       =====================================================================
        Usage Metering
       ====================================================================
        -->

        <div class="int-anchor" id="usage_metering"></div><a href="#usage_metering"><h3>Usage Metering</h3></a>
        <div class="row">
          <div class="col-xs-12 col-md-6 api-left">
            <p class="c">This API is currently in private beta.  Python and Ruby clients are not yet supported.</p>
            <p>
              The usage metering end-point allows you to:
            </p>
            <ul>
              <li><a href="#get-billing-usage-hosts">Get Hourly Usage For Hosts and Containers </a></li>
              <li><a href="#billing-usage-timeseries">Get Hourly Usage For Custom Metrics </a></li>
              <li><a href="#billing-usage-top-avg-metrics">Get Top Custom Metrics By Hourly Average </a></li>
              <li class="list-unstyled ">
              <br />
              </li>
            </ul>
            <p>
              Usage data is delayed by up to 72 hours from when it was incurred.
              It is retained for the past 15 months.
            </p>
          </div>
        </div>

        <div class="lang-specific lang-specific-console">
          <div class="int-anchor" id="get-billing-usage-hosts"></div><a href="#get-billing-usage-hosts"><h4>Get Hourly Usage For Hosts and Containers</h4></a>
          <div class="row">
            <div class="col-xs-12 col-md-6 api-left">
              <p>
                Get Hourly Usage For Hosts and Containers.
              </p>

              <h5>Arguments</h5>
              <ul class="arguments">
                {{ partial "argument.html" (dict "context" $dot "name" "start_hr" "description" "datetime in ISO-8601 format, UTC, precise to hour: [YYYY-MM-DDThh] for usage beginning at this hour" "lang" "console")}}
                {{ partial "argument.html" (dict "context" $dot "name" "end_hr" "description" "datetime in ISO-8601 format, UTC, precise to hour: [YYYY-MM-DDThh] for usage ending BEFORE this hour" "lang" "console" "default" "1d+start_hr")}}
              </ul>
=======
            <div class="col-sm-6 api-code">
>>>>>>> f5b76643
                <div>
                    {{ (index $codeList $index).Content }}
                </div>
            </div>
        </div>
    {{ end }}

{{ end }}<|MERGE_RESOLUTION|>--- conflicted
+++ resolved
@@ -1,549 +1,3 @@
-<<<<<<< HEAD
-
-{{ partial "header.html" . }}
-{{ partial "navbar.html" . }}
-{{ $dot := . }}
-
-{{ $status_code := (dict "200" "200" "OK" "201" "201" "Created" "202" "202" "Accepted" "204" "204" "No Content" "301" "301" "Moved Permanently" "304" "304" "Not Modified" "401" "401" "Unauthorized" "403" "403 Forbidden" "404" "404" "Not Found" "409" "409" "Conflict" "422" "422" "Unprocessable" "Entity" "500" "500" "Server Error" )}}
-
-    <div class="container api-page">
-      <div class="row floating-header" data-spy="affix" data-offset-top="60">
-        <div class="col-xs-12">
-
-          <h1>{{.Title}}</h1>
-          <div class="btn-toolbar">
-            <div class="btn-group api-section-links btn-group-sm">
-              <a class="btn btn-default gradient" href="#authentication">Auth</a>
-              <a class="btn btn-default gradient" href="#errors">Errors</a>
-              <a class="btn btn-default gradient" href="#ratelimiting">Rate Limiting</a>
-              <a class="btn btn-default gradient" href="#metrics">Metrics</a>
-              <a class="btn btn-default gradient" href="#events">Events</a>
-              <a class="btn btn-default gradient" href="#service_checks">Checks</a>
-              <a class="btn btn-default gradient" href="#monitors">Monitors</a>
-              <a class="btn btn-default gradient" href="#downtimes">Downtimes</a>
-              <a class="btn btn-default gradient" href="#timeboards">Timeboards</a>
-              <a class="btn btn-default gradient" href="#screenboards">Screenboards</a>
-              <a class="btn btn-default gradient" href="#hosts">Hosts</a>
-              <a class="btn btn-default gradient" href="#tags">Tags</a>
-              <a class="btn btn-default gradient" href="#search">Search</a>
-              <a class="btn btn-default gradient" href="#comments">Comments</a>
-              <a class="btn btn-default gradient" href="#users">Users</a>
-              <a class="btn btn-default gradient" href="#graphs">Graphs</a>
-              <a class="btn btn-default gradient" href="#embeds">Embeds</a>
-              <a class="btn btn-default gradient" href="#usage_metering">Usage</a>
-            </div>
-            </div>
-            <div class="btn-toolbar">
-            <div class="btn-group language-links btn-group-sm">
-              <div lang="console" class="lang-btn btn btn-default gradient">Shell</div>
-              <div lang="python" class="active lang-btn btn btn-default gradient">Python</div>
-              <div lang="ruby" class="lang-btn btn btn-default gradient">Ruby</div>
-            </div>
-            <div class="btn-group btn-group-sm">
-              <a class="btn btn-default gradient" href="#troubleshooting">Troubleshooting</a>
-            </div>
-          </div>
-
-        </div>
-      </div>
-
-      <div class="scrollable-api-docs">
-
-        <!--
-        =====================================================================
-          OVERVIEW
-        ====================================================================
-        -->
-
-        <div class="int-anchor" id="overview"></div><a href="#overview"><h3>Overview</h3></a>
-        <div class="row">
-          <div class="col-xs-12 col-md-6 api-left">
-            This section details Datadogs HTTP API. It makes it easy to get data in and
-            out of Datadog.
-
-            The Datadog API uses resource-oriented URLs, uses status codes to indicate the
-            success or failure of requests and returns JSON from all requests. Let's dive
-            in and see how it works.
-          </div>
-          <div class="col-xs-12 col-md-6 api-right">
-            <h5>Libraries</h5>
-            There are many client libraries that wrap the Datadog API. <a href="/libraries/">Check them out.</a>
-
-            <h5>API Endpoint</h5>
-            <code>https://app.datadoghq.com/api/</code>
-          </div>
-        </div>
-
-        <!--
-       =====================================================================
-          AUTHENTICATION
-        ====================================================================
-        -->
-        <div class="int-anchor" id="authentication"></div><a href="#authentication"><h3>Authentication</h3></a>
-        <div class="row">
-          <div class="col-xs-12 col-md-6 api-left">
-            <p>
-              All requests to Datadog's API must be authenticated. Requests that write data require
-              <em>reporting access</em> and require an <code>API key</code>. Requests that read data
-              require <em>full access</em> and also require an <code>application key</code>.
-            </p>
-
-            <p>You can manage your account's API and application keys <a href="https://app.datadoghq.com/account/settings#api">here</a>.</p>
-          </div>
-          <div class="col-xs-12 col-md-6 api-right">
-            <h5>Example</h5>
-            {{ partial "snippet-code-block" (dict "highlight" true  "context" . "file" "api-auth.sh" ) }}
-            {{ partial "snippet-code-block" (dict "highlight" true  "context" . "file" "api-auth.py" ) }}
-            {{ partial "snippet-code-block" (dict "highlight" true  "context" . "file" "api-auth.rb" ) }}
-          </div>
-        </div>
-
-        <!--
-       =====================================================================
-          Success & Errors
-        ====================================================================
-        -->
-
-        <div class="int-anchor" id="errors"></div><a href="#errors"><h3>Success and Errors</h3></a>
-        <div class="row">
-          <div class="col-xs-12 col-md-6 api-left">
-            <p>
-            The Datadog API uses HTTP status codes to indicate the success or failure
-            of a request.
-            </p>
-
-            <p>
-            An error indicates that the service did not successfully handle your request. In addition to the status code, the response may contain a JSON object with an errors array containing more detailed error messages. Note: When using libraries, some errors may throw exceptions rather than return JSON objects.
-            </p>
-
-            <p>
-      If the service is able to handle your request, but some issues are present (e.g. using a deprecated API or API version), the HTTP status code will indicate success and the response body will contain the expected result with the addition of a warnings array containing detailed warning messages.
-            </p>
-
-          </div>
-          <div class="col-xs-12 col-md-6 api-right">
-            <h5>Status Codes</h5>
-            <ul>
-            {{ range $code, $message := $status_code }}
-              <li><code>{{ $code }} {{ $message }}</code></li>
-            {{ end }}
-            </ul>
-            <h5>Example Error Response</h5>
-            {{ partial "snippet-code-block" (dict "context" . "file" "api-error.json" "static" true "nocomments" true "highlight" false) }}
-            <h5>Example Warning Response</h5>
-            {{ partial "snippet-code-block" (dict "context" . "file" "api-warning.json" "static" true "nocomments" true "highlight" false) }}
-          </div>
-        </div>
-
-
-
-        <!--
-       =====================================================================
-          Rate Limiting
-        ====================================================================
-        -->
-
-        <div class="int-anchor" id="ratelimiting"></div><a href="#ratelimiting"><h3>Rate Limiting</h3></a>
-        <div class="row">
-          <div class="col-xs-12 col-md-6 api-left">
-            <p>
-            Some of our API endpoints are rate limited.  Once you exceed a certain number of requests in a certain time period we return an error.
-            </p>
-            <p>
-            For rate limited API endpoints we return headers so you can know how close you are to your limit.  If you exceed your limit, you can review these headers to determine when you will be able to try again.
-            </p>
-            <p>
-            Rate limits can be increased from defaults by <a href="/help">contacting the Datadog Support team</a>.
-            </p>
-          </div>
-          <div class="col-xs-12 col-md-6 api-right">
-            <h5>Rate Limit Headers</h5>
-            <ul>
-              <li><code>X-RateLimit-Limit</code>number of requests allowed in a time period</li>
-              <li><code>X-RateLimit-Period</code>length of time in seconds for resets (calendar aligned)</li>
-              <li><code>X-RateLimit-Remaining</code>number of allowed requests left in current time period</li>
-              <li><code>X-RateLimit-Reset</code>time in seconds until next reset</li>
-            </ul>
-          </div>
-        </div>
-
-        <!--
-       =====================================================================
-        Metrics
-        ====================================================================
-        -->
-
-        <div class="int-anchor" id="metrics"></div><a href="#metrics"><h3>Metrics</h3></a>
-        <div class="row">
-          <div class="col-xs-12 col-md-6 api-left">
-            <p>
-              The metrics end-point allows you to:
-            </p>
-            <ul>
-              <li>Post metrics data so it can be graphed on Datadog's dashboards</li>
-              <li>Query metrics from any time period</li>
-            </ul>
-            <p>
-              As occurs within the Datadog UI, a graph can only contain a set number of points and as the timeframe over which a metric is viewed increases, aggregation between points will occur to stay below that set number.
-            </p>
-            <p>
-              Thus, if you are querying for larger timeframes of data, the points returned will be more aggregated. The max granularity within Datadog is one point per second, so if you had submitted points at that interval and requested a very small interval from the query API (in this case, probably less than 100 seconds), you could end up getting all of those points back. Otherwise, our algorithm tries to return about 150 points per any given time window, so you'll see coarser and coarser granularity as the amount of time requested increases. We do this time aggregation via averages.
-            </p>
-          </div>
-        </div>
-
-        <div class="lang-specific lang-specific-console">
-        <div class="int-anchor" id="metrics-list"></div><a href="#metrics-list"><h4>Get list of active metrics</h4></a>
-        <div class="row">
-          <div class="col-xs-12 col-md-6 api-left">
-            <p>
-              Get the list of actively reporting metrics from a given time until now. This endpoint is not available in the Python and Ruby libraries.
-            </p>
-
-            <h5>Arguments</h5>
-            <ul class="arguments">
-              {{ partial "argument.html" (dict "context" $dot "name" "from" "description" "seconds since the unix epoch" "lang" "console")}}
-            </ul>
-
-          </div>
-          <div class="col-xs-12 col-md-6 api-right">
-            <h5>Signature</h5>
-            <code>GET https://app.datadoghq.com/api/v1/metrics</code>
-            <h5>Example Request</h5>
-              {{ partial "snippet-code-block" (dict "highlight" true  "context" . "file" "api-metrics-list.sh" ) }}
-            <h5>Example Response</h5>
-            {{ partial "snippet-result-code-block" (dict "context" . "file" "api-metrics-list.sh" ) }}
-          </div>
-        </div>
-        </div>
-
-        <div class="int-anchor" id="metrics-post"></div><a href="#metrics-post"><h4>Post time series points</h4></a>
-        <div class="row">
-          <div class="col-xs-12 col-md-6 api-left">
-            <p>
-              The metrics end-point allows you to post time-series data that can be
-              graphed on Datadog's dashboards.
-            </p>
-            <h5>Arguments</h5>
-            <ul class="arguments">
-              {{ partial "argument.html" (dict "context" $dot "name" "series" "description" "A JSON array of metrics where each item in the array contains the following arguments:" "lang" "console" )}}
-
-              {{ partial "argument.html" (dict "context" $dot "name" "series" "description" "To submit multiple metrics, you may pass a JSON array where each item in the array contains the following arguments. To submit a single metric, you may pass the following arguments as separate arguments." "lang" "python" "default" "None" )}}
-
-              {{ partial "argument.html" (dict "context" $dot "name" "metric" "description" "The name of the time series" )}}
-
-              <li>
-                <strong>points [required]</strong>
-                <div>A JSON array of points. Each point is of the form:
-                  <div>
-                    <code>[[POSIX_timestamp, numeric_value], ...]</code>
-                  </div>
-                  Note that the timestamp should be in seconds, must be current, and the numeric value is a 32bit float gauge-type value.
-                  Current is defined as not more than 10 minutes in the future or more than 1 hour in the past.
-                </div>
-              </li>
-              {{ partial "argument.html" (dict "context" $dot "name" "host" "description" "The name of the host that produced the metric." "default" "None") }}
-              {{ partial "argument.html" (dict "context" $dot "name" "tags" "description" "A list of tags associated with the metric." "default" "None") }}
-            </ul>
-          </div>
-          <div class="col-xs-12 col-md-6 api-right">
-            <h5>Signature</h5>
-            <code>POST https://app.datadoghq.com/api/v1/series</code>
-            <h5>Example Request</h5>
-            {{ range $ext := (slice "py" "sh" "rb" ) }}
-
-              {{ partial "snippet-code-block" (dict "highlight" true  "context" $dot "file" (printf "api-metrics-post.%s" $ext ) ) }}
-
-            {{ end }}
-          </div>
-        </div>
-
-        <div class="int-anchor" id="metrics-query"></div><a href="#metrics-query"><h4>Query time series points</h4></a>
-        <div class="row">
-          <div class="col-xs-12 col-md-6 api-left">
-            <p>
-              This end point allows you to query for metrics from any time period.
-            </p>
-
-            <h5>Arguments</h5>
-            <ul class="arguments">
-              {{ partial "argument.html" (dict "context" $dot "name" "from" "description" "seconds since the unix epoch" "lang" "console") }}
-              {{ partial "argument.html" (dict "context" $dot "name" "to" "description" "seconds since the unix epoch" "lang" "console") }}
-              {{ partial "argument.html" (dict "context" $dot "name" "start" "description" "seconds since the unix epoch" "lang" "python") }}
-              {{ partial "argument.html" (dict "context" $dot "name" "end" "description" "seconds since the unix epoch" "lang" "python") }}
-              {{ partial "argument.html" (dict "context" $dot "name" "query" "description" "The query strong" )}}
-            </ul>
-            <h5>Query Language</h5>
-            <p>
-              Any query used for a graph can be used here. See <a href="/graphing/">here</a> for more details. The time between from and to should be less than 24 hours. If it is longer, you will receive points with less granularity.
-            </p>
-
-          </div>
-          <div class="col-xs-12 col-md-6 api-right">
-            <h5>Signature</h5>
-            <code>GET https://app.datadoghq.com/api/v1/query</code>
-            <h5>Example Request</h5>
-            {{ range $ext := (slice "py" "sh" "rb" ) }}
-
-              {{ partial "snippet-code-block" (dict "highlight" true  "context" $dot "file" (printf "api-metrics-query.%s" $ext ) ) }}
-
-            {{ end }}
-            <h5>Example Response</h5>
-            {{ range $ext := (slice "py" "sh" "rb" ) }}
-
-              {{ partial "snippet-result-code-block" (dict "context" $dot "file" (printf "api-metrics-query.%s" $ext ) ) }}
-
-            {{ end }}
-          </div>
-        </div>
-
-        <div class="int-anchor" id="metrics-metadata-get"></div><a href="#metrics-metadata-get"><h4>View metric metadata</h4></a>
-        <div class="row">
-          <div class="col-xs-12 col-md-6 api-left">
-            <p>
-              The metrics metadata endpoint allows you to get metadata about a specific metric.
-            </p>
-
-            <h5>Arguments</h5>
-            <em>This end point takes no JSON arguments.</em>'
-          </div>
-          <div class="col-xs-12 col-md-6 api-right">
-            <h5>Signature</h5>
-            <code>GET /api/v1/metrics/:metric_name</code>
-            <h5>Example Request</h5>
-            {{ range $ext := (slice "py" "sh" "rb" ) }}
-              {{ partial "snippet-code-block" (dict "highlight" true  "context" $dot "file" (printf "api-metric-metadata-get.%s" $ext ) ) }}
-            {{ end }}
-            <h5>Example Response</h5>
-            {{ range $ext := (slice "py" "sh" "rb" ) }}
-              {{ partial "snippet-result-code-block" (dict "context" $dot "file" (printf "api-metric-metadata-get.%s" $ext ) ) }}
-            {{ end }}
-          </div>
-        </div>
-
-        <div class="int-anchor" id="metrics-metadata-update"></div><a href="#metrics-metadata-update"><h4>Edit metric metadata</h4></a>
-        <div class="row">
-          <div class="col-xs-12 col-md-6 api-left">
-            <p>
-              The metrics metadata endpoint allows you to edit fields of a metric's metadata.
-            </p>
-
-            <h5>Arguments</h5>
-            <ul class="arguments">
-              {{ partial "argument.html" (dict "context" $dot "name" "type" "description" "metric type such as 'gauge' or 'rate'" "default" "None") }}
-              {{ partial "argument.html" (dict "context" $dot "name" "description" "description" "string description of the metric" "default" "None") }}
-              {{ partial "argument.html" (dict "context" $dot "name" "short_name" "description" "short name string of the metric" "default" "None") }}
-              {{ partial "argument.html" (dict "context" $dot "name" "unit" "description" "primary unit of the metric such as 'byte' or 'operation'" "default" "None") }}
-              {{ partial "argument.html" (dict "context" $dot "name" "per_unit" "description" "'per' unit of the metric such as 'second' in 'bytes per second'" "default" "None") }}
-              {{ partial "argument.html" (dict "context" $dot "name" "statsd_interval" "description" "if applicable, statds flush interval in seconds for the metric" "default" "None") }}
-            </ul>
-          </div>
-          <div class="col-xs-12 col-md-6 api-right">
-            <h5>Signature</h5>
-            <code>PUT /api/v1/metrics/:metric_name</code>
-              <h5>Example Request</h5>
-              {{ range $ext := (slice "py" "sh" "rb" ) }}
-                {{ partial "snippet-code-block" (dict "highlight" true  "context" $dot "file" (printf "api-metric-metadata-update.%s" $ext ) ) }}
-              {{ end }}
-              <h5>Example Response</h5>
-              {{ range $ext := (slice "py" "sh" "rb" ) }}
-                {{ partial "snippet-result-code-block" (dict "context" $dot "file" (printf "api-metric-metadata-update.%s" $ext ) ) }}
-              {{ end }}
-            </div>
-          </div>
-        </div>
-
-        <!--
-       =====================================================================
-        Events
-        ====================================================================
-        -->
-
-        <div class="int-anchor" id="events"></div><a href="#events"><h3>Events</h3></a>
-        <div class="row">
-          <div class="col-xs-12 col-md-6 api-left">
-            <p>
-              The events service allows you to programatically post events to the
-              stream and fetch events from the stream.
-            </p>
-          </div>
-        </div>
-        <div class="int-anchor" id="events-post"></div><a href="#events-post"><h4>Post an Event</h4></a>
-        <div class="row">
-          <div class="col-xs-12 col-md-6 api-left">
-            <p>
-              This end point allows you to post events to the stream. You can tag them, set priority and event aggregate them with other events.
-            </p>
-            <h5>Arguments</h5>
-            {{ $valid_sources := "nagios, hudson, jenkins, my apps, feed, chef, puppet, git, bitbucket, fabric, capistrano" }}
-            <ul class="arguments">
-              {{ range (slice "console" "python") }}
-                {{ partial "argument.html" (dict "context" $dot "name" "title" "description" "The event title. Limited to 100 characters." "lang" .) }}
-                {{ partial "argument.html" (dict "context" $dot "name" "text" "description" "The body of the event. Limited to 4000 characters. The text supports <a href=\"/graphing/events/#markdown-events\">markdown</a>." "lang" . "default" "''") }}
-              {{ end }}
-              {{ partial "argument.html" (dict "context" $dot "name" "msg_title" "description" "The event title. Limited to 100 characters." "lang" "ruby") }}
-              {{ partial "argument.html" (dict "context" $dot "name" "msg_text" "description" "The text for the message. Limited to 4000 characters. The text supports <a href=\"/graphing/events/#markdown-events\">markdown</a>." "lang" "ruby" "default" "''") }}
-              {{ partial "argument.html" (dict "context" $dot "name" "date_happened" "description" "POSIX timestamp of the event." "default" "now") }}
-              {{ partial "argument.html" (dict "context" $dot "name" "priority" "description" "The priority of the event ('normal' or 'low')." "default" "'normal'") }}
-              {{ partial "argument.html" (dict "context" $dot "name" "host" "description" "Host name to associate with the event. Any tags associated with the host will also be applied to this event." "default" "None") }}
-              {{ partial "argument.html" (dict "context" $dot "name" "tags" "description" "A list of tags to apply to the event." "default" "None") }}
-              {{ partial "argument.html" (dict "context" $dot "name" "alert_type" "description" "\"error\", \"warning\", \"info\" or \"success\"." "default" "'info'") }}
-              {{ partial "argument.html" (dict "context" $dot "name" "" "description" "") }}
-              {{ partial "argument.html" (dict "context" $dot "name" "aggregation_key" "description" "An arbitrary string to use for aggregation, max length of 100 characters. If you specify a key, all events using that key will be grouped together in the Event Stream." "default" "None") }}
-
-              {{ partial "argument.html" (dict "context" $dot "name" "source_type_name" "description" (printf "The type of event being posted. <div>Options: %s</div>" $valid_sources) "default" "None") }}
-            </ul>
-          </div>
-          <div class="col-xs-12 col-md-6 api-right">
-            <h5>Signature</h5>
-            <code>POST /api/v1/events</code>
-            <h5>Example Request</h5>
-            {{ range $ext := (slice "py" "sh" "rb" ) }}
-              {{ partial "snippet-code-block" (dict "highlight" true  "context" $dot "file" (printf "api-events-post.%s" $ext ) ) }}
-            {{ end }}
-            <h5>Example Response</h5>
-            {{ range $ext := (slice "py" "sh" "rb" ) }}
-              {{ partial "snippet-result-code-block" (dict "context" $dot "file" (printf "api-events-post.%s" $ext ) ) }}
-            {{ end }}
-          </div>
-        </div>
-        <div class="int-anchor" id="events-get"></div><a href="#events-get"><h4>Get an Event</h4></a>
-        <div class="row">
-          <div class="col-xs-12 col-md-6 api-left">
-            <p>
-              This end point allows you to query for event details.
-            </p>
-            <h5>Arguments</h5>
-            <em>This end point takes no JSON arguments.</em>'
-          </div>
-          <div class="col-xs-12 col-md-6 api-right">
-            <h5>Signature</h5>
-            <code>GET /api/v1/events/:event_id</code>
-            <h5>Example Request</h5>
-            {{ partial "snippet-code-block" (dict "highlight" true  "context" . "file" "api-events-get.py" ) }}
-            {{ partial "snippet-code-block" (dict "highlight" true  "context" . "file" "api-events-get.sh" ) }}
-            {{ partial "snippet-code-block" (dict "highlight" true  "context" . "file" "api-events-get.rb" ) }}
-            <h5>Example Response</h5>
-            {{ partial "snippet-result-code-block" (dict "context" . "file" "api-events-get.py" ) }}
-            {{ partial "snippet-result-code-block" (dict "context" . "file" "api-events-get.sh" ) }}
-            {{ partial "snippet-result-code-block" (dict "context" . "file" "api-events-get.rb" ) }}
-          </div>
-        </div>
-
-        <div class="int-anchor" id="events-delete"></div><a href="#events-delete"><h4>Delete an Event</h4></a>
-        <div class="row">
-          <div class="col-xs-12 col-md-6 api-left">
-            <p>
-              This end point allows you to delete an event.
-            </p>
-            <h5>Arguments</h5>
-            <em>This end point takes no JSON arguments.</em>'
-          </div>
-          <div class="col-xs-12 col-md-6 api-right">
-            <h5>Signature</h5>
-            <code>DELETE /api/v1/events/:event_id</code>
-            <h5>Example Request</h5>
-            {{ partial "snippet-code-block" (dict "highlight" true  "context" . "file" "api-events-delete.py" ) }}
-            {{ partial "snippet-code-block" (dict "highlight" true  "context" . "file" "api-events-delete.sh" ) }}
-            {{ partial "snippet-code-block" (dict "highlight" true  "context" . "file" "api-events-delete.rb" ) }}
-            <h5>Example Response</h5>
-            {{ partial "snippet-result-code-block" (dict "context" . "file" "api-events-delete.py" ) }}
-            {{ partial "snippet-result-code-block" (dict "context" . "file" "api-events-delete.sh" ) }}
-            {{ partial "snippet-result-code-block" (dict "context" . "file" "api-events-delete.rb" ) }}
-          </div>
-        </div>
-
-        <div class="int-anchor" id="events-get-all"></div><a href="#events-get-all"><h4>Query the Event Stream</h4></a>
-        <div class="row">
-          <div class="col-xs-12 col-md-6 api-left">
-            <p>
-              The event stream can be queried and filtered by time, priority, sources and tags.
-            </p>
-            <h5>Arguments</h5>
-            <ul class="arguments">
-              {{ partial "argument.html" (dict "context" $dot "name" "start" "description" "POSIX timestamp" )}}
-              {{ partial "argument.html" (dict "context" $dot "name" "end" "description" "POSIX timestamp" )}}
-              {{ partial "argument.html" (dict "context" $dot "name" "priority" "description" "'low' or 'normal'" "default" "None") }}
-              {{ partial "argument.html" (dict "context" $dot "name" "sources" "description" "A comma separated string of sources" "default" "None") }}
-              {{ partial "argument.html" (dict "context" $dot "name" "tags" "description" "A comma separated string of tags" "default" "None") }}
-            </ul>
-
-          </div>
-          <div class="col-xs-12 col-md-6 api-right">
-            <h5>Signature</h5>
-            <code>GET /api/v1/events</code>
-            <h5>Example Request</h5>
-            {{ partial "snippet-code-block" (dict "highlight" true  "context" . "file" "api-events-stream.py" ) }}
-            {{ partial "snippet-code-block" (dict "highlight" true  "context" . "file" "api-events-stream.rb" ) }}
-            {{ partial "snippet-code-block" (dict "highlight" true  "context" . "file" "api-events-stream.sh" ) }}
-            <h5>Example Response</h5>
-            {{ partial "snippet-result-code-block" (dict "context" . "file" "api-events-stream.py" ) }}
-            {{ partial "snippet-result-code-block" (dict "context" . "file" "api-events-stream.rb" ) }}
-            {{ partial "snippet-result-code-block" (dict "context" . "file" "api-events-stream.sh" ) }}
-          </div>
-        </div>
-
-
-        <!--
-       =====================================================================
-        Service Checks
-        ====================================================================
-        -->
-
-        <div class="int-anchor" id="service_checks"></div><a href="#service_checks"><h3>Service Checks</h3></a>
-        <div class="row">
-          <div class="col-xs-12 col-md-6 api-left">
-            <p>
-              The service check endpoint allows you to post check statuses for use with
-              monitors.
-            </p>
-          </div>
-        </div>
-        <div class="int-anchor" id="checks-post"></div><a href="#checks-post"><h4>Post a Check Run</h4></a>
-        <div class="row">
-          <div class="col-xs-12 col-md-6 api-left">
-            <h5>Arguments</h5>
-            <ul class="arguments">
-              {{ $valid_statuses := "'0': OK, '1': WARNING, '2': CRITICAL, '3': UNKNOWN" }}
-              {{ partial "argument.html" (dict "context" $dot "name" "check" "description" "The text for the message") }}
-              {{ partial "argument.html" (dict "context" $dot "name" "host_name" "description" "The name of the host submitting the check") }}
-              {{ partial "argument.html" (dict "context" $dot "name" "status" "description" (printf "An integer for the status of the check. <div>Options: %s </div>" $valid_statuses) ) }}
-
-              {{ partial "argument.html" (dict "context" $dot "name" "timestamp" "description" "POSIX timestamp of the event." "default" "now") }}
-              {{ partial "argument.html" (dict "context" $dot "name" "message" "description" "A description of why this status occurred" "default" "None") }}
-              {{ partial "argument.html" (dict "context" $dot "name" "tags" "description" "A list of key:val tags for this check" "default" "None") }}
-
-            </ul>
-          </div>
-          <div class="col-xs-12 col-md-6 api-right">
-            <h5>Signature</h5>
-            <code>POST /api/v1/check_run</code>
-            <h5>Example Request</h5>
-            {{ range $ext := (slice "py" "sh" "rb" ) }}
-              {{ partial "snippet-code-block" (dict "highlight" true  "context" $dot "file" (printf "api-checks-post.%s" $ext ) ) }}
-            {{ end }}
-            <h5>Example Response</h5>
-            {{ range $ext := (slice "py" "sh" "rb" ) }}
-              {{ partial "snippet-result-code-block" (dict "context" $dot "file" (printf "api-checks-post.%s" $ext ) ) }}
-            {{ end }}
-          </div>
-        </div>
-
-        <!--
-        =====================================================================
-        Monitors
-        ====================================================================
-        -->
-
-        <div class="int-anchor" id="monitors"></div><a href="#monitors"><h3>Monitors</h3></a>
-        <div class="row">
-          <div class="col-xs-12 col-md-6 api-left">
-            <p>Monitors allow you to watch a metric or check that you care about,
-            notifying your team when some defined threshold is exceeded. Please
-            refer to the <a href="/monitors">Monitors section</a> for more
-            information on creating monitors.</p>
-          </div>
-=======
 {{ define "main" }}
     {{ $dot := . }}
     {{ $contentList := sort (where .Site.Pages "Type" "=" "apicontent") "Params.order" }}
@@ -563,7 +17,6 @@
                 {{ end }}
 
             </ul>
->>>>>>> f5b76643
         </div>
     </div>
 
@@ -573,1570 +26,8 @@
             <div class="col-sm-6 api-content">
                 {{ $element.Content }}
             </div>
-<<<<<<< HEAD
-          </div>
 
-
-        <!-- Show monitor -->
-        <div class="int-anchor" id="monitor-get-details"></div><a href="#monitor-get-details"><h4>Get a monitor's details</h4></a>
-        <div class="row">
-          <div class="col-xs-12 col-md-6 api-left">
-            <h5>Arguments</h5>
-            <ul class="arguments">
-              {{ partial "argument.html" (dict "context" $dot "name" "group_states" "description" "If this argument is set, the returned data will include additional information (if available) regarding the specified group states, including the last notification timestamp, last resolution timestamp and details about the last time the monitor was triggered. The argument should include a string list indicating what, if any, group states to include. Choose one or more from 'all', 'alert', 'warn', or 'no data'. Example: 'alert,warn'" "default" "None") }}
-            </ul>
-          </div>
-          <div class="col-xs-12 col-md-6 api-right">
-            <h5>Signature</h5>
-            <code>GET /api/v1/monitor/:monitor_id</code>
-            <h5>Example Request</h5>
-            {{ partial "snippet-code-block" (dict "highlight" true  "context" . "file" "api-monitor-show.py" ) }}
-            {{ partial "snippet-code-block" (dict "highlight" true  "context" . "file" "api-monitor-show.rb" ) }}
-            {{ partial "snippet-code-block" (dict "highlight" true  "context" . "file" "api-monitor-show.sh" ) }}
-            <h5>Example Response</h5>
-            {{ partial "snippet-result-code-block" (dict "context" . "file" "api-monitor-show.py" ) }}
-            {{ partial "snippet-result-code-block" (dict "context" . "file" "api-monitor-show.rb" ) }}
-            {{ partial "snippet-result-code-block" (dict "context" . "file" "api-monitor-show.sh" ) }}
-          </div>
-        </div>
-
-        <!-- Edit monitor -->
-        <div class="int-anchor" id="monitor-edit"></div><a href="#monitor-edit"><h4>Edit a monitor</h4></a>
-        <div class="row">
-          <div class="col-xs-12 col-md-6 api-left">
-            <h5>Arguments</h5>
-            <ul class="arguments">
-              {{ partial "argument.html" (dict "context" $dot "name" "query" "description" "The metric query to alert on.") }}
-              {{ partial "argument.html" (dict "context" $dot "name" "name" "description" "The name of the monitor." "default" "dynamic, based on query") }}
-              {{ partial "argument.html" (dict "context" $dot "name" "message" "description" "A message to include with notifications for this monitor. Email notifications can be sent to specific users by using the same '@username' notation as events." "default" "dynamic, based on query") }}
-              {{ partial "argument.html" (dict "context" $dot "name" "options" "description" "Refer to the create monitor documentation for details on the available options." "default" "None") }}
-              {{ partial "argument.html" (dict "context" $dot "name" "tags" "description" "A list of tags to associate with your monitor. This can help you categorize and filter monitors." "default" "empty list") }}
-            </ul>
-          </div>
-          <div class="col-xs-12 col-md-6 api-right">
-            <h5>Signature</h5>
-            <code>PUT /api/v1/monitor/:monitor_id</code>
-            <h5>Example Request</h5>
-            {{ partial "snippet-code-block" (dict "highlight" true  "context" . "file" "api-monitor-edit.py" ) }}
-            {{ partial "snippet-code-block" (dict "highlight" true  "context" . "file" "api-monitor-edit.rb" ) }}
-            {{ partial "snippet-code-block" (dict "highlight" true  "context" . "file" "api-monitor-edit.sh" ) }}
-            <h5>Example Response</h5>
-            {{ partial "snippet-result-code-block" (dict "context" . "file" "api-monitor-edit.py" ) }}
-            {{ partial "snippet-result-code-block" (dict "context" . "file" "api-monitor-edit.rb" ) }}
-            {{ partial "snippet-result-code-block" (dict "context" . "file" "api-monitor-edit.sh" ) }}
-          </div>
-        </div>
-
-        <!-- Delete monitor -->
-        <div class="int-anchor" id="monitor-delete"></div><a href="#monitor-delete"><h4>Delete a monitor</h4></a>
-        <div class="row">
-          <div class="col-xs-12 col-md-6 api-left">
-            <h5>Arguments</h5>
-            <em>This end point takes no JSON arguments.</em>'
-          </div>
-          <div class="col-xs-12 col-md-6 api-right">
-            <h5>Signature</h5>
-            <code>DELETE /api/v1/monitor/:monitor_id</code>
-            <h5>Example Request</h5>
-            {{ partial "snippet-code-block" (dict "highlight" true  "context" . "file" "api-monitor-delete.py" ) }}
-            {{ partial "snippet-code-block" (dict "highlight" true  "context" . "file" "api-monitor-delete.rb" ) }}
-            {{ partial "snippet-code-block" (dict "highlight" true  "context" . "file" "api-monitor-delete.sh" ) }}
-            <h5>Example Response</h5>
-            {{ partial "snippet-result-code-block" (dict "context" . "file" "api-monitor-delete.py" ) }}
-            {{ partial "snippet-result-code-block" (dict "context" . "file" "api-monitor-delete.rb" ) }}
-            {{ partial "snippet-result-code-block" (dict "context" . "file" "api-monitor-delete.sh" ) }}
-          </div>
-        </div>
-
-        <!-- Show all monitors -->
-        <div class="int-anchor" id="monitor-get-all"></div><a href="#monitor-get-all"><h4>Get all monitor details</h4></a>
-        <div class="row">
-          <div class="col-xs-12 col-md-6 api-left">
-            <h5>Arguments</h5>
-            <ul class="arguments">
-              {{ partial "argument.html" (dict "context" $dot "name" "group_states" "description" "If this argument is set, the returned data will include additional information (if available) regarding the specified group states, including the last notification timestamp, last resolution timestamp and details about the last time the monitor was triggered. The argument should include a string list indicating what, if any, group states to include. Choose one or more from 'all', 'alert', 'warn', or 'no data'. Example: 'alert,warn'" "default" "None") }}
-              {{ partial "argument.html" (dict "context" $dot "name" "name" "description" "A string to filter monitors by name" "default" "None") }}
-              {{ partial "argument.html" (dict "context" $dot "name" "tags" "description" "A comma separated list indicating what tags, if any, should be used to filter the list of monitorsby scope, e.g. <code>host:host0</code>. For more information, see the <code>tags</code> parameter for the appropriate <code>query</code> argument in the <a href='#monitor-create'>Create a monitor</a> section above." "default" "None") }}
-              {{ partial "argument.html" (dict "context" $dot "name" "monitor_tags" "description" "A comma separated list indicating what service and/or custom tags, if any, should be used to filter the list of monitors. Tags created in the Datadog UI will automatically have the \"service\" key prepended (e.g. <code>service:my-app</code>)" "default" "None") }}
-              {{ partial "argument.html" (dict "context" $dot "name" "with_downtimes" "description" "If this argument is set to <code>true</code>, then the returned data will include all current downtimes for each monitor." "default" "true") }}
-            </ul>
-          </div>
-          <div class="col-xs-12 col-md-6 api-right">
-            <h5>Signature</h5>
-            <code>GET /api/v1/monitor</code>
-            <h5>Example Request</h5>
-            {{ partial "snippet-code-block" (dict "highlight" true  "context" . "file" "api-monitor-show-all.py" ) }}
-            {{ partial "snippet-code-block" (dict "highlight" true  "context" . "file" "api-monitor-show-all.rb" ) }}
-            {{ partial "snippet-code-block" (dict "highlight" true  "context" . "file" "api-monitor-show-all.sh" ) }}
-            <h5>Example Response</h5>
-            {{ partial "snippet-result-code-block" (dict "context" . "file" "api-monitor-show-all.py" ) }}
-            {{ partial "snippet-result-code-block" (dict "context" . "file" "api-monitor-show-all.rb" ) }}
-            {{ partial "snippet-result-code-block" (dict "context" . "file" "api-monitor-show-all.sh" ) }}
-          </div>
-        </div>
-
-
-        <!-- Resolve monitor -->
-        <div class="int-anchor" id="monitor-resolve"></div><a href="#monitor-resolve"><h4>Resolve monitor</h4></a>
-        <div class="row">
-          <div class="col-xs-12 col-md-6 api-left">
-            <h5>Arguments</h5>
-            <ul class="arguments">
-              <li><h5>resolve</h5>
-                <p>Array of group(s) to resolve for a given monitor_id e.g.</p>
-                <code>{"monitor_id": "group_to_resolve"}</code>
-                <p>It supports multiple groups per monitor as well eg:</p>
-                <code>resolve: [{"monitor_id": "group_1"}, {"monitor_id": "group_2"}] </code></li>
-              </li>
-              </ul>
-          </div>
-          <div class="col-xs-12 col-md-6 api-right">
-            <h5>Signature</h5>
-            <code>POST /monitor/bulk_resolve</code>
-            <h5>Example Request</h5>
-            {{ partial "snippet-code-block" (dict "highlight" true  "context" . "file" "api-monitor-bulk-resolve.py" ) }}
-            {{ partial "snippet-code-block" (dict "highlight" true  "context" . "file" "api-monitor-bulk-resolve.rb" ) }}
-            {{ partial "snippet-code-block" (dict "highlight" true  "context" . "file" "api-monitor-bulk-resolve.sh" ) }}
-            <h5>Example Response</h5>
-            {{ partial "snippet-result-code-block" (dict "context" . "file" "api-monitor-bulk-resolve.py" ) }}
-            {{ partial "snippet-result-code-block" (dict "context" . "file" "api-monitor-bulk-resolve.rb" ) }}
-            {{ partial "snippet-result-code-block" (dict "context" . "file" "api-monitor-bulk-resolve.sh" ) }}
-          </div>
-        </div>
-
-        <!-- Mute all monitors -->
-        <div class="int-anchor" id="monitor-mute-all"></div><a href="#monitor-mute-all"><h4>Mute all monitors</h4></a>
-        <div class="row">
-          <div class="col-xs-12 col-md-6 api-left">
-            <p>
-            Muting will prevent all monitors from notifying through email and posts
-            to the event stream. State changes will only be visible by checking
-            the alert page.
-            </p>
-            <h5>Arguments</h5>
-            <em>This end point takes no JSON arguments.</em>'
-          </div>
-          <div class="col-xs-12 col-md-6 api-right">
-            <h5>Signature</h5>
-            <code>POST /api/v1/monitor/mute_all</code>
-            <h5>Example Request</h5>
-            {{ partial "snippet-code-block" (dict "highlight" true  "context" . "file" "api-monitor-mute-all.py" ) }}
-            {{ partial "snippet-code-block" (dict "highlight" true  "context" . "file" "api-monitor-mute-all.rb" ) }}
-            {{ partial "snippet-code-block" (dict "highlight" true  "context" . "file" "api-monitor-mute-all.sh" ) }}
-            <h5>Example Response</h5>
-            {{ partial "snippet-result-code-block" (dict "context" . "file" "api-monitor-mute-all.py" ) }}
-            {{ partial "snippet-result-code-block" (dict "context" . "file" "api-monitor-mute-all.rb" ) }}
-            {{ partial "snippet-result-code-block" (dict "context" . "file" "api-monitor-mute-all.sh" ) }}
-          </div>
-        </div>
-
-        <!-- Unmute all monitors -->
-        <div class="int-anchor" id="monitor-unmute-all"></div><a href="#monitor-unmute-all"><h4>Unmute all monitors</h4></a>
-        <div class="row">
-          <div class="col-xs-12 col-md-6 api-left">
-            <p>Disables muting all monitors. Throws an error if mute all was not enabled previously.</p>
-            <h5>Arguments</h5>
-            <em>This end point takes no JSON arguments.</em>'
-          </div>
-          <div class="col-xs-12 col-md-6 api-right">
-            <h5>Signature</h5>
-            <code>POST /api/v1/monitor/unmute_all</code>
-            <h5>Example Request</h5>
-            {{ partial "snippet-code-block" (dict "highlight" true  "context" . "file" "api-monitor-unmute-all.py" ) }}
-            {{ partial "snippet-code-block" (dict "highlight" true  "context" . "file" "api-monitor-unmute-all.rb" ) }}
-            {{ partial "snippet-code-block" (dict "highlight" true  "context" . "file" "api-monitor-unmute-all.sh" ) }}
-            <h5>Example Response</h5>
-            <em>This end point does not return JSON on successful requests.</em>
-          </div>
-        </div>
-
-        <!-- Mute a single monitor -->
-        <div class="int-anchor" id="monitor-mute"></div><a href="#monitor-mute"><h4>Mute a monitor</h4></a>
-        <div class="row">
-          <div class="col-xs-12 col-md-6 api-left">
-            <h5>Arguments</h5>
-              {{ partial "argument.html" (dict "context" $dot "name" "scope" "description" "The scope to apply the mute to, e.g. role:db" "default" "None") }}
-              {{ partial "argument.html" (dict "context" $dot "name" "end" "description" "A POSIX timestamp for when the mute should end" "default" "None") }}
-          </div>
-          <div class="col-xs-12 col-md-6 api-right">
-            <h5>Signature</h5>
-            <code>POST /api/v1/monitor/:monitor_id/mute</code>
-            <h5>Example Request</h5>
-            {{ partial "snippet-code-block" (dict "highlight" true  "context" . "file" "api-monitor-mute.py" ) }}
-            {{ partial "snippet-code-block" (dict "highlight" true  "context" . "file" "api-monitor-mute.rb" ) }}
-            {{ partial "snippet-code-block" (dict "highlight" true  "context" . "file" "api-monitor-mute.sh" ) }}
-            <h5>Example Response</h5>
-            {{ partial "snippet-result-code-block" (dict "context" . "file" "api-monitor-mute.py" ) }}
-            {{ partial "snippet-result-code-block" (dict "context" . "file" "api-monitor-mute.rb" ) }}
-            {{ partial "snippet-result-code-block" (dict "context" . "file" "api-monitor-mute.sh" ) }}
-          </div>
-        </div>
-
-        <!-- Unmute a single monitor -->
-        <div class="int-anchor" id="monitor-unmute"></div><a href="#monitor-unmute"><h4>Unmute a monitor</h4></a>
-        <div class="row">
-          <div class="col-xs-12 col-md-6 api-left">
-            <h5>Arguments</h5>
-              {{ partial "argument.html" (dict "context" $dot "name" "scope" "description" "The scope to apply the mute to. For example, if your alert is grouped by {host}, you might mute 'host:app1'" "default" "None") }}
-              {{ partial "argument.html" (dict "context" $dot "name" "all_scopes" "description" "Clear muting across all scopes" "default" "False") }}
-          </div>
-          <div class="col-xs-12 col-md-6 api-right">
-            <h5>Signature</h5>
-            <code>POST /api/v1/monitor/:monitor_id/unmute</code>
-            <h5>Example Request</h5>
-            {{ partial "snippet-code-block" (dict "highlight" true  "context" . "file" "api-monitor-unmute.py" ) }}
-            {{ partial "snippet-code-block" (dict "highlight" true  "context" . "file" "api-monitor-unmute.rb" ) }}
-            {{ partial "snippet-code-block" (dict "highlight" true  "context" . "file" "api-monitor-unmute.sh" ) }}
-            <h5>Example Response</h5>
-            {{ partial "snippet-result-code-block" (dict "context" . "file" "api-monitor-unmute.py" ) }}
-            {{ partial "snippet-result-code-block" (dict "context" . "file" "api-monitor-unmute.rb" ) }}
-            {{ partial "snippet-result-code-block" (dict "context" . "file" "api-monitor-unmute.sh" ) }}
-          </div>
-        </div>
-
-        <!--
-        =====================================================================
-        Downtimes
-        ====================================================================
-        -->
-
-        <div class="int-anchor" id="downtimes"></div><a href="#downtimes"><h3>Downtimes</h3></a>
-        <div class="row">
-          <div class="col-xs-12 col-md-6 api-left">
-            <p>Downtiming gives you greater control over monitor notifications by allowing you to globally exclude scopes from alerting. Downtime settings, which can be scheduled with start and end times, prevent all alerting related to specified Datadog tags.</p>
-          </div>
-        </div>
-
-        <!-- Schedule monitor downtime -->
-        <div class="int-anchor" id="schedule-downtime"></div><a href="#schedule-downtime"><h4>Schedule monitor downtime</h4></a>
-        <div class="row">
-          <div class="col-xs-12 col-md-6 api-left">
-            <h5>Arguments</h5>
-              {{ partial "argument.html" (dict "context" $dot "name" "scope" "description" "The scope(s) to which the downtime will apply, e.g. 'host:app2'. Provide multiple scopes as a comma-separated list, e.g. 'env:dev,env:prod'. The resulting downtime applies to sources that matches ALL provided scopes (i.e. env:dev AND env:prod), NOT any of them.") }}
-              {{ partial "argument.html" (dict "context" $dot "name" "monitor_id" "description" "A single monitor to which the downtime will apply. If not provided, the downtime will apply to all monitors." "default" "None") }}
-              {{ partial "argument.html" (dict "context" $dot "name" "start" "description" "POSIX timestamp to start the downtime. If not provided, the downtime starts the moment it is created." "default" "None") }}
-              {{ partial "argument.html" (dict "context" $dot "name" "end" "description" "POSIX timestamp to end the downtime. If not provided, the downtime will be in effect indefinitely (i.e. until you cancel it)." "default" "None") }}
-              {{ partial "argument.html" (dict "context" $dot "name" "message" "description" "A message to include with notifications for this downtime. Email notifications can be sent to specific users by using the same '@username' notation as events" "default" "None") }}
-              {{ partial "argument.html" (dict "context" $dot "name" "monitor_id" "description" "The id of a specific monitor to apply the downtime to." "default" "None") }}
-              <li>
-                <strong>recurrence [optional, default=None]</strong>
-                <div>An object defining the recurrence of the downtime with a variety of parameters:</div>
-                <ul>
-                  <li>
-                    <code>type</code> the type of recurrence. Choose from: <code>days</code>, <code>weeks</code>,
-                  <code>months</code>, <code>years</code>.
-                  </li>
-                  <li>
-                    <code>period</code> how often to repeat as an integer. For example to repeat every 3 days, select
-                    a type of <code>days</code> and a period of <code>3</code>.
-                  </li>
-                  <li>
-                    <code>week_days</code> (optional) a list of week days to repeat on. Choose from: <code>Mon</code>, <code>Tue</code>, <code>Wed</code>, <code>Thu</code>, <code>Fri</code>, <code>Sat</code> or <code>Sun</code>. Only applicable when <code>type</code> is <code>weeks</code>. <strong>First letter must be capitalized.</strong>
-                  </li>
-                  <li>
-                    <code>until_occurrences</code> (optional) how many times the downtime will be rescheduled.
-                    <strong><code>until_occurences</code> and <code>until_date</code></strong> are mutually exclusive
-                  </li>
-                  <li>
-                    <code>until_date</code> (optional) the date at which the recurrence should end as a POSIX timestmap.
-                    <strong><code>until_occurences</code> and <code>until_date</code></strong> are mutually exclusive
-                  </li>
-                </ul>
-              </li>
-              {{ partial "argument.html" (dict "context" $dot "name" "timezone" "description" "The timezone for the downtime." "default" "UTC") }}
-          </div>
-          <div class="col-xs-12 col-md-6 api-right">
-            <h5>Signature</h5>
-            <code>POST /api/v1/downtime</code>
-            <h5>Example Request</h5>
-            {{ partial "snippet-code-block" (dict "highlight" true  "context" . "file" "api-monitor-schedule-downtime.py" ) }}
-            {{ partial "snippet-code-block" (dict "highlight" true  "context" . "file" "api-monitor-schedule-downtime.rb" ) }}
-            {{ partial "snippet-code-block" (dict "highlight" true  "context" . "file" "api-monitor-schedule-downtime.sh" ) }}
-            <h5>Example Response</h5>
-            {{ partial "snippet-result-code-block" (dict "context" . "file" "api-monitor-schedule-downtime.py" ) }}
-            {{ partial "snippet-result-code-block" (dict "context" . "file" "api-monitor-schedule-downtime.rb" ) }}
-            {{ partial "snippet-result-code-block" (dict "context" . "file" "api-monitor-schedule-downtime.sh" ) }}
-          </div>
-        </div>
-
-        <!-- Update monitor downtime -->
-        <div class="int-anchor" id="update-downtime"></div><a href="#update-downtime"><h4>Update monitor downtime</h4></a>
-        <div class="row">
-          <div class="col-xs-12 col-md-6 api-left">
-            <h5>Arguments</h5>
-              {{ partial "argument.html" (dict "context" $dot "name" "id" "description" "The integer id of the downtime to be updated") }}
-              {{ partial "argument.html" (dict "context" $dot "name" "scope" "description" "The scope to which the downtime will apply, e.g. 'host:app2'. Provide multiple scopes as a comma-separated list, e.g. 'env:dev,env:prod'. The resulting downtime applies to sources that matches ALL provided scopes (i.e. env:dev AND env:prod), NOT any of them." "default" "original scope") }}
-              {{ partial "argument.html" (dict "context" $dot "name" "monitor_id" "description" "A single monitor to which the downtime will apply. If not provided, the downtime will apply to all monitors." "default" "None") }}
-              {{ partial "argument.html" (dict "context" $dot "name" "start" "description" "POSIX timestamp to start the downtime." "default" "original") }}
-              {{ partial "argument.html" (dict "context" $dot "name" "end" "description" "POSIX timestamp to end the downtime. If not provided, the downtime will be in effect indefinitely (i.e. until you cancel it)." "default" "original end") }}
-              {{ partial "argument.html" (dict "context" $dot "name" "message" "description" "A message to include with notifications for this downtime. Email notifications can be sent to specific users by using the same '@username' notation as events" "default" "original message") }}
-              <li>
-                <strong>recurrence [optional, default=original recurrence]</strong>
-                <div>An object defining the recurrence of the downtime with a variety of parameters:</div>
-                <ul>
-                  <li>
-                    <code>type</code> the type of recurrence. Choose from: <code>days</code>, <code>weeks</code>,
-                  <code>months</code>, <code>years</code>.
-                  </li>
-                  <li>
-                    <code>period</code> how often to repeat as an integer. For example to repeat every 3 days, select
-                    a type of <code>days</code> and a period of <code>3</code>.
-                  </li>
-                  <li>
-                    <code>week_days</code> (optional) a list of week days to repeat on. Choose from: <code>Mon</code>, <code>Tue</code>, <code>Wed</code>, <code>Thu</code>, <code>Fri</code>, <code>Sat</code> or <code>Sun</code>. Only applicable when <code>type</code> is <code>weeks</code>. <strong>First letter must be capitalized.</strong>
-                  </li>
-                  <li>
-                    <code>until_occurrences</code> (optional) how many times the downtime will be rescheduled.
-                    <strong><code>until_occurences</code> and <code>until_date</code></strong> are mutually exclusive
-                  </li>
-                  <li>
-                    <code>until_date</code> (optional) the date at which the recurrence should end as a POSIX timestmap.
-                    <strong><code>until_occurences</code> and <code>until_date</code></strong> are mutually exclusive
-                  </li>
-                </ul>
-              </li>
-              {{ partial "argument.html" (dict "context" $dot "name" "timezone" "description" "The timezone for the downtime." "default" "original timezone") }}
-          </div>
-          <div class="col-xs-12 col-md-6 api-right">
-            <h5>Signature</h5>
-            <code>PUT /api/v1/downtime/:downtime_id</code>
-            <h5>Example Request</h5>
-            {{ partial "snippet-code-block" (dict "highlight" true  "context" . "file" "api-monitor-update-downtime.py" ) }}
-            {{ partial "snippet-code-block" (dict "highlight" true  "context" . "file" "api-monitor-update-downtime.rb" ) }}
-            {{ partial "snippet-code-block" (dict "highlight" true  "context" . "file" "api-monitor-update-downtime.sh" ) }}
-            <h5>Example Response</h5>
-            {{ partial "snippet-result-code-block" (dict "context" . "file" "api-monitor-update-downtime.py" ) }}
-            {{ partial "snippet-result-code-block" (dict "context" . "file" "api-monitor-update-downtime.rb" ) }}
-            {{ partial "snippet-result-code-block" (dict "context" . "file" "api-monitor-update-downtime.sh" ) }}
-          </div>
-        </div>
-
-        <!-- Cancel monitor downtime -->
-        <div class="int-anchor" id="cancel-downtime"></div><a href="#cancel-downtime"><h4>Cancel monitor downtime</h4></a>
-        <div class="row">
-          <div class="col-xs-12 col-md-6 api-left">
-            <h5>Arguments</h5>
-            {{ partial "argument.html" (dict "context" $dot "name" "id" "description" "The integer id of the downtime to be canceled") }}
-          </div>
-          <div class="col-xs-12 col-md-6 api-right">
-            <h5>Signature</h5>
-            <code>DELETE /api/v1/downtime/:downtime_id</code>
-            <h5>Example Request</h5>
-            {{ partial "snippet-code-block" (dict "highlight" true  "context" . "file" "api-monitor-cancel-downtime.py" ) }}
-            {{ partial "snippet-code-block" (dict "highlight" true  "context" . "file" "api-monitor-cancel-downtime.rb" ) }}
-            {{ partial "snippet-code-block" (dict "highlight" true  "context" . "file" "api-monitor-cancel-downtime.sh" ) }}
-            <h5>Example Response</h5>
-            <em>This end point does not return JSON on successful requests.</em>
-          </div>
-        </div>
-
-        <!-- Cancel monitor downtime by scope -->
-        <div class="int-anchor" id="cancel-downtime-by-scope"></div><a href="#cancel-downtime-by-scope"><h4>Cancel monitor downtimes by scope</h4></a>
-        <div class="row">
-          <div class="col-xs-12 col-md-6 api-left">
-            <h5>Arguments</h5>
-            {{ partial "argument.html" (dict "context" $dot "name" "scope" "description" "Cancel all downtimes with the given scope(s), e.g. 'env:prod', 'role:db,role:db-slave'.") }}
-          </div>
-          <div class="col-xs-12 col-md-6 api-right">
-            <h5>Signature</h5>
-            <code>POST /api/v1/downtime/cancel/by_scope</code>
-            <h5>Example Request</h5>
-            {{ partial "snippet-code-block" (dict "highlight" true  "context" . "file" "api-monitor-cancel-downtime-by-scope.py" ) }}
-            {{ partial "snippet-code-block" (dict "highlight" true  "context" . "file" "api-monitor-cancel-downtime-by-scope.rb" ) }}
-            {{ partial "snippet-code-block" (dict "highlight" true  "context" . "file" "api-monitor-cancel-downtime-by-scope.sh" ) }}
-            <h5>Example Response</h5>
-            {{ partial "snippet-result-code-block" (dict "context" . "file" "api-monitor-cancel-downtime-by-scope.py" ) }}
-            {{ partial "snippet-result-code-block" (dict "context" . "file" "api-monitor-cancel-downtime-by-scope.rb" ) }}
-            {{ partial "snippet-result-code-block" (dict "context" . "file" "api-monitor-cancel-downtime-by-scope.sh" ) }}
-          </div>
-        </div>
-
-        <!-- Get a monitor downtime -->
-        <div class="int-anchor" id="get-downtime"></div><a href="#get-downtime"><h4>Get a monitor downtime</h4></a>
-        <div class="row">
-          <div class="col-xs-12 col-md-6 api-left">
-            <h5>Arguments</h5>
-              <em>This end point takes no JSON arguments.</em>'
-          </div>
-          <div class="col-xs-12 col-md-6 api-right">
-            <h5>Signature</h5>
-            <code>GET /api/v1/downtime/:downtime_id</code>
-            <h5>Example Request</h5>
-            {{ partial "snippet-code-block" (dict "highlight" true  "context" . "file" "api-monitor-get-downtime.py" ) }}
-            {{ partial "snippet-code-block" (dict "highlight" true  "context" . "file" "api-monitor-get-downtime.sh" ) }}
-            <h5>Example Response</h5>
-            {{ partial "snippet-result-code-block" (dict "context" . "file" "api-monitor-get-downtime.py" ) }}
-            {{ partial "snippet-result-code-block" (dict "context" . "file" "api-monitor-get-downtime.sh" ) }}
-          </div>
-        </div>
-
-        <!-- Get all monitor downtimes -->
-        <div class="int-anchor" id="get-all-downtime"></div><a href="#get-all-downtime"><h4>Get all monitor downtimes</h4></a>
-        <div class="row">
-          <div class="col-xs-12 col-md-6 api-left">
-            <h5>Arguments</h5>
-              {{ partial "argument.html" (dict "context" $dot "name" "current_only" "description" "Only return downtimes that are activewhen the request is made." "default" "false") }}
-          </div>
-          <div class="col-xs-12 col-md-6 api-right">
-            <h5>Signature</h5>
-            <code>GET /api/v1/downtime</code>
-            <h5>Example Request</h5>
-            {{ partial "snippet-code-block" (dict "highlight" true  "context" . "file" "api-monitor-get-downtimes.py" ) }}
-            {{ partial "snippet-code-block" (dict "highlight" true  "context" . "file" "api-monitor-get-downtimes.rb" ) }}
-            {{ partial "snippet-code-block" (dict "highlight" true  "context" . "file" "api-monitor-get-downtimes.sh" ) }}
-            <h5>Example Response</h5>
-            {{ partial "snippet-result-code-block" (dict "context" . "file" "api-monitor-get-downtimes.py" ) }}
-            {{ partial "snippet-result-code-block" (dict "context" . "file" "api-monitor-get-downtimes.rb" ) }}
-            {{ partial "snippet-result-code-block" (dict "context" . "file" "api-monitor-get-downtimes.sh" ) }}
-          </div>
-        </div>
-
-        <!--
-       =====================================================================
-        Timeboards
-        ====================================================================
-        -->
-
-        <div class="int-anchor" id="timeboards"></div><a href="#timeboards"><h3>Timeboards</h3></a>
-        <div class="row">
-          <div class="col-xs-12 col-md-6 api-left">
-            <p>
-              This endpoint allows you to programmatically create, update
-              delete and query timeboards.
-            </p>
-          </div>
-        </div>
-        <div class="int-anchor" id="dashboards-post"></div><a href="#dashboards-post"><h4>Create a Timeboard</h4></a>
-        <div class="row">
-          <div class="col-xs-12 col-md-6 api-left">
-            <h5>Arguments</h5>
-            <ul class="arguments">
-              {{ partial "argument.html" (dict "context" $dot "name" "title" "description" "The name of the dashboard.") }}
-              {{ partial "argument.html" (dict "context" $dot "name" "description" "description" "A description of the dashboard's content.") }}
-              {{ partial "argument.html" (dict "context" $dot "name" "graphs" "description" "A list of graph definitions. Graph definitions follow this form:") }}
-              <ul class="arguments">
-                <li>
-                  <strong>title [required]</strong>
-                  <div>The name of the graph.</div>
-                </li>
-                <li>
-                  <strong>definition [required]</strong>
-                  <div>
-                    The graph definition. Example:
-                    <div>
-                      <code>
-                        {"requests": [{"q": "system.cpu.idle{*} by {host}"}
-                      </code>
-                    </div>
-                  </div>
-                </li>
-              </ul>
-              {{ partial "argument.html" (dict "context" $dot "name" "template_variables" "description" "A list of template variables for using Dashboard templating. Template variable definitions follow this form:" "default" "None") }}
-               <ul class="arguments">
-                 <li>
-                   <strong>name [required]</strong>
-                   <div>The name of the variable.</div>
-                 </li>
-                 <li>
-                   <strong>prefix [optional, default=None]</strong>
-                   <div>
-                     The tag prefix associated with the variable.  Only tags with this prefix will appear in the variable dropdown.
-                   </div>
-                 </li>
-                 <li>
-                   <strong>default [optional, default=None]</strong>
-                   <div>The default value for the template variable on dashboard load</div>
-                 </li>
-          </div>
-          <div class="col-xs-12 col-md-6 api-right">
-            <h5>Signature</h5>
-            <code>POST /api/v1/dash</code>
-            <h5>Example Request</h5>
-            {{ partial "snippet-code-block" (dict "highlight" true  "context" . "file" "api-dashboard-create.py" ) }}
-            {{ partial "snippet-code-block" (dict "highlight" true  "context" . "file" "api-dashboard-create.rb" ) }}
-            {{ partial "snippet-code-block" (dict "highlight" true  "context" . "file" "api-dashboard-create.sh" ) }}
-            <h5>Example Response</h5>
-            {{ partial "snippet-result-code-block" (dict "context" . "file" "api-dashboard-create.py" ) }}
-            {{ partial "snippet-result-code-block" (dict "context" . "file" "api-dashboard-create.rb" ) }}
-            {{ partial "snippet-result-code-block" (dict "context" . "file" "api-dashboard-create.sh" ) }}
-          </div>
-        </div>
-
-        <!-- update a dashboard -->
-        <div class="int-anchor" id="dashboards-update"></div><a href="#dashboards-update"><h4>Update a Timeboard</h4></a>
-        <div class="row">
-          <div class="col-xs-12 col-md-6 api-left">
-            <h5>Arguments</h5>
-            <ul class="arguments">
-              <li>
-                <strong>title [required]</strong>
-                <div>The name of the dashboard.</div>
-              </li>
-              <li>
-                <strong>description [required]</strong>
-                <div>A description of the dashboard's contents.</div>
-              </li>
-              <li>
-                <strong>graphs [required]</strong>
-                <div>A list of graph definitions. Graph definitions follow this form:</div>
-              </li>
-              <ul class="arguments">
-                <li>
-                  <strong>title [required]</strong>
-                  <div>The name of the graph.</div>
-                </li>
-                <li>
-                  <strong>definition [required]</strong>
-                  <div>
-                    The graph definition. Read the <a href="/graphing/">Graph
-                    Guide</a> for more on graphs. Example:
-                    <div>
-                      <code>
-                        {"requests": [{"q": "system.cpu.idle{*} by {host}"}
-                      </code>
-                    </div>
-                  </div>
-                </li>
-              </ul>
-            {{ partial "argument.html" (dict "context" $dot "name" "template_variables" "description" "A list of template variables for using Dashboard templating. Template variable definitions follow this form:" "default" "None") }}
-               <ul class="arguments">
-                 <li>
-                   <strong>name [required]</strong>
-                   <div>The name of the variable.</div>
-                 </li>
-                 <li>
-                   <strong>prefix [optional, default=None]</strong>
-                   <div>
-                     The tag prefix associated with the variable.  Only tags with this prefix will appear in the variable dropdown.
-                   </div>
-                 </li>
-                 <li>
-                   <strong>default [optional, default=None]</strong>
-                   <div>The default value for the template variable on dashboard load</div>
-                 </li>
-          </div>
-          <div class="col-xs-12 col-md-6 api-right">
-            <h5>Signature</h5>
-            <code>PUT /api/v1/dash/:dash_id</code>
-            <h5>Example Request</h5>
-            {{ partial "snippet-code-block" (dict "highlight" true  "context" . "file" "api-dashboard-update.py" ) }}
-            {{ partial "snippet-code-block" (dict "highlight" true  "context" . "file" "api-dashboard-update.rb" ) }}
-            {{ partial "snippet-code-block" (dict "highlight" true  "context" . "file" "api-dashboard-update.sh" ) }}
-            <h5>Example Response</h5>
-            {{ partial "snippet-result-code-block" (dict "context" . "file" "api-dashboard-update.py" ) }}
-            {{ partial "snippet-result-code-block" (dict "context" . "file" "api-dashboard-update.rb" ) }}
-            {{ partial "snippet-result-code-block" (dict "context" . "file" "api-dashboard-update.sh" ) }}
-          </div>
-        </div>
-
-        <!-- delete a dashboard -->
-        <div class="int-anchor" id="dashboards-delete"></div><a href="#dashboards-delete"><h4>Delete a Timeboard</h4></a>
-        <div class="row">
-          <div class="col-xs-12 col-md-6 api-left">
-            <p>Delete an existing timeboard.</p>
-            <em>This end point takes no JSON arguments.</em>'
-          </div>
-          <div class="col-xs-12 col-md-6 api-right">
-            <h5>Signature</h5>
-            <code>DELETE /api/v1/dash/:dash_id</code>
-            <h5>Example Request</h5>
-            {{ partial "snippet-code-block" (dict "highlight" true  "context" . "file" "api-dashboard-delete.py" ) }}
-            {{ partial "snippet-code-block" (dict "highlight" true  "context" . "file" "api-dashboard-delete.rb" ) }}
-            {{ partial "snippet-code-block" (dict "highlight" true  "context" . "file" "api-dashboard-delete.sh" ) }}
-            <h5>Example Response</h5>
-            <em>This end point does not return JSON on successful requests.</em>
-          </div>
-        </div>
-
-        <!-- get a dashboard -->
-        <div class="int-anchor" id="dashboards-get-all"></div><a href="#dashboards-get-all"><h4>Get all Timeboards</h4></a>
-        <div class="row">
-          <div class="col-xs-12 col-md-6 api-left">
-            <p>Fetch all of your timeboards' definitions.</p>
-            <h5>Arguments</h5>
-            <em>This end point takes no JSON arguments.</em>'
-          </div>
-          <div class="col-xs-12 col-md-6 api-right">
-            <h5>Signature</h5>
-            <code>GET /api/v1/dash</code>
-            <h5>Example Request</h5>
-            {{ partial "snippet-code-block" (dict "highlight" true  "context" . "file" "api-dashboard-get-all.sh" ) }}
-            {{ partial "snippet-code-block" (dict "highlight" true  "context" . "file" "api-dashboard-get-all.rb" ) }}
-            {{ partial "snippet-code-block" (dict "highlight" true  "context" . "file" "api-dashboard-get-all.py" ) }}
-            <h5>Example Response</h5>
-            {{ partial "snippet-result-code-block" (dict "context" . "file" "api-dashboard-get-all.sh" ) }}
-            {{ partial "snippet-result-code-block" (dict "context" . "file" "api-dashboard-get-all.rb" ) }}
-            {{ partial "snippet-result-code-block" (dict "context" . "file" "api-dashboard-get-all.py" ) }}
-          </div>
-        </div>
-
-        <!-- get a dashboard -->
-        <div class="int-anchor" id="dashboards-get"></div><a href="#dashboards-get"><h4>Get a Timeboard</h4></a>
-        <div class="row">
-          <div class="col-xs-12 col-md-6 api-left">
-            <p>Fetch an existing dashboard's definition.</p>
-            <h5>Arguments</h5>
-            <em>This end point takes no JSON arguments.</em>'
-          </div>
-          <div class="col-xs-12 col-md-6 api-right">
-            <h5>Signature</h5>
-            <code>GET /api/v1/dash/:dash_id</code>
-            <h5>Example Request</h5>
-            {{ partial "snippet-code-block" (dict "highlight" true  "context" . "file" "api-dashboard-get.py" ) }}
-            {{ partial "snippet-code-block" (dict "highlight" true  "context" . "file" "api-dashboard-get.rb" ) }}
-            {{ partial "snippet-code-block" (dict "highlight" true  "context" . "file" "api-dashboard-get.sh" ) }}
-            <h5>Example Response</h5>
-            {{ partial "snippet-result-code-block" (dict "context" . "file" "api-dashboard-get.py" ) }}
-            {{ partial "snippet-result-code-block" (dict "context" . "file" "api-dashboard-get.rb" ) }}
-            {{ partial "snippet-result-code-block" (dict "context" . "file" "api-dashboard-get.sh" ) }}
-          </div>
-        </div>
-
-       <!--
-        =====================================================================
-        Screenboards
-        ====================================================================
-        -->
-
-        <div class="int-anchor" id="screenboards"></div><a href="#screenboards"><h3>Screenboards</h3></a>
-        <div class="row">
-          <div class="col-xs-12 col-md-6 api-left">
-            <p>
-            You can view more detailed documentation on the Screenboard API at
-            <a href="/api/screenboards/">http://docs.datadoghq.com/api/screenboards/</a>.
-            </p>
-          </div>
-        </div>
-
-        <div class="int-anchor" id="screenboards-post"></div><a href="#screenboards-post"><h4>Create a Screenboard</h4></a>
-        <div class="row">
-          <div class="col-xs-12 col-md-6 api-left">
-            <h5>Arguments</h5>
-            <ul class="arguments">
-              {{ partial "argument.html" (dict "context" $dot "name" "board_title" "description" "The name of the dashboard.") }}
-              {{ partial "argument.html" (dict "context" $dot "name" "description" "description" "A description of the dashboard's content." "default" "None") }}
-              {{ partial "argument.html" (dict "context" $dot "name" "widgets" "description" "A list of widget definitions. See <a href='/api/screenboards/'>here</a> for more examples.") }}
-              {{ partial "argument.html" (dict "context" $dot "name" "template_variables" "description" "A list of template variables for using Dashboard templating." "default" "None") }}
-              {{ partial "argument.html" (dict "context" $dot "name" "width" "description" "Screenboard width in pixels" "default" "None") }}
-              {{ partial "argument.html" (dict "context" $dot "name" "height" "description" "Height in pixels." "default" "None") }}
-              {{ partial "argument.html" (dict "context" $dot "name" "read_only" "description" "The read-only status of the screenboard." "default" "False") }}
-            </ul>
-          </div>
-          <div class="col-xs-12 col-md-6 api-right">
-            <h5>Signature</h5>
-            <code>POST /api/v1/screen</code>
-            <h5>Example Request</h5>
-            {{ partial "snippet-code-block" (dict "highlight" true  "context" . "file" "api-screenboard-create.py" ) }}
-            {{ partial "snippet-code-block" (dict "highlight" true  "context" . "file" "api-screenboard-create.rb" ) }}
-            {{ partial "snippet-code-block" (dict "highlight" true  "context" . "file" "api-screenboard-create.sh" ) }}
-            <h5>Example Response</h5>
-            {{ partial "snippet-result-code-block" (dict "context" . "file" "api-screenboard-create.py" ) }}
-            {{ partial "snippet-result-code-block" (dict "context" . "file" "api-screenboard-create.rb" ) }}
-            {{ partial "snippet-result-code-block" (dict "context" . "file" "api-screenboard-create.sh" ) }}
-          </div>
-        </div>
-
-        <div class="int-anchor" id="screenboards-put"></div><a href="#screenboards-put"><h4>Update a Screenboard</h4></a>
-        <div class="row">
-          <div class="col-xs-12 col-md-6 api-left">
-            <h5>Arguments</h5>
-            <ul class="arguments">
-              {{ partial "argument.html" (dict "context" $dot "name" "board_title" "description" "The name of the dashboard.") }}
-              {{ partial "argument.html" (dict "context" $dot "name" "description" "description" "A description of the dashboard's content." "default" "None") }}
-              {{ partial "argument.html" (dict "context" $dot "name" "widgets" "description" "A list of widget definitions. See <a href='/api/screenboards/'>here</a> for more examples.") }}
-              {{ partial "argument.html" (dict "context" $dot "name" "template_variables" "description" "A list of template variables for using Dashboard templating." "default" "None") }}
-              {{ partial "argument.html" (dict "context" $dot "name" "width" "description" "Screenboard width in pixels" "default" "None") }}
-              {{ partial "argument.html" (dict "context" $dot "name" "height" "description" "Height in pixels." "default" "None") }}
-              {{ partial "argument.html" (dict "context" $dot "name" "read_only" "description" "The read-only status of the screenboard." "default" "False") }}
-            </ul>
-          </div>
-          <div class="col-xs-12 col-md-6 api-right">
-            <h5>Signature</h5>
-            <code>PUT /api/v1/screen/:board_id</code>
-            <h5>Example Request</h5>
-            {{ partial "snippet-code-block" (dict "highlight" true  "context" . "file" "api-screenboard-update.py" ) }}
-            {{ partial "snippet-code-block" (dict "highlight" true  "context" . "file" "api-screenboard-update.rb" ) }}
-            {{ partial "snippet-code-block" (dict "highlight" true  "context" . "file" "api-screenboard-update.sh" ) }}
-            <h5>Example Response</h5>
-            {{ partial "snippet-result-code-block" (dict "context" . "file" "api-screenboard-update.py" ) }}
-            {{ partial "snippet-result-code-block" (dict "context" . "file" "api-screenboard-update.rb" ) }}
-            {{ partial "snippet-result-code-block" (dict "context" . "file" "api-screenboard-update.sh" ) }}
-          </div>
-        </div>
-
-
-        <!-- delete a dashboard -->
-        <div class="int-anchor" id="timeboards-delete"></div><a href="#timeboards-delete"><h4>Delete a Screenboard</h4></a>
-        <div class="row">
-          <div class="col-xs-12 col-md-6 api-left">
-            <p>Delete an existing screenboard.</p>
-            <em>This end point takes no JSON arguments.</em>'
-          </div>
-          <div class="col-xs-12 col-md-6 api-right">
-            <h5>Signature</h5>
-            <code>DELETE /api/v1/screen/:board_id</code>
-            <h5>Example Request</h5>
-            {{ partial "snippet-code-block" (dict "highlight" true  "context" . "file" "api-screenboard-delete.py" ) }}
-            {{ partial "snippet-code-block" (dict "highlight" true  "context" . "file" "api-screenboard-delete.rb" ) }}
-            {{ partial "snippet-code-block" (dict "highlight" true  "context" . "file" "api-screenboard-delete.sh" ) }}
-            <h5>Example Response</h5>
-            <!-- TO FIX -->
-            <em>This end point does not return JSON on successful requests.</em>
-          </div>
-        </div>
-
-        <!-- get a screenboard -->
-        <div class="int-anchor" id="screenboards-get"></div><a href="#screenboards-get"><h4>Get a Screenboard</h4></a>
-        <div class="row">
-          <div class="col-xs-12 col-md-6 api-left">
-            <p>Fetch an existing screenboard's definition.</p>
-            <h5>Arguments</h5>
-            <em>This end point takes no JSON arguments.</em>'
-          </div>
-          <div class="col-xs-12 col-md-6 api-right">
-            <h5>Signature</h5>
-            <code>GET /api/v1/screen/:board_id</code>
-            <h5>Example Request</h5>
-            {{ partial "snippet-code-block" (dict "highlight" true  "context" . "file" "api-screenboard-get.py" ) }}
-            {{ partial "snippet-code-block" (dict "highlight" true  "context" . "file" "api-screenboard-get.rb" ) }}
-            {{ partial "snippet-code-block" (dict "highlight" true  "context" . "file" "api-screenboard-get.sh" ) }}
-            <h5>Example Response</h5>
-            {{ partial "snippet-result-code-block" (dict "context" . "file" "api-screenboard-get.py" ) }}
-            {{ partial "snippet-result-code-block" (dict "context" . "file" "api-screenboard-get.rb" ) }}
-            {{ partial "snippet-result-code-block" (dict "context" . "file" "api-screenboard-get.sh" ) }}
-          </div>
-        </div>
-
-        <!-- get all screenboards -->
-        <div class="int-anchor" id="screenboards-get-all"></div><a href="#screenboards-get-all"><h4>Get all Screenboards</h4></a>
-        <div class="row">
-          <div class="col-xs-12 col-md-6 api-left">
-            <p>Fetch all of your screenboards' definitions.</p>
-            <h5>Arguments</h5>
-            <em>This end point takes no JSON arguments.</em>'
-          </div>
-          <div class="col-xs-12 col-md-6 api-right">
-            <h5>Signature</h5>
-            <code>GET /api/v1/screen</code>
-            <h5>Example Request</h5>
-            {{ partial "snippet-code-block" (dict "highlight" true  "context" . "file" "api-screenboard-get-all.py" ) }}
-            {{ partial "snippet-code-block" (dict "highlight" true  "context" . "file" "api-screenboard-get-all.rb" ) }}
-            {{ partial "snippet-code-block" (dict "highlight" true  "context" . "file" "api-screenboard-get-all.sh" ) }}
-            <h5>Example Response</h5>
-            {{ partial "snippet-result-code-block" (dict "context" . "file" "api-screenboard-get-all.py" ) }}
-            {{ partial "snippet-result-code-block" (dict "context" . "file" "api-screenboard-get-all.rb" ) }}
-            {{ partial "snippet-result-code-block" (dict "context" . "file" "api-screenboard-get-all.sh" ) }}
-          </div>
-        </div>
-
-
-        <!-- share a screenboard -->
-        <div class="int-anchor" id="screenboards-share"></div><a href="#screenboards-share"><h4>Share a Screenboard</h4></a>
-        <div class="row">
-          <div class="col-xs-12 col-md-6 api-left">
-            <p>Share an existing screenboard's with a public URL.</p>
-            <h5>Arguments</h5>
-            <em>This end point takes no JSON arguments.</em>'
-          </div>
-          <div class="col-xs-12 col-md-6 api-right">
-            <h5>Signature</h5>
-            <code>GET /api/v1/screen/share/:board_id</code>
-            <h5>Example Request</h5>
-            {{ partial "snippet-code-block" (dict "highlight" true  "context" . "file" "api-screenboard-share.py" ) }}
-            {{ partial "snippet-code-block" (dict "highlight" true  "context" . "file" "api-screenboard-share.rb" ) }}
-            {{ partial "snippet-code-block" (dict "highlight" true  "context" . "file" "api-screenboard-share.sh" ) }}
-            <h5>Example Response</h5>
-            {{ partial "snippet-result-code-block" (dict "context" . "file" "api-screenboard-share.py" ) }}
-            {{ partial "snippet-result-code-block" (dict "context" . "file" "api-screenboard-share.rb" ) }}
-            {{ partial "snippet-result-code-block" (dict "context" . "file" "api-screenboard-share.sh" ) }}
-          </div>
-        </div>
-
-        <!-- revoke a screenboard -->
-        <div class="int-anchor" id="screenboards-revoke"></div><a href="#screenboards-revoke"><h4>Revoke a shared a Screenboard</h4></a>
-        <div class="row">
-          <div class="col-xs-12 col-md-6 api-left">
-            <p>Revoke a currently shared screenboard's.</p>
-            <h5>Arguments</h5>
-            <em>This end point takes no JSON arguments.</em>'
-          </div>
-          <div class="col-xs-12 col-md-6 api-right">
-            <h5>Signature</h5>
-            <code>DELETE /api/v1/screen/share/:board_id</code>
-            <h5>Example Request</h5>
-            {{ partial "snippet-code-block" (dict "highlight" true  "context" . "file" "api-screenboard-revoke.py" ) }}
-            {{ partial "snippet-code-block" (dict "highlight" true  "context" . "file" "api-screenboard-revoke.rb" ) }}
-            {{ partial "snippet-code-block" (dict "highlight" true  "context" . "file" "api-screenboard-revoke.sh" ) }}
-            <h5>Example Response</h5>
-            <em>This end point does not return JSON on successful requests.</em>
-          </div>
-        </div>
-
-
-        <!--
-       =====================================================================
-        Hosts
-        ====================================================================
-        -->
-        <div class="int-anchor" id="hosts"></div><a href="#hosts"><h3>Hosts</h3></a>
-
-        <div class="int-anchor" id="hosts-mute"></div><a href="#hosts-mute"><h4>Mute a Host</h4></a>
-        <div class="row">
-        <div class="col-xs-12 col-md-6 api-left">
-          <h5>Arguments</h5>
-          <ul class="arguments">
-            {{ partial "argument.html" (dict "context" $dot "name" "end" "description" "POSIX timestamp when the host will be unmuted. If omitted, the host will remain muted until explicitly unmuted." "default" "None") }}
-            {{ partial "argument.html" (dict "context" $dot "name" "message" "description" "Message to associate with the muting of this host" "default" "None") }}
-            {{ partial "argument.html" (dict "context" $dot "name" "override" "description" "If true and the host is already muted, will replace existing host mute settings." "default" "False") }}
-          </ul>
-        </div>
-        <div class="col-xs-12 col-md-6 api-right">
-        <h5>Signature</h5>
-          <code>POST /api/v1/host/:hostname/mute</code>
-          <h5>Example Request</h5>
-          {{ partial "snippet-code-block" (dict "highlight" true  "context" . "file" "api-host-mute.rb" ) }}
-          {{ partial "snippet-code-block" (dict "highlight" true  "context" . "file" "api-host-mute.py" ) }}
-          {{ partial "snippet-code-block" (dict "highlight" true  "context" . "file" "api-host-mute.sh" ) }}
-          <h5>Example Response</h5>
-          {{ partial "snippet-result-code-block" (dict "context" . "file" "api-host-mute.rb" ) }}
-          {{ partial "snippet-result-code-block" (dict "context" . "file" "api-host-mute.py" ) }}
-          {{ partial "snippet-result-code-block" (dict "context" . "file" "api-host-mute.sh" ) }}
-          </div>
-        </div>
-
-        <div class="int-anchor" id="hosts-unmute"></div><a href="#hosts-unmute"><h4>Unmute a Host</h4></a>
-        <div class="row">
-        <div class="col-xs-12 col-md-6 api-left">
-          <h5>Arguments</h5>
-            <em>This end point takes no JSON arguments.</em>'
-        </div>
-        <div class="col-xs-12 col-md-6 api-right">
-        <h5>Signature</h5>
-          <code>POST /api/v1/host/:hostname/unmute</code>
-          <h5>Example Request</h5>
-          {{ partial "snippet-code-block" (dict "highlight" true  "context" . "file" "api-host-unmute.rb" ) }}
-          {{ partial "snippet-code-block" (dict "highlight" true  "context" . "file" "api-host-unmute.py" ) }}
-          {{ partial "snippet-code-block" (dict "highlight" true  "context" . "file" "api-host-unmute.sh" ) }}
-          <h5>Example Response</h5>
-          {{ partial "snippet-result-code-block" (dict "context" . "file" "api-host-unmute.rb" ) }}
-          {{ partial "snippet-result-code-block" (dict "context" . "file" "api-host-unmute.py" ) }}
-          {{ partial "snippet-result-code-block" (dict "context" . "file" "api-host-unmute.sh" ) }}
-          </div>
-        </div>
-
-        <!--
-       =====================================================================
-        Tags
-        ====================================================================
-        -->
-
-        <div class="int-anchor" id="tags"></div><a href="#tags"><h3>Tags</h3></a>
-        <div class="row">
-          <div class="col-xs-12 col-md-6 api-left">
-            <p>
-              The tag end point allows you to tag hosts with keywords meaningful to you - like <code>role:database</code>.
-              All metrics sent from a host will have its tags applied.
-
-              When fetching and applying tags to a particular host, you can refer
-              to hosts by name (<code>yourhost.example.com</code>).
-            </p>
-            <p>
-            The component of your infrastructure responsible for a tag is identified by
-            a <code>source</code>. Valid sources are: nagios, hudson, jenkins, users,
-            feed, chef, puppet, git, bitbucket, fabric, capistrano.
-            </p>
-          </div>
-        </div>
-
-        <div class="int-anchor" id="tags-get"></div><a href="#tags-get"><h4>Get Tags</h4></a>
-        <div class="row">
-          <div class="col-xs-12 col-md-6 api-left">
-            <p>
-              Return a mapping of tags to hosts for your whole infrastructure.
-            </p>
-            <h5>Arguments</h5>
-            <ul class="arguments">
-              {{ partial "argument.html" (dict "context" $dot "name" "source" "description" "Only show tags from a particular source. Otherwise shows all tags." "default" "None") }}
-            </ul>
-          </div>
-          <div class="col-xs-12 col-md-6 api-right">
-            <h5>Signature</h5>
-            <code>GET /api/v1/tags/hosts</code>
-            <h5>Example Request</h5>
-            {{ partial "snippet-code-block" (dict "highlight" true  "context" . "file" "api-tags-get.rb" ) }}
-            {{ partial "snippet-code-block" (dict "highlight" true  "context" . "file" "api-tags-get.py" ) }}
-            {{ partial "snippet-code-block" (dict "highlight" true  "context" . "file" "api-tags-get.sh" ) }}
-            <h5>Example Response</h5>
-            {{ partial "snippet-result-code-block" (dict "context" . "file" "api-tags-get.rb" ) }}
-            {{ partial "snippet-result-code-block" (dict "context" . "file" "api-tags-get.py" ) }}
-            {{ partial "snippet-result-code-block" (dict "context" . "file" "api-tags-get.sh" ) }}
-          </div>
-        </div>
-
-        <div class="int-anchor" id="tags-get-host"></div><a href="#tags-get-host"><h4>Get Host Tags</h4></a>
-        <div class="row">
-          <div class="col-xs-12 col-md-6 api-left">
-            <p>
-              Return the list of tags that apply to a given host.
-            </p>
-            <h5>Arguments</h5>
-            <ul class="arguments">
-              {{ partial "argument.html" (dict "context" $dot "name" "source" "description" "Only show tags from a particular source. Otherwise shows all tags." "default" "None") }}
-              {{ partial "argument.html" (dict "context" $dot "name" "by_source" "description" "Return tags grouped by source." "default" "False") }}
-            </ul>
-          </div>
-          <div class="col-xs-12 col-md-6 api-right">
-            <h5>Signature</h5>
-            <code>GET /api/v1/tags/hosts/:host_name</code>
-            <h5>Example Request</h5>
-            {{ partial "snippet-code-block" (dict "highlight" true  "context" . "file" "api-tags-get-host.py" ) }}
-            {{ partial "snippet-code-block" (dict "highlight" true  "context" . "file" "api-tags-get-host.rb" ) }}
-            {{ partial "snippet-code-block" (dict "highlight" true  "context" . "file" "api-tags-get-host.sh" ) }}
-            <h5>Example Response</h5>
-            {{ partial "snippet-result-code-block" (dict "context" . "file" "api-tags-get-host.py" ) }}
-            {{ partial "snippet-result-code-block" (dict "context" . "file" "api-tags-get-host.rb" ) }}
-            {{ partial "snippet-result-code-block" (dict "context" . "file" "api-tags-get-host.sh" ) }}
-          </div>
-        </div>
-
-        <div class="int-anchor" id="tags-add"></div><a href="#tags-add"><h4>Add Tags to a Host</h4></a>
-        <div class="row">
-          <div class="col-xs-12 col-md-6 api-left">
-            <p>
-              This end point allows you to add tags to a host.
-            </p>
-             <h5>Arguments</h5>
-              <ul class="arguments">
-              {{ partial "argument.html" (dict "context" $dot "name" "tags" "description" "A list of tags to apply to the host") }}
-              {{ partial "argument.html" (dict "context" $dot "name" "source" "description" "The source of the tags (e.g. chef, puppet)." "default" "users") }}
-              </ul>
-          </div>
-          <div class="col-xs-12 col-md-6 api-right">
-            <h5>Signature</h5>
-            <code>POST /api/v1/tags/hosts/:host_name</code>
-            <h5>Example Request</h5>
-            {{ partial "snippet-code-block" (dict "highlight" true  "context" . "file" "api-tags-add.py" ) }}
-            {{ partial "snippet-code-block" (dict "highlight" true  "context" . "file" "api-tags-add.sh" ) }}
-            {{ partial "snippet-code-block" (dict "highlight" true  "context" . "file" "api-tags-add.rb" ) }}
-            <h5>Example Response</h5>
-            {{ partial "snippet-result-code-block" (dict "context" . "file" "api-tags-add.py" ) }}
-            {{ partial "snippet-result-code-block" (dict "context" . "file" "api-tags-add.sh" ) }}
-            {{ partial "snippet-result-code-block" (dict "context" . "file" "api-tags-add.rb" ) }}
-          </div>
-        </div>
-
-        <div class="int-anchor" id="tags-update"></div><a href="#tags-update"><h4>Update Host Tags</h4></a>
-        <div class="row">
-          <div class="col-xs-12 col-md-6 api-left">
-            <p>
-              This end point allows you to update all tags for a given host.
-            </p>
-             <h5>Arguments</h5>
-              <ul class="arguments">
-              {{ partial "argument.html" (dict "context" $dot "name" "tags" "description" "A list of tags") }}
-              {{ partial "argument.html" (dict "context" $dot "name" "source" "description" "The source of the tags (e.g. chef, puppet)." "default" "users") }}
-              </ul>
-          </div>
-          <div class="col-xs-12 col-md-6 api-right">
-            <h5>Signature</h5>
-            <code>PUT /api/v1/tags/hosts/:host_name</code>
-            <h5>Example Request</h5>
-            {{ partial "snippet-code-block" (dict "highlight" true  "context" . "file" "api-tags-update.py" ) }}
-            {{ partial "snippet-code-block" (dict "highlight" true  "context" . "file" "api-tags-update.sh" ) }}
-            {{ partial "snippet-code-block" (dict "highlight" true  "context" . "file" "api-tags-update.rb" ) }}
-            <h5>Example Response</h5>
-            {{ partial "snippet-result-code-block" (dict "context" . "file" "api-tags-update.py" ) }}
-            {{ partial "snippet-result-code-block" (dict "context" . "file" "api-tags-update.sh" ) }}
-            {{ partial "snippet-result-code-block" (dict "context" . "file" "api-tags-update.rb" ) }}
-          </div>
-        </div>
-
-        <div class="int-anchor" id="tags-remove"></div><a href="#tags-remove"><h4>Remove Host Tags</h4></a>
-        <div class="row">
-          <div class="col-xs-12 col-md-6 api-left">
-            <p>
-              This end point allows you to remove all tags for a given host.
-            </p>
-             <h5>Arguments</h5>
-              <ul class="arguments">
-              {{ partial "argument.html" (dict "context" $dot "name" "source" "description" "The source of the tags (e.g. chef, puppet)." "default" "users") }}
-              </ul>
-          </div>
-          <div class="col-xs-12 col-md-6 api-right">
-            <h5>Signature</h5>
-            <code>DELETE /api/v1/tags/hosts/:host_name</code>
-            <h5>Example Request</h5>
-            {{ partial "snippet-code-block" (dict "highlight" true  "context" . "file" "api-tags-remove.py" ) }}
-            {{ partial "snippet-code-block" (dict "highlight" true  "context" . "file" "api-tags-remove.sh" ) }}
-            {{ partial "snippet-code-block" (dict "highlight" true  "context" . "file" "api-tags-remove.rb" ) }}
-            <h5>Example Response</h5>
-            <em>This end point does not return JSON on successful requests.</em>
-          </div>
-        </div>
-
-        <!--
-       =====================================================================
-        Search
-        ====================================================================
-        -->
-
-        <div class="int-anchor" id="search"></div><a href="#search"><h3>Search</h3></a>
-        <div class="row">
-          <div class="col-xs-12 col-md-6 api-left">
-            <p>
-              This end point allows you to search for entities from the last 24 hours in Datadog. The
-              currently searchable entities are:
-            </p>
-            <ul>
-              <li><code>hosts  </code></li>
-              <li><code>metrics</code></li>
-            </ul>
-            <h5>Arguments</h5>
-            <ul class="arguments">
-              {{ partial "argument.html" (dict "context" $dot "name" "q" "description" "The query string") }}
-            </ul>
-            <h5>Query Language</h5>
-            <p>
-              Search queries allow for limited faceting. Available facets are:
-            </p>
-            <ul>
-              <li><code>hosts  </code></li>
-              <li><code>metrics</code></li>
-            </ul>
-            <p>
-              Faceting your search limits your results to only matches of the specified
-              type. Un-faceted queries return results for all possible types.
-            </p>
-            <p>
-              Un-faceted queries are of the form:
-            </p>
-            <code>query_string</code>
-            <p>
-              Faceted queries are of the form:
-            </p>
-            <code>facet:query_string</code>
-          </div>
-          <div class="col-xs-12 col-md-6 api-right">
-            <h5>Signature</h5>
-            <code>GET /api/v1/search</code>
-            <h5>Example Request</h5>
-            {{ partial "snippet-code-block" (dict "highlight" true  "context" . "file" "api-search.py" ) }}
-            {{ partial "snippet-code-block" (dict "highlight" true  "context" . "file" "api-search.rb" ) }}
-            {{ partial "snippet-code-block" (dict "highlight" true  "context" . "file" "api-search.sh" ) }}
-            <h5>Example Response</h5>
-            {{ partial "snippet-result-code-block" (dict "context" . "file" "api-search.py" ) }}
-            {{ partial "snippet-result-code-block" (dict "context" . "file" "api-search.rb" ) }}
-            {{ partial "snippet-result-code-block" (dict "context" . "file" "api-search.sh" ) }}
-          </div>
-        </div>
-
-        <!--
-       =====================================================================
-        Comments
-        ====================================================================
-        -->
-
-        <div class="int-anchor" id="comments"></div><a href="#comments"><h3>Comments</h3></a>
-        <div class="row">
-          <div class="col-xs-12 col-md-6 api-left">
-            <p>
-            Comments are how discussion happens on Datadog. You can create, edit, delete
-            and reply to comments.
-            </p>
-          </div>
-        </div>
-
-        <!-- Create comments -->
-        <div class="int-anchor" id="comments-create"></div><a href="#comments-create"><h4>Create a comment</h4></a>
-        <div class="row">
-          <div class="col-xs-12 col-md-6 api-left">
-            <p>
-              Comments are essentially special forms of events that
-              appear in the stream. They can start a new discussion thread or
-              optionally, reply in another thread.
-            </p>
-            <h5>Arguments</h5>
-            <ul class="arguments">
-              {{ partial "argument.html" (dict "context" $dot "name" "message" "description" "The comment text.") }}
-              {{ partial "argument.html" (dict "context" $dot "name" "handle" "description" "The handle of the user making the comment." "default" "application key owner") }}
-              {{ partial "argument.html" (dict "context" $dot "name" "related_event_id" "description" "The id of another comment or event to reply to" "default" "None") }}
-            </ul>
-          </div>
-          <div class="col-xs-12 col-md-6 api-right">
-            <h5>Signature</h5>
-            <code>POST api/v1/comments</code>
-            <h5>Example Request</h5>
-            {{ partial "snippet-code-block" (dict "highlight" true  "context" . "file" "api-comment-create.py" ) }}
-            {{ partial "snippet-code-block" (dict "highlight" true  "context" . "file" "api-comment-create.rb" ) }}
-            {{ partial "snippet-code-block" (dict "highlight" true  "context" . "file" "api-comment-create.sh" ) }}
-            <h5>Example Response</h5>
-            {{ partial "snippet-result-code-block" (dict "context" . "file" "api-comment-create.py" ) }}
-            {{ partial "snippet-result-code-block" (dict "context" . "file" "api-comment-create.rb" ) }}
-            {{ partial "snippet-result-code-block" (dict "context" . "file" "api-comment-create.sh" ) }}
-          </div>
-        </div>
-
-        <!-- Edit comments -->
-        <div class="int-anchor" id="comments-edit"></div><a href="#comments-edit"><h4>Edit a Comment</h4></a>
-        <div class="row">
-          <div class="col-xs-12 col-md-6 api-left">
-            <h5>Arguments</h5>
-            <ul class="arguments">
-              {{ partial "argument.html" (dict "context" $dot "name" "message" "description" "The comment text." "default" "original message") }}
-              {{ partial "argument.html" (dict "context" $dot "name" "handle" "description" "The handle of the user making the comment." "default" "application key owner") }}
-            </ul>
-          </div>
-          <div class="col-xs-12 col-md-6 api-right">
-            <h5>Signature</h5>
-            <code>PUT api/v1/comments/:comment_id</code>
-            <h5>Example Request</h5>
-            {{ partial "snippet-code-block" (dict "highlight" true  "context" . "file" "api-comment-edit.py" ) }}
-            {{ partial "snippet-code-block" (dict "highlight" true  "context" . "file" "api-comment-edit.rb" ) }}
-            {{ partial "snippet-code-block" (dict "highlight" true  "context" . "file" "api-comment-edit.sh" ) }}
-            <h5>Example Response</h5>
-            {{ partial "snippet-result-code-block" (dict "context" . "file" "api-comment-edit.py" ) }}
-            {{ partial "snippet-result-code-block" (dict "context" . "file" "api-comment-edit.rb" ) }}
-            {{ partial "snippet-result-code-block" (dict "context" . "file" "api-comment-edit.sh" ) }}
-          </div>
-        </div>
-
-        <!-- Edit comments -->
-        <div class="int-anchor" id="comments-delete"></div><a href="#comments-delete"><h4>Delete a Comment</h4></a>
-        <div class="row">
-          <div class="col-xs-12 col-md-6 api-left">
-            <h5>Arguments</h5>
-            <em>This end point takes no JSON arguments.</em>'
-          </div>
-          <div class="col-xs-12 col-md-6 api-right">
-            <h5>Signature</h5>
-            <code>DELETE api/v1/comments/:comment_id</code>
-            <h5>Example Request</h5>
-            {{ partial "snippet-code-block" (dict "highlight" true  "context" . "file" "api-comment-delete.py" ) }}
-            {{ partial "snippet-code-block" (dict "highlight" true  "context" . "file" "api-comment-delete.rb" ) }}
-            {{ partial "snippet-code-block" (dict "highlight" true  "context" . "file" "api-comment-delete.sh" ) }}
-            <h5>Example Response</h5>
-            <em>This end point does not return JSON on successful requests.</em>
-          </div>
-        </div>
-
-        <!--
-        =====================================================================
-        Users
-        ====================================================================
-        -->
-
-        <div class="int-anchor" id="users"></div><a href="#users"><h3>Users</h3></a>
-        <div class="row">
-          <div class="col-xs-12 col-md-6 api-left">
-            <p>
-            You can create, edit, and disable users.
-            </p>
-          </div>
-        </div>
-
-        <!-- Create user -->
-        <div class="int-anchor" id="user-create"></div><a href="#user-create"><h4>Create User</h4></a>
-        <div class="row">
-          <div class="col-xs-12 col-md-6 api-left">
-            <h5>Arguments</h5>
-            <ul class="arguments">
-              {{ partial "argument.html" (dict "context" $dot "name" "handle" "description" "The user handle, must be a valid email.") }}
-              {{ partial "argument.html" (dict "context" $dot "name" "name" "description" "The name of the user." "default" "None") }}
-              {{ partial "argument.html" (dict "context" $dot "name" "access_role" "description" "The access role of the user. Choose from <code>'st'</code> (standard user), <code>'adm'</code> (admin user), or <code>'ro'</code> (read-only user). <em>Note: users can be created with admin access role only with application keys belonging to administrators.</em>" "default" "st") }}
-            </ul>
-          </div>
-          <div class="col-xs-12 col-md-6 api-right">
-            <h5>Signature</h5>
-            <code>POST api/v1/user</code>
-            <h5>Example Request</h5>
-            {{ partial "snippet-code-block" (dict "highlight" true  "context" . "file" "api-user-create.py" ) }}
-            {{ partial "snippet-code-block" (dict "highlight" true  "context" . "file" "api-user-create.rb" ) }}
-            {{ partial "snippet-code-block" (dict "highlight" true  "context" . "file" "api-user-create.sh" ) }}
-            <h5>Example Response</h5>
-            {{ partial "snippet-result-code-block" (dict "context" . "file" "api-user-create.py" ) }}
-            {{ partial "snippet-result-code-block" (dict "context" . "file" "api-user-create.rb" ) }}
-            {{ partial "snippet-result-code-block" (dict "context" . "file" "api-user-create.sh" ) }}
-          </div>
-        </div>
-
-        <!-- Get User -->
-        <div class="int-anchor" id="user-get"></div><a href="#user-get"><h4>Get User</h4></a>
-        <div class="row">
-          <div class="col-xs-12 col-md-6 api-left">
-            <h5>Arguments</h5>
-            <ul class="arguments">
-              {{ partial "argument.html" (dict "context" $dot "handle" "" "description" "The handle of the user.") }}
-            </ul>
-          </div>
-          <div class="col-xs-12 col-md-6 api-right">
-            <h5>Signature</h5>
-            <code>GET api/v1/user/:handle</code>
-            <h5>Example Request</h5>
-            {{ partial "snippet-code-block" (dict "highlight" true  "context" . "file" "api-user-get.py" ) }}
-            {{ partial "snippet-code-block" (dict "highlight" true  "context" . "file" "api-user-get.rb" ) }}
-            {{ partial "snippet-code-block" (dict "highlight" true  "context" . "file" "api-user-get.sh" ) }}
-            <h5>Example Response</h5>
-            {{ partial "snippet-result-code-block" (dict "context" . "file" "api-user-get.py" ) }}
-            {{ partial "snippet-result-code-block" (dict "context" . "file" "api-user-get.rb" ) }}
-            {{ partial "snippet-result-code-block" (dict "context" . "file" "api-user-get.sh" ) }}
-          </div>
-        </div>
-
-        <!-- Get All Users -->
-        <div class="int-anchor" id="user-get-all"></div><a href="#user-get-all"><h4>Get All Users</h4></a>
-        <div class="row">
-          <div class="col-xs-12 col-md-6 api-left">
-            <h5>Arguments</h5>
-            <ul class="arguments">
-              <em>This end point takes no JSON arguments.</em>'
-            </ul>
-          </div>
-          <div class="col-xs-12 col-md-6 api-right">
-            <h5>Signature</h5>
-            <code>GET api/v1/user </code>
-            <h5>Example Request</h5>
-            {{ partial "snippet-code-block" (dict "highlight" true  "context" . "file" "api-user-get-all.py" ) }}
-            {{ partial "snippet-code-block" (dict "highlight" true  "context" . "file" "api-user-get-all.rb" ) }}
-            {{ partial "snippet-code-block" (dict "highlight" true  "context" . "file" "api-user-get-all.sh" ) }}
-            <h5>Example Response</h5>
-            {{ partial "snippet-result-code-block" (dict "context" . "file" "api-user-get-all.py" ) }}
-            {{ partial "snippet-result-code-block" (dict "context" . "file" "api-user-get-all.rb" ) }}
-            {{ partial "snippet-result-code-block" (dict "context" . "file" "api-user-get-all.sh" ) }}
-          </div>
-        </div>
-
-
-        <!-- Update user -->
-        <div class="int-anchor" id="user-update"></div><a href="#user-update"><h4>Update User</h4></a>
-        <div class="row">
-          <div class="col-xs-12 col-md-6 api-left">
-            <p>
-              Can only be used with application keys belonging to administrators.
-            </p>
-            <h5>Arguments</h5>
-            <ul class="arguments">
-              {{ partial "argument.html" (dict "context" $dot "name" "handle" "description" "The handle of the user.") }}
-              {{ partial "argument.html" (dict "context" $dot "name" "name" "description" "The new name of the user." "default" "None") }}
-              {{ partial "argument.html" (dict "context" $dot "name" "email" "description" "The new email of the user." "default" "None") }}
-              {{ partial "argument.html" (dict "context" $dot "name" "disabled" "description" "The new disabled status of the user." "default" "None") }}
-              {{ partial "argument.html" (dict "context" $dot "name" "access_role" "description" "The new access role of the user. Choose from <code>'st'</code> (standard user), <code>'adm'</code> (admin user), or <code>'ro'</code> (read-only user)." "default" "st") }}
-            </ul>
-          </div>
-          <div class="col-xs-12 col-md-6 api-right">
-            <h5>Signature</h5>
-            <code>PUT api/v1/user/:handle</code>
-            <h5>Example Request</h5>
-            {{ partial "snippet-code-block" (dict "highlight" true  "context" . "file" "api-user-update.py" ) }}
-            {{ partial "snippet-code-block" (dict "highlight" true  "context" . "file" "api-user-update.rb" ) }}
-            {{ partial "snippet-code-block" (dict "highlight" true  "context" . "file" "api-user-update.sh" ) }}
-            <h5>Example Response</h5>
-            {{ partial "snippet-result-code-block" (dict "context" . "file" "api-user-update.py" ) }}
-            {{ partial "snippet-result-code-block" (dict "context" . "file" "api-user-update.rb" ) }}
-            {{ partial "snippet-result-code-block" (dict "context" . "file" "api-user-update.sh" ) }}
-          </div>
-        </div>
-
-
-        <!-- Disable User -->
-        <div class="int-anchor" id="user-disable"></div><a href="#user-disable"><h4>Disable User</h4></a>
-        <div class="row">
-          <div class="col-xs-12 col-md-6 api-left">
-            <p>
-              Can only be used with application keys belonging to administrators.
-            </p>
-            <h5>Arguments</h5>
-            <ul class="arguments">
-              {{ partial "argument.html" (dict "context" $dot "name" "handle" "description" "The handle of the user.") }}
-            </ul>
-          </div>
-          <div class="col-xs-12 col-md-6 api-right">
-            <h5>Signature</h5>
-            <code>DELETE api/v1/user/:handle</code>
-            <h5>Example Request</h5>
-            {{ partial "snippet-code-block" (dict "highlight" true  "context" . "file" "api-user-disable.py" ) }}
-            {{ partial "snippet-code-block" (dict "highlight" true  "context" . "file" "api-user-disable.rb" ) }}
-            {{ partial "snippet-code-block" (dict "highlight" true  "context" . "file" "api-user-disable.sh" ) }}
-            <h5>Example Response</h5>
-            {{ partial "snippet-result-code-block" (dict "context" . "file" "api-user-disable.py" ) }}
-            {{ partial "snippet-result-code-block" (dict "context" . "file" "api-user-disable.rb" ) }}
-            {{ partial "snippet-result-code-block" (dict "context" . "file" "api-user-disable.sh" ) }}
-          </div>
-        </div>
-
-        <!--
-        =====================================================================
-        Graph Snapshot
-        ====================================================================
-        -->
-
-        <div class="int-anchor" id="graphs"></div><a href="#graphs"><h3>Graphs</h3></a>
-        <div class="row">
-          <div class="col-xs-12 col-md-6 api-left">
-            <p>
-            You can take graph snapshots using the API.
-            </p>
-          </div>
-        </div>
-
-        <!-- Create alerts -->
-        <div class="int-anchor" id="graph-snapshot"></div><a href="#graph-snapshot"><h4>Graph Snapshot</h4></a>
-        <div class="row">
-          <div class="col-xs-12 col-md-6 api-left">
-            <h5>Arguments</h5>
-            <ul class="arguments">
-              {{ partial "argument.html" (dict "context" $dot "name" "metric_query" "description" "The metric query.") }}
-              {{ partial "argument.html" (dict "context" $dot "name" "start" "description" "The POSIX timestamp of the start of the query.") }}
-              {{ partial "argument.html" (dict "context" $dot "name" "end" "description" "The POSIX timestamp of the end of the query.") }}
-              {{ partial "argument.html" (dict "context" $dot "name" "event_query" "description" "A query that will add event bands to the graph." "default" "None") }}
-              {{ partial "argument.html" (dict "context" $dot "name" "graph_def" "description" "A JSON document defining the graph. <code>graph_def</code> can be used instead of <code>metric_query</code>. The JSON document uses the <a href='/graphing/miscellaneous/graphingjson/#grammar'>grammar defined here</a> and should be formatted to a single line then URLEncoded. The <code>graph_def</code> argument is only available in the REST API and not using the Ruby or Python wrappers." "default" "None") }}
-              {{ partial "argument.html" (dict "context" $dot "name" "title" "description" "A title for the graph. If no title is specified, the graph will not have a title." "default" "None") }}
-            </ul>
-
-          </div>
-          <div class="col-xs-12 col-md-6 api-right">
-            <h5>Signature</h5>
-            <code>GET api/v1/graph/snapshot</code>
-            <h5>Example Request</h5>
-            {{ partial "snippet-code-block" (dict "highlight" true  "context" . "file" "api-graph-snapshot.py" ) }}
-            {{ partial "snippet-code-block" (dict "highlight" true  "context" . "file" "api-graph-snapshot.rb" ) }}
-            {{ partial "snippet-code-block" (dict "highlight" true  "context" . "file" "api-graph-snapshot.sh" ) }}
-            <h5>Example Response</h5>
-            {{ partial "snippet-result-code-block" (dict "context" . "file" "api-graph-snapshot.py" ) }}
-            {{ partial "snippet-result-code-block" (dict "context" . "file" "api-graph-snapshot.rb" ) }}
-            {{ partial "snippet-result-code-block" (dict "context" . "file" "api-graph-snapshot.sh" ) }}
-          </div>
-        </div>
-
-        <!--
-        =====================================================================
-        Embeddable Graphs
-        ====================================================================
-        -->
-
-        <div class="int-anchor" id="embeds"></div><a href="#embeds"><h3>Embeddable Graphs</h3></a>
-        <div class="row">
-          <div class="col-xs-12 col-md-6 api-left">
-            <p>
-              You can interact with embeddable graphs through the API.
-            </p>
-          </div>
-        </div>
-
-        <!-- Get All Embeds -->
-        <div class="int-anchor" id="embeds-get-all"></div><a href="#embeds-get-all"><h4>Get All Embeds</h4></a>
-        <div class="row">
-          <div class="col-xs-12 col-md-6 api-left">
-            <p>
-              Gets a list of previously created embeddable graphs.
-            </p>
-            <p>
-              Returns: A JSON list containing information on previously created embeds from both the UI
-              and the API. Each JSON graph response is in the same format as returned by
-              <code>GET api/v1/graph/embed/:embed_id</code>.
-            </p>
-            <h5>Arguments</h5>
-            <ul class="arguments">
-              <em>This end point takes no JSON arguments.</em>'
-            </ul>
-          </div>
-          <div class="col-xs-12 col-md-6 api-right">
-            <h5>Signature</h5>
-            <code>GET api/v1/graph/embed</code>
-            <h5>Example Request</h5>
-            {{ partial "snippet-code-block" (dict "highlight" true  "context" . "file" "api-embeds-get-all.py" ) }}
-            {{ partial "snippet-code-block" (dict "highlight" true  "context" . "file" "api-embeds-get-all.rb" ) }}
-            {{ partial "snippet-code-block" (dict "highlight" true  "context" . "file" "api-embeds-get-all.sh" ) }}
-            <h5>Example Response</h5>
-            {{ partial "snippet-result-code-block" (dict "context" . "file" "api-embeds-get-all.py" ) }}
-            {{ partial "snippet-result-code-block" (dict "context" . "file" "api-embeds-get-all.rb" ) }}
-            {{ partial "snippet-result-code-block" (dict "context" . "file" "api-embeds-get-all.sh" ) }}
-          </div>
-        </div>
-
-        <!-- Create Embed -->
-        <div class="int-anchor" id="embeds-create"></div><a href="#embeds-create"><h4>Create Embed</h4></a>
-        <div class="row">
-          <div class="col-xs-12 col-md-6 api-left">
-            <p>
-              Creates a new embeddable graph.
-            </p>
-            <p>
-              Returns: A JSON consisting of the same elements returned by <code>GET api/v1/graph/embed/:embed_id</code>.
-              On failure, the return value will be a JSON containing an error message <code>{errors: [messages]}</code>.
-            </p>
-            <p>
-              Note: If an embed already exists for the exact same query in a given organization, the older embed will be returned instead of creating a new embed.
-            </p>
-            <h5>Arguments</h5>
-            <ul class="arguments">
-              {{ partial "argument.html" (dict "context" $dot "name" "graph_json" "description" "The graph definition in JSON. Same format that is available on the JSON tab of the graph editor") }}
-              {{ partial "argument.html" (dict "context" $dot "name" "timeframe" "description" "The timegrame for the graph. Must be one of 1_hour, 4_hours, 1_day, 2_days, and 1_week." "default" "1_hour") }}
-              {{ partial "argument.html" (dict "context" $dot "name" "size" "description" "The size of the graph. Must be one of small, medium, large, and xlarge." "default" "medium") }}
-              {{ partial "argument.html" (dict "context" $dot "name" "legend" "description" "The flag determining if the graph includes a legend. Must be one of yes or no." "default" "no") }}
-              {{ partial "argument.html" (dict "context" $dot "name" "title" "description" "Determines graph title. Must be at least 1 character." "default" "Embed created through API") }}
-            </ul>
-          </div>
-          <div class="col-xs-12 col-md-6 api-right">
-            <h5>Signature</h5>
-            <code>POST api/v1/graph/embed</code>
-            <h5>Example Request</h5>
-            {{ partial "snippet-code-block" (dict "highlight" true  "context" . "file" "api-embeds-create.py" ) }}
-            {{ partial "snippet-code-block" (dict "highlight" true  "context" . "file" "api-embeds-create.rb" ) }}
-            {{ partial "snippet-code-block" (dict "highlight" true  "context" . "file" "api-embeds-create.sh" ) }}
-            <h5>Example Response</h5>
-            {{ partial "snippet-result-code-block" (dict "context" . "file" "api-embeds-create.py" ) }}
-            {{ partial "snippet-result-code-block" (dict "context" . "file" "api-embeds-create.rb" ) }}
-            {{ partial "snippet-result-code-block" (dict "context" . "file" "api-embeds-create.sh" ) }}
-          </div>
-        </div>
-
-        <!-- Get Specifc Embed -->
-        <div class="int-anchor" id="embeds-get"></div><a href="#embeds-get"><h4>Get Specific Embed</h4></a>
-        <div class="row">
-          <div class="col-xs-12 col-md-6 api-left">
-            <p>
-              Get the HTML fragment for a previously generated embed with embed_id.
-            </p>
-            <p>
-              Returns: A JSON object with 8 elements:
-            </p>
-            <ul>
-              <li>embed_id: Token of the embed</li>
-              <li>graph_title: Tile of the graph</li>
-              <li>dash_name: Name of the dashboard the graph is on (null if none)</li>
-              <li>dash_url: URL of the dashboard the graph is on (null if none)</li>
-              <li>shared_by: ID of the use who shared the embed</li>
-              <li>html: HTML fragment for the embed (iframe)</li>
-              <li>revoked: Boolean flag for whther or not the embed is revoked</li>
-            </ul>
-            <p>
-              On failure, the return value will be a JSON containing an error message <code>{errors: [messages]}</code>.
-            </p>
-            <h5>Arguments</h5>
-            <ul class="arguments">
-              {{ partial "argument.html" (dict "context" $dot "name" "size" "description" "The size of the graph. Must be one of small, medium, large, and xlarge." "default" "medium") }}
-              {{ partial "argument.html" (dict "context" $dot "name" "legend" "description" "The flag determining if the graph includes a legend. Must be one of yes or no." "default" "no") }}
-              {{ partial "argument.html" (dict "context" $dot "name" "template_variables" "description" "Replace template variables in queries with form $var. To replace $var with val, use var=val as a parameter for each template variable you wish to replace. If any template variables are missing values in the iframe source url, then (*) will be used as the value." "default" "None") }}
-            </ul>
-          </div>
-          <div class="col-xs-12 col-md-6 api-right">
-            <h5>Signature</h5>
-            <code>GET api/v1/graph/embed/:embed_id</code>
-            <h5>Example Request</h5>
-            {{ partial "snippet-code-block" (dict "highlight" true  "context" . "file" "api-embeds-get.py" ) }}
-            {{ partial "snippet-code-block" (dict "highlight" true  "context" . "file" "api-embeds-get.rb" ) }}
-            {{ partial "snippet-code-block" (dict "highlight" true  "context" . "file" "api-embeds-get.sh" ) }}
-            <h5>Example Response</h5>
-            {{ partial "snippet-result-code-block" (dict "context" . "file" "api-embeds-get.py" ) }}
-            {{ partial "snippet-result-code-block" (dict "context" . "file" "api-embeds-get.rb" ) }}
-            {{ partial "snippet-result-code-block" (dict "context" . "file" "api-embeds-get.sh" ) }}
-          </div>
-        </div>
-
-        <!-- Enable Embed -->
-        <div class="int-anchor" id="embeds-enable"></div><a href="#embeds-enable"><h4>Enable Embed</h4></a>
-        <div class="row">
-          <div class="col-xs-12 col-md-6 api-left">
-            <p>
-              Enable a specified embed.
-            </p>
-            <p>
-              Returns: A JSON containing the success message <code>{success: [message]}</code>.
-              On failure, the return value will be a JSON containing an error message <code>{errors: [messages]}</code>.
-            </p>
-            <h5>Arguments</h5>
-            <ul class="arguments">
-              <em>This end point takes no JSON arguments.</em>'
-            </ul>
-          </div>
-          <div class="col-xs-12 col-md-6 api-right">
-            <h5>Signature</h5>
-            <code>GET api/v1/graph/embed/:embed_id/enable</code>
-            <h5>Example Request</h5>
-            {{ partial "snippet-code-block" (dict "highlight" true  "context" . "file" "api-embeds-enable.py" ) }}
-            {{ partial "snippet-code-block" (dict "highlight" true  "context" . "file" "api-embeds-enable.rb" ) }}
-            {{ partial "snippet-code-block" (dict "highlight" true  "context" . "file" "api-embeds-enable.sh" ) }}
-            <h5>Example Response</h5>
-            {{ partial "snippet-result-code-block" (dict "context" . "file" "api-embeds-enable.py" ) }}
-            {{ partial "snippet-result-code-block" (dict "context" . "file" "api-embeds-enable.rb" ) }}
-            {{ partial "snippet-result-code-block" (dict "context" . "file" "api-embeds-enable.sh" ) }}
-          </div>
-        </div>
-
-        <!-- Revoke Embed -->
-        <div class="int-anchor" id="embeds-revoke"></div><a href="#embeds-revoke"><h4>Revoke Embed</h4></a>
-        <div class="row">
-          <div class="col-xs-12 col-md-6 api-left">
-            <p>
-              Revoke a specified embed.
-            </p>
-            <p>
-              Returns: A JSON containing the success message <code>{success: [message]}</code>.
-              On failure, the return value will be a JSON containing an error message <code>{errors: [messages]}</code>.
-            </p>
-            <h5>Arguments</h5>
-            <ul class="arguments">
-              <em>This end point takes no JSON arguments.</em>'
-            </ul>
-          </div>
-          <div class="col-xs-12 col-md-6 api-right">
-            <h5>Signature</h5>
-            <code>GET api/v1/graph/embed/:embed_id/revoke</code>
-            <h5>Example Request</h5>
-            {{ partial "snippet-code-block" (dict "highlight" true  "context" . "file" "api-embeds-revoke.py" ) }}
-            {{ partial "snippet-code-block" (dict "highlight" true  "context" . "file" "api-embeds-revoke.rb" ) }}
-            {{ partial "snippet-code-block" (dict "highlight" true  "context" . "file" "api-embeds-revoke.sh" ) }}
-            <h5>Example Response</h5>
-            {{ partial "snippet-result-code-block" (dict "context" . "file" "api-embeds-revoke.py" ) }}
-            {{ partial "snippet-result-code-block" (dict "context" . "file" "api-embeds-revoke.rb" ) }}
-            {{ partial "snippet-result-code-block" (dict "context" . "file" "api-embeds-revoke.sh" ) }}
-          </div>
-        </div>
-
-        <!--
-       =====================================================================
-        Usage Metering
-       ====================================================================
-        -->
-
-        <div class="int-anchor" id="usage_metering"></div><a href="#usage_metering"><h3>Usage Metering</h3></a>
-        <div class="row">
-          <div class="col-xs-12 col-md-6 api-left">
-            <p class="c">This API is currently in private beta.  Python and Ruby clients are not yet supported.</p>
-            <p>
-              The usage metering end-point allows you to:
-            </p>
-            <ul>
-              <li><a href="#get-billing-usage-hosts">Get Hourly Usage For Hosts and Containers </a></li>
-              <li><a href="#billing-usage-timeseries">Get Hourly Usage For Custom Metrics </a></li>
-              <li><a href="#billing-usage-top-avg-metrics">Get Top Custom Metrics By Hourly Average </a></li>
-              <li class="list-unstyled ">
-              <br />
-              </li>
-            </ul>
-            <p>
-              Usage data is delayed by up to 72 hours from when it was incurred.
-              It is retained for the past 15 months.
-            </p>
-          </div>
-        </div>
-
-        <div class="lang-specific lang-specific-console">
-          <div class="int-anchor" id="get-billing-usage-hosts"></div><a href="#get-billing-usage-hosts"><h4>Get Hourly Usage For Hosts and Containers</h4></a>
-          <div class="row">
-            <div class="col-xs-12 col-md-6 api-left">
-              <p>
-                Get Hourly Usage For Hosts and Containers.
-              </p>
-
-              <h5>Arguments</h5>
-              <ul class="arguments">
-                {{ partial "argument.html" (dict "context" $dot "name" "start_hr" "description" "datetime in ISO-8601 format, UTC, precise to hour: [YYYY-MM-DDThh] for usage beginning at this hour" "lang" "console")}}
-                {{ partial "argument.html" (dict "context" $dot "name" "end_hr" "description" "datetime in ISO-8601 format, UTC, precise to hour: [YYYY-MM-DDThh] for usage ending BEFORE this hour" "lang" "console" "default" "1d+start_hr")}}
-              </ul>
-=======
             <div class="col-sm-6 api-code">
->>>>>>> f5b76643
                 <div>
                     {{ (index $codeList $index).Content }}
                 </div>
