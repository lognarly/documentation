---
title: Dashboards
kind: documentation
autotocdepth: 3
customnav: graphingnav
---

To create a [TimeBoard](/graphing/dashboards/timeboard/) or a [ScreenBoard](/graphing/dashboards/screenboard/) Select which of these you would prefer to create after clicking 'New Dashboard' in the 'Dashboards' dropdown.

{{< img src="graphing/dashboards/board_selection.jpg" alt="Board selection" responsive="true" >}}

## What is the difference between a ScreenBoard and a TimeBoard?

At Datadog we give you the capability to create and customize two types of dashboards; [ScreenBoards](/graphing/dashboards/screenboard) and [TimeBoards](/graphing/dashboards/timeboard). To more clearly understand the differences between the two, please consider the following:

|  | Timeboards | Screenboards|
|---|------------|-------------|
|Time Scope | All graphs share same time scope | All graphs can have individual time scope|
| Layout  | Graphs appear in a fixed grid  | Graphs are placed anywhere you like on the canvas |
| Can Share Graphs Individually | Yes | No |
| Can Share the Entire Dashboard | No | Yes |
| Sharing can be Read-Only | Yes | Yes |


## Editing template variables

Dashboard templating allows you to create dashboards that use variables like `$scope` or `$redis` in place of specific tags or hosts. You can then dynamically explore the metrics across different sets of tags. Simply select a new variable value in the dropdown menu, and that value will apply across the dashboard.

To create, edit, and delete template variables click the gear icon at the upper right-hand side of the screen, then select 'Edit Template Variables' from the actions menu.

{{< img src="graphing/dashboards/edit-template-variables.png" alt="edit template variable" responsive="true" >}}

This will open the template variable editing panel.

{{< img src="graphing/dashboards/redis-template-var.png" alt="redis template var" responsive="true" >}}

A template variable is defined by a name and optional parameters for 'Tag Group' and 'Default Tag.' A tag group is a prefix shared among several tags, like `redis_port` for the tags `redis_port:6379` and `redis_port:6380`. Setting a tag group eliminates irrelevant tags from the variable's scope selector, and removes the prefix from the listed values for clarity - so you'll see `6379` and `6380` in the 'Default Tag' dropdown instead. The 'Default Tag' option determines the initial value for the variable on dashboard load.

## Using template variables in graph editors

{{< img src="graphing/dashboards/redis-tpl-graph-editor.png" alt="redis-tpl graph editor" responsive="true"  >}}

Once defined, template variables appear alongside normal tag and host options in graph editors. If you set `6379` as the value of `$redis`, all graphs defined with `$redis` will be scoped to `redis_port:6379`.

{{< img src="graphing/dashboards/redis-tpl-selected.png" alt="redis tpl selected" responsive="true" >}}

## Event Correlation at Design Time
Event Correlation refers to overlaying events on top of a dashboard graph and is an important feature of the Datadog platform. You can setup correlation at two different times: either when you setup the dashboard or adhoc at the time you view the dashboard.

<<<<<<< HEAD
{{< img src="graphing/dashboards/guides-eventcorrelation-screenboard.png" alt="guides-eventcorrelation-screenboard" responsive="true" >}}
=======
{{< img src="graphing/dashboards/guides-eventcorrelation-screenboard.png" responsive="true" >}}
>>>>>>> 1d00059e
Setup event correlation at design time by editing any graph on both Time Boards and Screen Boards and adding events to the graph. To learn more about this, visit the [Graphing Primer][1]. You can find details about adding events [using the UI][2] or via the JSON interface further down the page.

## Event Correlation at View Time

{{< img src="graphing/dashboards/guides-eventcorrelation-searchbox.png" alt="guides event correlation" responsive="true">}}

Setup event correlation at view time by adding a query in the Search box at the top left of any Time Board dashboard window. This will replace any events added at design time, but will apply the events to all graphs on that particular dashboard.


[1]: /graphing/
[2]: /graphing/events/<|MERGE_RESOLUTION|>--- conflicted
+++ resolved
@@ -47,11 +47,9 @@
 ## Event Correlation at Design Time
 Event Correlation refers to overlaying events on top of a dashboard graph and is an important feature of the Datadog platform. You can setup correlation at two different times: either when you setup the dashboard or adhoc at the time you view the dashboard.
 
-<<<<<<< HEAD
+
 {{< img src="graphing/dashboards/guides-eventcorrelation-screenboard.png" alt="guides-eventcorrelation-screenboard" responsive="true" >}}
-=======
-{{< img src="graphing/dashboards/guides-eventcorrelation-screenboard.png" responsive="true" >}}
->>>>>>> 1d00059e
+
 Setup event correlation at design time by editing any graph on both Time Boards and Screen Boards and adding events to the graph. To learn more about this, visit the [Graphing Primer][1]. You can find details about adding events [using the UI][2] or via the JSON interface further down the page.
 
 ## Event Correlation at View Time
