--- conflicted
+++ resolved
@@ -54,42 +54,7 @@
 2. Select **Notifications** option and enable the notifications:
     {{< img src="graphing/dashboards/faq/notifications_pop_up.png" alt=" notifications pop up" responsive="true" popup="true" style="width:40%;">}}
 
-<<<<<<< HEAD
-## Back up my Screenboard
-=======
-## Change colors
-
-### Deluminate (Chrome)
-
-This Chrome plug-in helps you change the Color Scheme for your browser (Contrast, Reverse Colors, Image colors, Luminance) [Deluminate](https://chrome.google.com/webstore/detail/deluminate/iebboopaeangfpceklajfohhbpkkfiaa?hl=en-US).
-
-Simple to setup and easily activated/unactivated, Deluminate is a good fit for Datadog Screenboards.
-
-{{< img src="developers/faq/deluminate.png" alt="deluminate" responsive="true" popup="true" style="width:50%;">}}
-
-### Stylebot (Chrome)
-
-Stylish offers more possibilities to customize the css of any web page.
-
-You can use the library created by adamjt for Datadog Screenboards: `http://stylebot.me/styles/4320`
-
-{{< img src="developers/faq/style_bot.jpg" alt="style_bot" responsive="true" popup="true" style="width:50%;">}}
-
-Here is how to proceed to enjoy this css style on Chrome using Stylebot:
-
-1. Install the Stylebot extension for Chrome: `https://chrome.google.com/webstore/detail/stylebot/oiaejidbmkiecgbjeifoejpgmdaleoha?hl=en`
-2. On the css page, `http://stylebot.me/styles/4320`, click the scissors "CSS" icon and copy all the css
-3. Click the Stylebot icon to open the menu, choose "Options"
-4. In the left column choose 'Styles', then click "Add a new Style"
-5. URL: p.datadoghq.com
-6. In the text zone, paste the whole css code previously copied from our css page
-7. Save
-8. Next time you visit a shared dashboard, this new css style will be enabled.
-
-If you have any custom css style sheet that you would like to share, [reach out to us](/help)!
-
 ## Backup my Screenboard
->>>>>>> c207737a
 
 Using our [APIs](/api) it's possible to write a script to backup your Screenboard definitions as code. See the following projects as examples of how these backups can be accomplished:
 
