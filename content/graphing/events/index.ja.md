--- conflicted
+++ resolved
@@ -119,12 +119,6 @@
 
 #### Datadog Event
 
-<<<<<<< HEAD
-{{< img src="guides/eventsemail/json-event.png" responsive="true" >}}
-=======
-
->>>>>>> ecd7826f
-
 
 In a JSON-formatted email, the subject of the email message is irrelevant as it
 will be replaced by the title in the JSON in the body of the email. All data that
