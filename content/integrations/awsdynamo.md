---
title: Datadog-AWS DynamoDB Integration
integration_title: AWS DynamoDB
kind: integration
git_integration_title: amazon_dynamodb
---

Amazon DynamoDB is a fully managed NoSQL database cloud service, part of the AWS portfolio. Fast and easily scalable, it is meant to serve applications which require very low latency, even when dealing with large amounts of data. It supports both document and key-value store models, and has properties of both a database and a distributed hash table.

To start collecting DynamoDB metrics, the only thing you need to do is to set up our integration with AWS CloudWatch by following [these instructions](http://docs.datadoghq.com/integrations/aws/).


![DynamoDB default dashboard](/static/images/dynamodb.png)

Learn more about how to monitor DynamoDB performance metrics thanks to [our series of posts](https://www.datadoghq.com/blog/top-dynamodb-performance-metrics/). We detail the key performance metrics, how to collect them, and how [Medium](https://medium.com/) monitors DynamoDB using Datadog.

<<<<<<< HEAD
=======
Learn more about how to monitor DynamoDB performance metrics thanks to [our series of posts](https://www.datadoghq.com/blog/top-dynamodb-performance-metrics/). We detail the key performance metrics, how to collect them, and describe the strategies Medium uses to monitor DynamoDB.
>>>>>>> 92796110

### Metrics

<%= get_metrics_from_git()%> <|MERGE_RESOLUTION|>--- conflicted
+++ resolved
@@ -14,11 +14,6 @@
 
 Learn more about how to monitor DynamoDB performance metrics thanks to [our series of posts](https://www.datadoghq.com/blog/top-dynamodb-performance-metrics/). We detail the key performance metrics, how to collect them, and how [Medium](https://medium.com/) monitors DynamoDB using Datadog.
 
-<<<<<<< HEAD
-=======
-Learn more about how to monitor DynamoDB performance metrics thanks to [our series of posts](https://www.datadoghq.com/blog/top-dynamodb-performance-metrics/). We detail the key performance metrics, how to collect them, and describe the strategies Medium uses to monitor DynamoDB.
->>>>>>> 92796110
-
 ### Metrics
 
 <%= get_metrics_from_git()%> 