---
title: Guide to Alerting
sidebar:
  nav:
    - header: Guide to Alerting
    - text: Creating a new alert
      href: "#new"
    - text: Choosing a metric
      href: "#metric"
    - text: Change alerts
      href: "#change"
    - text: Simple and Multi alerts
      href: "#simple"
    - text: Alert conditions
      href: "#conditions"
    - text: No-data alerts
      href: "#nodata"
    - text: Autoresolving alerts
      href: "#autoresolve"
    - text: Notifying
      href: "#notify"
    - text: Alerting FAQs
      href: "#faqs"


---

<p>Monitoring all of your infrastructure in one place wouldn't be complete without
the ability to know when critical changes are occurring.
Alerts within Datadog notify you when a metric crosses a threshold; they're flexible,
appear in the event stream, and can be delivered to team members of your choice via email,
Hipchat room, or whoever is 'oncall' in Pagerduty.
To set up an alert, go to the 'Metrics' tab and select 'Manage Monitors'.</p>

<img src="/static/images/alert_1.png" style="width:100%; border:1px solid #777777"/>

<p>Two subtabs will appear, 'Triggered Alerts' and 'Manage Monitors'.
'Triggered Alerts' are all alerts currently firing. Select 'Manage Monitors' to
create a new alert.</p>

<img src="/static/images/alert_2.png" style="width:100%; border:1px solid #777777"/>

<h3 id="new">Creating a new alert</h3>
<img src="/static/images/alert_3.png" style="width:100%; border:1px solid #777777"/>

<p>There are 5 steps to creating an alert</p>
<ol>
<li>Choose the average, minimum, maximum, or sum of a  metric over specific hosts,
tags, regions, devices, etc.</li>
<li>Choose a simple or multi alert; <a href="#simple">multi-alerts</a> are flexible
and can be across host, device, role, etc.</li>
<li>Set the alert conditions; if the metric was above or below a threshold value on average,
at least once, or at all times during a time span and to be alerted if the metric
is receiving no data.</li>
<li>Say what's happening in the alert and @ notify team members.</li>
<li>You can also notify specific services.</li>
</ol>


<h4 id="metric">Choosing a metric</h4>
<img src="/static/images/alert_4.png" style="width:100%; border:1px solid #777777"/>
<p>To get into detail on how to use alerts, let's take aws.elb.latency as an example.
Let's also say there are 5 hosts, 1 in staging and the rest in prod.</p>

<p>When selecting 'avg' for 'aws.elb.latency', Datadog will be taking the average
from all hosts emitting that metric. If you add a parameter to 'over', say 'env:prod',
it will now stop averaging in anything not tagged 'env:prod'. On the other hand, if you
did 'env:staging' it wouldn't really be averaging because there would be just one host
emitting that metric thus one time series.
        When selecting 'max' or 'min', Datadog will take the highest or
lowest point respectively seen from any of the hosts emitting that metric.
        Select a 'tag' will limit the metric collection to what you've specified.</p>

<h4 id="change">Change Alerts</h4>
<img src="/static/images/change_alert.png" style="width:100%; border:1px solid #777777"/>
<p>
A change alert is triggered when the delta between values is higher than the threshold.
</p>
<p>
A change alert evaluates the difference between a value N minutes ago and now.
<<<<<<< HEAD
The averaging of the values depends on the timeframe of the alert, e.g. 5m - 30m
alerts calculate against a 1-minute moving average, while 1h - 4h alerts will use a 10-minute moving average.
</p>
<p>
On each alert evaluation Datadog will calculate the raw difference (not absolute value) between these two values.
=======
The averaging of the values depends on the timeframe of the alert, e.g. 5m - 30m 
alerts calculate against a 1-minute moving average, while 1h - 4h alerts will use a 10-minute moving average.
</p>
<p>
On each alert evaluation Datadog will calculate the raw difference (not absolute value) between these two values. 
>>>>>>> 7e963286
An alert is triggered when the delta over time exceeds the limit, where the limit can be a fixed value or a percent of change.

</p>


<h4 id="simple">Simple and Multi Alerts</h4>
<img src="/static/images/alert_5.png" style="width:100%; border:1px solid #777777"/>
<p>A simple alert aggregates over all reporting sources.
You'll get one alert, when the aggregated value meets the conditions set below.
This works best to monitor a metric from a single host, like avg of system.cpu.iowait
over host:bits, or for an aggregate metric across many hosts, like
sum of nginx.bytes.net over region:us-east.</p>

<p>A multi alert applies the alert to each source, according to your group parameters.
E.g. to alert on disk space you might group by host and device, creating the
query: avg of system.disk.in_use over * by host,device. This will trigger a separate
alert for each device on each host that is running out of space.</p>


<h4 id="conditions">Alert conditions</h4>
<img src="/static/images/alert_5_1.png" style="width:100%; border:1px solid #777777"/>

<p>When setting the alert conditions, ensure that the threshold value you use correctly
matches the unit that are showing in the graph (for example, bytes vs GB). The
'on average' option updates each minute to include the most recent time and dropoff
what’s old (not a “moving average”, really a sliding timeframe). The options for
the time frame are 5, 10, 15, 30, or 60 minutes.</p>

<h4 id="nodata">No-data alerts</h4>

<p>No-data alerts make it possible to be alerted on a host going down by
registering a “simple alert” or “multi alert” for a metric that is expected to be
reported all the time. Thanks to tags and multi-alerts, this still allows
one alert to cover a large number of hosts. You can enable this by selecting
"Notify" in the dropdown beside "if this metric is missing data for more than
your selected timeframe."</p> <p>On the other hand, if you are monitoring a
metric over an auto-scaling group of hosts that may come and go at any time,
you will get a lot of notifications when hosts are shut down deliberately. In
that case you should not enable notifications for missing data.</p>

<p>This does not entirely encompass host up/down scenarios, because in the
event that the agent died and the host is still up, you would be incorrectly
alerted. We are working towards supporting this with Service Checks, a feature
we hope to release in the near future.</p>

<h4 id="autoresolve">Autoresolving alerts</h4>
<img src="/static/images/alert_auto.png" style="width:100%; border:1px solid #777777"/>

<p>For some metrics that report periodically across different tags,
it may make sense to have triggered alerts auto-resolve after a certain time
period. For example, if you have a counter that reports only when an error is
fired the alert will never resolve because the metric will never report 0 as
the number of errors. In this case, you may want to set your alert to resolve
after 4 hours of inactivity on that metric.
In most cases this setting will not be useful because you will only want an
alert to resolve once it actually has been fixed. So in the general case it
makes sense to leave this as [Never] so that the alert will only resolve when
the metric falls below the given threshold.</p>


<h4 id="notify">Notifying</h4>
<img src="/static/images/alert_6.png" style="width:100%; border:1px solid #777777"/>
<p>In the final step of setting up an alert, you can give any necessary commentary
for the alert so if it triggers it will alert the correct people with the most context possible.
Each graph delivered via email or in the event stream when an alert triggers is a hyperlink
to that graph at that exact timeframe. In the body of the message you can <a href="/faq/#notify">@notify</a>
members of the team to have it specifically call out to them. You can also do this in
part 5, 'Notify your team'.</p>



<h3 id="faqs">Alerting FAQs</h3>
<ul>
<li>Can you alert on a function? Not currently, but we're working towards this!</li>
<li>Can you alert on an event? Not currently, but we're discussing how we'd like to implement this.
As an alternative you can set up an @ notification in the body of the event which would deliver the
event via email whenever it occurred.</li>

</ul>

<|MERGE_RESOLUTION|>--- conflicted
+++ resolved
@@ -78,21 +78,12 @@
 </p>
 <p>
 A change alert evaluates the difference between a value N minutes ago and now.
-<<<<<<< HEAD
 The averaging of the values depends on the timeframe of the alert, e.g. 5m - 30m
 alerts calculate against a 1-minute moving average, while 1h - 4h alerts will use a 10-minute moving average.
 </p>
 <p>
 On each alert evaluation Datadog will calculate the raw difference (not absolute value) between these two values.
-=======
-The averaging of the values depends on the timeframe of the alert, e.g. 5m - 30m 
-alerts calculate against a 1-minute moving average, while 1h - 4h alerts will use a 10-minute moving average.
-</p>
-<p>
-On each alert evaluation Datadog will calculate the raw difference (not absolute value) between these two values. 
->>>>>>> 7e963286
 An alert is triggered when the delta over time exceeds the limit, where the limit can be a fixed value or a percent of change.
-
 </p>
 
 
