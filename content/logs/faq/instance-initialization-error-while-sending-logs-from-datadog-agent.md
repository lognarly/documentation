--- conflicted
+++ resolved
@@ -2,20 +2,10 @@
 title: Instance Initialization Error while sending logs from Datadog Agent
 kind: faq
 further_reading:
-<<<<<<< HEAD
 - link: "/logs/log_collection"
   tag: "Documentation"
   text: Learn how to collect your logs
 - link: "/logs/explore"
-=======
-- link: "logs/"
-  tag: "Documentation"
-  text: Learn how to collect your logs
-- link: "logs/faq/how-to-send-logs-to-datadog-via-external-log-shippers"
-  tag: "FAQ"
-  text: How to Send Logs to Datadog via External Log Shippers?
-- link: "logs/explore"
->>>>>>> beee657d
   tag: "Documentation"
   text: Learn how to explore your logs
 ---
