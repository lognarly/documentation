--- conflicted
+++ resolved
@@ -5,12 +5,8 @@
 - link: "logs/"
   tag: "Documentation"
   text: Learn how to collect your logs
-<<<<<<< HEAD
 - link: "/logs/log_collection"
-=======
-- link: "logs/faq/how-to-send-logs-to-datadog-via-external-log-shippers"
->>>>>>> beee657d
-  tag: "FAQ"
+  tag: "Documentation"
   text: How to Send Logs to Datadog via External Log Shippers?
 - link: "logs/explore"
   tag: "Documentation"
@@ -23,11 +19,7 @@
 
 * (Not Recommended) Give the Agent root access so it can tail those files. Datadog strongly recommends against going this route.
 * Change the file permission to let the Agent access it.
-<<<<<<< HEAD
-* Configure an open source log shipper (such as Rsyslog, NXLog, …) that has root access to send those logs either directly to your Datadog platform or locally to a running Datadog agent. All configuration are explained in the [Log collection](/logs/log_collection) section.
-=======
 * Configure an open source log shipper (such as Rsyslog, NXLog, …) that has root access to send those logs either directly to your Datadog platform or locally to a running Datadog Agent. All configuration are explained in the [How to Send Logs to Datadog via External Log Shippers?][1] article.
->>>>>>> beee657d
 
 {{< partial name="whats-next/whats-next.html" >}}
 
