---
title: Log Management
kind: Documentation
description: "Configure your Datadog Agent to gather logs from your host, containers & services."
---

{{< vimeo 243374392 >}}

<<<<<<< HEAD
=======
## Getting started with the Agent

Log collection requires an Agent version >= 6.0. Older versions of the Agent do not include the `Log collection` interface that is used for log collection.

If you are not using it already, please follow [the Agent installation instruction][1].

Collecting logs is **disabled** by default in the Datadog Agent, you need to enable it in `datadog.yaml`:

```
logs_enabled: true
```

The Datadog Agent sends its logs to Datadog over TLS-encrypted TCP. This requires outbound communication over port `10516`.

## Enabling log collection from integrations
To start collecting logs for a given integration, uncomment the logs section in that integration's yaml file, and configure it for your environment.

<div class="alert alert-warning">
Not all integrations include out of the box log configurations.  <a href="https://docs.datadoghq.com/integrations/#cat-log-collection">Consult the current list of supported integrations available</a>.
</div>

If an integration does not support logs by default, use the custom file configuration below.

## Custom log collection

The Datadog Agent v6 can collect logs from files or the network (TCP or UDP) and forward them to Datadog. To configure this, create a new repository and yaml file named after your log source  in the Agent's **conf.d** directory ( `conf.d/python.d/conf.yaml` for python logs, ...) and set these options:

* `type` : (mandatory) type of log input source (**tcp** / **udp** / **file**)
* `port` / `path` : (mandatory) Set `port` if `type` is **tcp** or **udp**. Set `path` if `type` is **file**.
* `service` : (mandatory) name of the service owning the log
* `source` : (mandatory) attribute that defines which integration is sending the logs. "If the logs do not come from an existing integration then this field may include a custom source name. But we recommend matching this value to the namespace of any related [custom metrics][2] you are collecting, e.g, `myapp` from `myapp.request.count`)"
* `sourcecategory` : (optional) Multiple value attribute. Can be used to refine the source attribtue. Example: source:mongodb, sourcecategory:db_slow_logs
* `tags`: (optional) add tags to each log collected.

## Tail existing files
Set `type` to **file** then specify the absolute `path` to the log file you want to tail.

Example:
To gather python applications stored in **/var/log/myapp1.log** and **/var/log/python.log** create a `python.d/conf.yaml` file as follows:

```yaml
##Log section
logs:

  - type: file
    path: /var/log/myapp1.log
    service: myapp1
    source: python
    sourcecategory: sourcecode
    tags: env:prod

  - type: file
    path: /var/log/python.log
    service: myapplication
    source: python
    sourcecategory: sourcecode
```
* [Restart your Agent][3]

## Stream logs through TCP/UDP
Set `type` to **tcp** or **udp** depending of your protocol then specify the `port` of your incoming connection.

Example:
If your PHP application does not log to a file, but instead forwards its logs via TCP, create a configuration file that specifies the port to receive as in the example below:

```yaml
init_config:
instances:

##Log section
logs:
  - type: tcp
    port: 10518
    service: webapp
    source: php
    sourcecategory: front

```
* [Restart your Agent][3]

The Agent supports raw string, JSON and Syslog formated logs. If you are sending logs in batch, use break line characters to separate your logs.

## Advanced log collection functions

### Filter logs

All logs are not equal and you may want to send only a specific subset of logs to Datadog.
To achieve this use the `log_processing_rules` parameter in your configuration file with the **exclude_at_match** or **include_at_match** `type`.

* **exclude_at_match**: If the pattern is contained in the message the log is excluded, and not sent to Datadog.
  Example: Filtering out logs that contain a Datadog email

```yaml
init_config:
instances:

logs:
  - type: file
    path: /my/test/file.log
    service: cardpayment
    source: java
    log_processing_rules:
    - type: exclude_at_match
      name: exclude_datadoghq_users
      ## Regexp can be anything
      pattern: \w+@datadoghq.com
```

* **include_at_match**: Only log with a message that includes the pattern are sent to Datadog.
  Example: Sending only logs that contain a Datadog email

```yaml
init_config:
instances:

logs:
  - type: file
    path: /my/test/file.log
    service: cardpayment
    source: java
    log_processing_rules:
    - type: include_at_match
      name: include_datadoghq_users
      ## Regexp can be anything
      pattern: \w+@datadoghq.com
```

**Note**: If you set up multiple processing rules, they will be applied sequentially.
Each rule will be applied on the result of the previous one.

### Scrub sensitive data in your logs

If your logs contain sensitive information that you wish to redact, configure the Datadog Agent to scrub sensitive sequences by using the `log_processing_rules` parameter in your configuration file with the **mask_sequences** `type`.

This replaces all matched groups with `replace_placeholder` parameter value.
Example: Redact credit card numbers

```yaml
init_config:
instances:

logs:
 - type: file
   path: /my/test/file.log
   service: cardpayment
   source: java
   log_processing_rules:
      - type: mask_sequences
        name: mask_credit_cards
        replace_placeholder: "[masked_credit_card]"
        ##One pattern that contains capture groups
        pattern: (?:4[0-9]{12}(?:[0-9]{3})?|[25][1-7][0-9]{14}|6(?:011|5[0-9][0-9])[0-9]{12}|3[47][0-9]{13}|3(?:0[0-5]|[68][0-9])[0-9]{11}|(?:2131|1800|35\d{3})\d{11})
```

### Multi-line aggregation

If your logs are not sent in JSON and you want to aggregate several lines into one single entry, configure the Datadog Agent to detect a new log using a specific regex pattern instead of having one log per line.

This is accomplished by using the `log_processing_rules` parameter in your configuration file with the **multi_line** `type`.

This aggregates all lines into one single entry until the given pattern is detected again. This is especially useful for database logs and stack traces.
Example: Every java log line starts with a timestamp with `YYYY-dd-mm` format. The below lines including a stack trace would be sent as two logs.

```
2018-01-03T09:24:24.983Z UTC Exception in thread "main" java.lang.NullPointerException
        at com.example.myproject.Book.getTitle(Book.java:16)
        at com.example.myproject.Author.getBookTitles(Author.java:25)
        at com.example.myproject.Bootstrap.main(Bootstrap.java:14)
2018-01-03T09:26:24.365Z UTC starting upload of /my/file.gz

```

To achieve this, you need to use the following `log_processing_rules`:

```yaml
init_config:
instances:

logs:
 - type: file
   path: /var/log/pg_log.log
   service: database
   source: postgresql
   log_processing_rules:
      - type: multi_line
        name: new_log_start_with_date
        pattern: \d{4}\-(0?[1-9]|1[012])\-(0?[1-9]|[12][0-9]|3[01])
```

More examples:

{{% table responsive="true" %}}
|**Raw string** | **Pattern** |
|:---|:----|
|14:20:15| `\d{2}:\d{2}:\d{2}` |
|11/10/2014| `\d{2}\/\d{2}\/\d{4}`|
|Thu Jun 16 08:29:03 2016 | `\w{3}\s+\w{3}\s+\d{2}\s\d{2}:\d{2}:\d{2}` |
|20180228 | `\d{8}` |
{{% /table %}}

### Tail multiple directories or whole directories by using wildcards

If your log files are labeled by date or all stored in the same directory, configure your Datadog Agent to monitor them all and automatically detect new ones by using wildcards in the `path` attribute.

* Using `path: /var/log/myapp/*.log`:
  * Matches all `.log` file contained in the `/var/log/myapp/` directory.
  * Doesn't match `/var/log/myapp/myapp.conf`.

* Using `path: /var/log/myapp/*/*.log`:
  * Matches `/var/log/myapp/log/myfile.log`.
  * Matches `/var/log/myapp/errorLog/myerrorfile.log`
  * Doesn't match `/var/log/myapp/mylogfile.log`.

Configuration example:

```yaml
init_config:
instances:

logs:
 - type: file
   path: /var/log/myapp/*.log
   service: mywebapp
   source: go
```

**Note**: that the Agent requires the read and execute permission (5) on the directory to be able to list all the available files in it.

### Using a Proxy for Logs

The log Agent does not presently respect the the proxy setting in the datadog.yaml configuration file. This feature will be available in a future release.

### The Advantage of Collecting JSON-formatted logs

Datadog automatically parses JSON-formatted logs. For this reason, when you have control over the log format you send to Datadog, we encourage you to format them as JSON to avoid the need for custom parsing rules.

## Reserved attributes

If your logs are formatted as JSON, be aware that some attributes are reserved for use by Datadog:

### *date* attribute

By default Datadog generates a timestamp and appends it in a date attribute when logs are received.
However, if a JSON formatted log file includes one of the following attributes, Datadog interprets its value as the the log’s official date:

* `@timestamp`
* `timestamp`
* `_timestamp`
* `Timestamp`
* `eventTime`
* `date`
* `published_date`
* `syslog.timestamp`

You can also specify alternate attributes to use as the source of a log's date by setting a [log date remapper processor][4]

**Note**: Datadog rejects a log entry if its official date is older than 6 hours in the past.

<div class="alert alert-info">
The recognized date formats are: <a href="https://www.iso.org/iso-8601-date-and-time-format.html">ISO8601</a>, <a href="https://en.wikipedia.org/wiki/Unix_time">UNIX (the milliseconds EPOCH format)</a>  and <a href="https://www.ietf.org/rfc/rfc3164.txt">RFC3164</a>.
</div>

### *message* attribute

By default, Datadog ingests the value of message as the body of the log entry. That value is then highlighted and displayed in the [logstream][5], where it is indexed for [full text search][6].

### *status* attribute

Each log entry may specify a status level which is made available for faceted search within Datadog. However, if a JSON formatted log file includes one of the following attributes, Datadog interprets its value as the the log’s official status:

* `severity`
* `level`
* `syslog.severity`

If you would like to remap some status existing in the `status` attribute, you can do so with the [log status remapper][7]

### *host* attribute

Using the Datadog Agent or the RFC5424 format automatically set the host value on your logs. However, if a JSON formatted log file includes the following attribute, Datadog interprets its value as the the log’s host:

* `syslog.hostname`

### *service* attribute

Using the Datadog Agent or the RFC5424 format automatically set the service value on your logs. However, if a JSON formatted log file includes the following attribute, Datadog interprets its value as the the log’s service:

* `syslog.appname`

### Edit reserved attributes

You can now control the global hostname, service, timestamp, and status main mapping that are applied before the processing pipelines. This is particularly helpful if logs are sent in JSON or from an external Agent.

{{< img src="logs/index/reserved_attribute.png" alt="Reserved Attribute" responsive="true" popup="true" style="width:80%;">}}

To change the default values for each of the reserved attributes, go to the pipeline page and edit the `Reserved Attribute mapping`:

{{< img src="logs/index/reserved_attribute_tile.png" alt="Reserved Attribute Tile" responsive="true" popup="true" style="width:80%;">}}
>>>>>>> beee657d

## Further Reading

{{< whatsnext >}}
<<<<<<< HEAD
    {{< nextlink href="/logs/explore" tag="Documentation" >}}Learn how to explore your logs{{< /nextlink >}}
    {{< nextlink href="/logs/parsing" tag="Documentation" >}}Learn more about parsing{{< /nextlink >}}
{{< /whatsnext >}}
=======
    {{< nextlink href="logs/explore" tag="Documentation" >}}Learn how to explore your logs{{< /nextlink >}}
    {{< nextlink href="logs/faq/how-to-send-logs-to-datadog-via-external-log-shippers" tag="FAQ" >}}How to Send Logs to Datadog via External Log Shippers{{< /nextlink >}}
    {{< nextlink href="logs/parsing" tag="Documentation" >}}Learn more about parsing{{< /nextlink >}}
{{< /whatsnext >}}

[1]: /agent
[2]: /getting_started/custom_metrics/
[3]: /agent/faq/agent-commands/#start-stop-restart-the-agent
[4]: /logs/processing/#log-date-remapper
[5]: /logs/explore/#logstream
[6]: /logs/explore/#search-bar
[7]: /logs/processing/#log-status-remapper
>>>>>>> beee657d
<|MERGE_RESOLUTION|>--- conflicted
+++ resolved
@@ -6,325 +6,9 @@
 
 {{< vimeo 243374392 >}}
 
-<<<<<<< HEAD
-=======
-## Getting started with the Agent
-
-Log collection requires an Agent version >= 6.0. Older versions of the Agent do not include the `Log collection` interface that is used for log collection.
-
-If you are not using it already, please follow [the Agent installation instruction][1].
-
-Collecting logs is **disabled** by default in the Datadog Agent, you need to enable it in `datadog.yaml`:
-
-```
-logs_enabled: true
-```
-
-The Datadog Agent sends its logs to Datadog over TLS-encrypted TCP. This requires outbound communication over port `10516`.
-
-## Enabling log collection from integrations
-To start collecting logs for a given integration, uncomment the logs section in that integration's yaml file, and configure it for your environment.
-
-<div class="alert alert-warning">
-Not all integrations include out of the box log configurations.  <a href="https://docs.datadoghq.com/integrations/#cat-log-collection">Consult the current list of supported integrations available</a>.
-</div>
-
-If an integration does not support logs by default, use the custom file configuration below.
-
-## Custom log collection
-
-The Datadog Agent v6 can collect logs from files or the network (TCP or UDP) and forward them to Datadog. To configure this, create a new repository and yaml file named after your log source  in the Agent's **conf.d** directory ( `conf.d/python.d/conf.yaml` for python logs, ...) and set these options:
-
-* `type` : (mandatory) type of log input source (**tcp** / **udp** / **file**)
-* `port` / `path` : (mandatory) Set `port` if `type` is **tcp** or **udp**. Set `path` if `type` is **file**.
-* `service` : (mandatory) name of the service owning the log
-* `source` : (mandatory) attribute that defines which integration is sending the logs. "If the logs do not come from an existing integration then this field may include a custom source name. But we recommend matching this value to the namespace of any related [custom metrics][2] you are collecting, e.g, `myapp` from `myapp.request.count`)"
-* `sourcecategory` : (optional) Multiple value attribute. Can be used to refine the source attribtue. Example: source:mongodb, sourcecategory:db_slow_logs
-* `tags`: (optional) add tags to each log collected.
-
-## Tail existing files
-Set `type` to **file** then specify the absolute `path` to the log file you want to tail.
-
-Example:
-To gather python applications stored in **/var/log/myapp1.log** and **/var/log/python.log** create a `python.d/conf.yaml` file as follows:
-
-```yaml
-##Log section
-logs:
-
-  - type: file
-    path: /var/log/myapp1.log
-    service: myapp1
-    source: python
-    sourcecategory: sourcecode
-    tags: env:prod
-
-  - type: file
-    path: /var/log/python.log
-    service: myapplication
-    source: python
-    sourcecategory: sourcecode
-```
-* [Restart your Agent][3]
-
-## Stream logs through TCP/UDP
-Set `type` to **tcp** or **udp** depending of your protocol then specify the `port` of your incoming connection.
-
-Example:
-If your PHP application does not log to a file, but instead forwards its logs via TCP, create a configuration file that specifies the port to receive as in the example below:
-
-```yaml
-init_config:
-instances:
-
-##Log section
-logs:
-  - type: tcp
-    port: 10518
-    service: webapp
-    source: php
-    sourcecategory: front
-
-```
-* [Restart your Agent][3]
-
-The Agent supports raw string, JSON and Syslog formated logs. If you are sending logs in batch, use break line characters to separate your logs.
-
-## Advanced log collection functions
-
-### Filter logs
-
-All logs are not equal and you may want to send only a specific subset of logs to Datadog.
-To achieve this use the `log_processing_rules` parameter in your configuration file with the **exclude_at_match** or **include_at_match** `type`.
-
-* **exclude_at_match**: If the pattern is contained in the message the log is excluded, and not sent to Datadog.
-  Example: Filtering out logs that contain a Datadog email
-
-```yaml
-init_config:
-instances:
-
-logs:
-  - type: file
-    path: /my/test/file.log
-    service: cardpayment
-    source: java
-    log_processing_rules:
-    - type: exclude_at_match
-      name: exclude_datadoghq_users
-      ## Regexp can be anything
-      pattern: \w+@datadoghq.com
-```
-
-* **include_at_match**: Only log with a message that includes the pattern are sent to Datadog.
-  Example: Sending only logs that contain a Datadog email
-
-```yaml
-init_config:
-instances:
-
-logs:
-  - type: file
-    path: /my/test/file.log
-    service: cardpayment
-    source: java
-    log_processing_rules:
-    - type: include_at_match
-      name: include_datadoghq_users
-      ## Regexp can be anything
-      pattern: \w+@datadoghq.com
-```
-
-**Note**: If you set up multiple processing rules, they will be applied sequentially.
-Each rule will be applied on the result of the previous one.
-
-### Scrub sensitive data in your logs
-
-If your logs contain sensitive information that you wish to redact, configure the Datadog Agent to scrub sensitive sequences by using the `log_processing_rules` parameter in your configuration file with the **mask_sequences** `type`.
-
-This replaces all matched groups with `replace_placeholder` parameter value.
-Example: Redact credit card numbers
-
-```yaml
-init_config:
-instances:
-
-logs:
- - type: file
-   path: /my/test/file.log
-   service: cardpayment
-   source: java
-   log_processing_rules:
-      - type: mask_sequences
-        name: mask_credit_cards
-        replace_placeholder: "[masked_credit_card]"
-        ##One pattern that contains capture groups
-        pattern: (?:4[0-9]{12}(?:[0-9]{3})?|[25][1-7][0-9]{14}|6(?:011|5[0-9][0-9])[0-9]{12}|3[47][0-9]{13}|3(?:0[0-5]|[68][0-9])[0-9]{11}|(?:2131|1800|35\d{3})\d{11})
-```
-
-### Multi-line aggregation
-
-If your logs are not sent in JSON and you want to aggregate several lines into one single entry, configure the Datadog Agent to detect a new log using a specific regex pattern instead of having one log per line.
-
-This is accomplished by using the `log_processing_rules` parameter in your configuration file with the **multi_line** `type`.
-
-This aggregates all lines into one single entry until the given pattern is detected again. This is especially useful for database logs and stack traces.
-Example: Every java log line starts with a timestamp with `YYYY-dd-mm` format. The below lines including a stack trace would be sent as two logs.
-
-```
-2018-01-03T09:24:24.983Z UTC Exception in thread "main" java.lang.NullPointerException
-        at com.example.myproject.Book.getTitle(Book.java:16)
-        at com.example.myproject.Author.getBookTitles(Author.java:25)
-        at com.example.myproject.Bootstrap.main(Bootstrap.java:14)
-2018-01-03T09:26:24.365Z UTC starting upload of /my/file.gz
-
-```
-
-To achieve this, you need to use the following `log_processing_rules`:
-
-```yaml
-init_config:
-instances:
-
-logs:
- - type: file
-   path: /var/log/pg_log.log
-   service: database
-   source: postgresql
-   log_processing_rules:
-      - type: multi_line
-        name: new_log_start_with_date
-        pattern: \d{4}\-(0?[1-9]|1[012])\-(0?[1-9]|[12][0-9]|3[01])
-```
-
-More examples:
-
-{{% table responsive="true" %}}
-|**Raw string** | **Pattern** |
-|:---|:----|
-|14:20:15| `\d{2}:\d{2}:\d{2}` |
-|11/10/2014| `\d{2}\/\d{2}\/\d{4}`|
-|Thu Jun 16 08:29:03 2016 | `\w{3}\s+\w{3}\s+\d{2}\s\d{2}:\d{2}:\d{2}` |
-|20180228 | `\d{8}` |
-{{% /table %}}
-
-### Tail multiple directories or whole directories by using wildcards
-
-If your log files are labeled by date or all stored in the same directory, configure your Datadog Agent to monitor them all and automatically detect new ones by using wildcards in the `path` attribute.
-
-* Using `path: /var/log/myapp/*.log`:
-  * Matches all `.log` file contained in the `/var/log/myapp/` directory.
-  * Doesn't match `/var/log/myapp/myapp.conf`.
-
-* Using `path: /var/log/myapp/*/*.log`:
-  * Matches `/var/log/myapp/log/myfile.log`.
-  * Matches `/var/log/myapp/errorLog/myerrorfile.log`
-  * Doesn't match `/var/log/myapp/mylogfile.log`.
-
-Configuration example:
-
-```yaml
-init_config:
-instances:
-
-logs:
- - type: file
-   path: /var/log/myapp/*.log
-   service: mywebapp
-   source: go
-```
-
-**Note**: that the Agent requires the read and execute permission (5) on the directory to be able to list all the available files in it.
-
-### Using a Proxy for Logs
-
-The log Agent does not presently respect the the proxy setting in the datadog.yaml configuration file. This feature will be available in a future release.
-
-### The Advantage of Collecting JSON-formatted logs
-
-Datadog automatically parses JSON-formatted logs. For this reason, when you have control over the log format you send to Datadog, we encourage you to format them as JSON to avoid the need for custom parsing rules.
-
-## Reserved attributes
-
-If your logs are formatted as JSON, be aware that some attributes are reserved for use by Datadog:
-
-### *date* attribute
-
-By default Datadog generates a timestamp and appends it in a date attribute when logs are received.
-However, if a JSON formatted log file includes one of the following attributes, Datadog interprets its value as the the log’s official date:
-
-* `@timestamp`
-* `timestamp`
-* `_timestamp`
-* `Timestamp`
-* `eventTime`
-* `date`
-* `published_date`
-* `syslog.timestamp`
-
-You can also specify alternate attributes to use as the source of a log's date by setting a [log date remapper processor][4]
-
-**Note**: Datadog rejects a log entry if its official date is older than 6 hours in the past.
-
-<div class="alert alert-info">
-The recognized date formats are: <a href="https://www.iso.org/iso-8601-date-and-time-format.html">ISO8601</a>, <a href="https://en.wikipedia.org/wiki/Unix_time">UNIX (the milliseconds EPOCH format)</a>  and <a href="https://www.ietf.org/rfc/rfc3164.txt">RFC3164</a>.
-</div>
-
-### *message* attribute
-
-By default, Datadog ingests the value of message as the body of the log entry. That value is then highlighted and displayed in the [logstream][5], where it is indexed for [full text search][6].
-
-### *status* attribute
-
-Each log entry may specify a status level which is made available for faceted search within Datadog. However, if a JSON formatted log file includes one of the following attributes, Datadog interprets its value as the the log’s official status:
-
-* `severity`
-* `level`
-* `syslog.severity`
-
-If you would like to remap some status existing in the `status` attribute, you can do so with the [log status remapper][7]
-
-### *host* attribute
-
-Using the Datadog Agent or the RFC5424 format automatically set the host value on your logs. However, if a JSON formatted log file includes the following attribute, Datadog interprets its value as the the log’s host:
-
-* `syslog.hostname`
-
-### *service* attribute
-
-Using the Datadog Agent or the RFC5424 format automatically set the service value on your logs. However, if a JSON formatted log file includes the following attribute, Datadog interprets its value as the the log’s service:
-
-* `syslog.appname`
-
-### Edit reserved attributes
-
-You can now control the global hostname, service, timestamp, and status main mapping that are applied before the processing pipelines. This is particularly helpful if logs are sent in JSON or from an external Agent.
-
-{{< img src="logs/index/reserved_attribute.png" alt="Reserved Attribute" responsive="true" popup="true" style="width:80%;">}}
-
-To change the default values for each of the reserved attributes, go to the pipeline page and edit the `Reserved Attribute mapping`:
-
-{{< img src="logs/index/reserved_attribute_tile.png" alt="Reserved Attribute Tile" responsive="true" popup="true" style="width:80%;">}}
->>>>>>> beee657d
-
 ## Further Reading
 
 {{< whatsnext >}}
-<<<<<<< HEAD
     {{< nextlink href="/logs/explore" tag="Documentation" >}}Learn how to explore your logs{{< /nextlink >}}
     {{< nextlink href="/logs/parsing" tag="Documentation" >}}Learn more about parsing{{< /nextlink >}}
-{{< /whatsnext >}}
-=======
-    {{< nextlink href="logs/explore" tag="Documentation" >}}Learn how to explore your logs{{< /nextlink >}}
-    {{< nextlink href="logs/faq/how-to-send-logs-to-datadog-via-external-log-shippers" tag="FAQ" >}}How to Send Logs to Datadog via External Log Shippers{{< /nextlink >}}
-    {{< nextlink href="logs/parsing" tag="Documentation" >}}Learn more about parsing{{< /nextlink >}}
-{{< /whatsnext >}}
-
-[1]: /agent
-[2]: /getting_started/custom_metrics/
-[3]: /agent/faq/agent-commands/#start-stop-restart-the-agent
-[4]: /logs/processing/#log-date-remapper
-[5]: /logs/explore/#logstream
-[6]: /logs/explore/#search-bar
-[7]: /logs/processing/#log-status-remapper
->>>>>>> beee657d
+{{< /whatsnext >}}