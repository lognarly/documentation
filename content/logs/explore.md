--- conflicted
+++ resolved
@@ -4,11 +4,8 @@
 autotocdepth: 2
 hideguides: true
 customnav: lognav
-<<<<<<< HEAD
 description: "The Logs explorer view is *your* Datadog home base for log troubleshooting and exploration. If you want to investigate something in your logs, this is where you go"
-=======
 beta: true
->>>>>>> 2cd760d0
 ---
 
 <div class="alert alert-info">
