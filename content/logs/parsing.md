---
title: Parsing
kind: documentation
autotocdepth: 2
customnav: lognav
description: "Parse your logs using the Grok Processor"
beta: true
further_reading:
- link: "/logs/explore"
  tag: "Logs"
  text: Learn how to explore your logs
- link: "/logs/processing"
  tag: "Logs"
  text: Learn how to process your logs
---

<div class="alert alert-info">
Datadog's Logs is currently available via public beta. You can apply for inclusion in the beta via <a href="https://www.datadoghq.com/log-management/">this form</a>.
</div>


## Overview 

The Grok syntax provides an easier way to parse logs than pure regular expressions. 
The main usage of the Grok Parser is to extract attributes from semi-structured text messages.

Grok comes with a lot of reusable patterns to parse integers, ip addresses, hostnames, etc...

Parsing rules can be written with the `%{MATCHER:EXTRACT:FILTER}` syntax:

* **Matcher**: rule (possibly a reference to another token rule) that describes what to expect (number, word, notSpace,...)

* **Extract** (optional): an identifier representing the capture destination for the piece of text matched by the MATCHER.

* **Filter** (optional): a post-processor of the match to transform it

Example for this classic unstructured log:  
```
john connected on 11/08/2017
```

With the following parsing rule:
```
MyParsingRule %{word:user} connected on %{date("MM/dd/yyyy"):connect_date}
```

You would have at the end this structued log:

<<<<<<< HEAD
{{< img src="logs/parsing/parsing_example_1.png" alt="Parsing example 1" responsive="true" popup="true">}}
=======
{{< img src="logs/parsing/parsing_example_1.png" alt="Parsing example 1" responsive="true" >}}
>>>>>>> b1c8c640

## Matcher

Here is the list of all the matchers natively implemented by Datadog:

|||
|:---|:---|
|**Pattern**| **Usage**|
|`date("pattern"[, "timezoneId"[, "localeId"]])`| matches a date with the specified pattern and parses to produce a unix timestamp [More info](#parsing-dates)|
|`regex("pattern")` |matches a regex|
| `data` |matches a string until the next newline |
|`boolean("truePattern", "falsePattern")`|matches and parses a boolean optionally defining the true and false patterns (defaults to 'true' and 'false' ignoring case)|
| `numberStr` | matches a decimal floating point number and parses it as a string|
|`number` |matches a decimal floating point number and parses it as a double precision number |
|`numberExtStr` |matches a floating point number (with scientific notation support)|
| `numberExt` | matches a floating point number (with scientific notation support) and parses it as a double precision number |
|`integerStr` | matches a decimal integer number and parses it as a string |
|`integer` | matches a decimal integer number and parses it as an integer number |
| `integerExtStr` |matches an integer number (with scientific notation support)|
|`integerExt` | matches an integer number (with scientific notation support) and parses it as an integer number |
|`word` |matches alpha-numberic words |
|`doubleQuotedString`| matches a double-quoted string|
|`singleQuotedString` | matches a single-quoted string |
| `quotedString` | matches a double-quoted or single-quoted string|
|`uuid` | matches a uuid|
| `mac` | matches a mac address|
|`ipv4` | matches an ipv4|
|`ipv6` | matches an ipv6|
|`ip` | matches an ip (v4 or v6)|
|`hostname`|matches a hostname|
|`ipOrHost`|matches a hostname or ip|
|`port` |matches a port number |

## Filter
Here is the list of all the filters natively implemented by Datadog:

|||
|:---|:---|
|**Pattern**| **Usage**|
|`number`| parses a match as double precision number.|
|`integer`| parses a match as an integer number|
|`boolean`| parses 'true' and 'false' strings as booleans ignoring case.|
| `date("pattern"[, "timezoneId"[, "localeId"]])`| parses a date with the specified pattern to produce a unix timestamp. [More info](#parsing-dates)|
|`nullIf("value")`| returns null if the match is equal to the provided value.|
|`json`| parses properly formatted JSON |
|`rubyhash`| parses properly formatted Ruby Hash (eg {name => "John" "job" => {"company" => "Big Company", "title" => "CTO"}})|
|`geoip` |parses an IP or a host and returns a JSON object that contains the continent, country, city and location of the IP address.|
|`useragent([decodeuricomponent:true/false])`| parses a user-agent and returns a JSON object that contains the device, os and the browser represented by the agent. [More info](#useragent-parser)|
|`querystring`| extracts all the key-value pairs in a matching URL query string (eg. "productId=superproduct&promotionCode=superpromo")|
|`decodeuricomponent`| this core filter decodes uri components.|
|`lowercase`| returns the lower cased string.|
|`uppercase` |returns the upper cased string.|
|`keyvalue([separatorStr[, characterWhiteList [, quotingStr]])` |extracts key value pattern and returns a JSON object. [More info](#key-value) |
|`scale(factor)` | multiplies the expected numerical value by the provided factor.|
|`array([[openCloseStr, ] separator][, subRuleOrFilter)` | parses a string sequence of tokens and returns it as an array.|
|`url`|parses a url and returns all the tokenized members (domain, query params, port, etc) in a JSON object. [More info](/logs/processing/#url-parser)|

## Examples
Below you will find some examples demonstrating how to use parsers:

### Key value

This is the key value core filter : `keyvalue([separatorStr[, characterWhiteList [, quotingStr]])` where:

* `separatorStr` : defines the separator. Default `=`
* `characterWhiteList`: defines additional non escaped value chars. Default `\\w.\\-_@`
* `quotingStr` : defines quotes. Default behavior detects quotes (`<>`, `"\"\""`, ...). When defined default behavior is replaced by allowing only defined quoting char. For example `<>` matches *test=<toto sda> test2=test*.

Use filters such as **keyvalue()** to more-easily map strings to attributes: 

log: 

```
user=john connect_date=11/08/2017 id=123 action=click
```

Rule

```
rule keyvalue("="," "))
```

<<<<<<< HEAD
{{< img src="logs/parsing/parsing_example_2.png" alt="Parsing example 2" responsive="true" popup="true">}}
=======
{{< img src="logs/parsing/parsing_example_2.png" alt="Parsing example 2" responsive="true" >}}
>>>>>>> b1c8c640

You don't need to specify the name of your parameters as they were already contained in the log.
If you add an **extract** parameter in your rule pattern you would have:

<<<<<<< HEAD
{{< img src="logs/parsing/parsing_example_2_bis.png" alt="Parsing example 2 bis" responsive="true" popup="true">}}
=======
{{< img src="logs/parsing/parsing_example_2_bis.png" alt="Parsing example 2 bis" responsive="true" >}}
>>>>>>> b1c8c640

### Parsing dates

The date matcher transforms your timestamp in the EPOCH format.


||||
|:---|:----|:----|
|**Raw string** | **Parsing rule** | **Result** |
|14:20:15| `%{date("HH:mm:ss"):date}` |{"date": 51615000} |
|11/10/2014| `%{date("dd/mm/yyyy"):date}`| {"date": 1412978400000}|
|Thu Jun 16 08:29:03 2016 | `%{date("EEE MMM dd HH:mm:ss yyyy"):date}` | {"date": 1466065743000}|
|Thu Nov 1 08:29:03 2016 | `%{date("EEE MMM d HH:mm:ss yyyy"):date}` | {"date": 1466065743000}|
|06/Mar/2013:01:36:30 +0900| `%{date("dd/MMM/yyyy:HH:mm:ss Z"):date}` | {"date": 1362501390000}|
|2016-11-29T16:21:36.431+0000| `%{date("yyyy-MM-dd'T'HH:mm:ss.SSSZ"):date}` | {"date": 1480436496431} |
|06/Feb/2009:12:14:14.655 | `%{date("dd/MMM/yyyy:HH:mm:ss.SSS"):date}` | {“date”: 1233922454655}|
|Thu Jun 16 08:29:03 2016 | `%{date("EEE MMM dd HH:mm:ss yyyy","Europe/Paris"):date}` |{"date": 1466058543000}|
|2007-08-31 19:22:22.427 ADT|`%{date("yyyy-MM-dd HH:mm:ss.SSS z"):date}`|{"date": 1188675889244}|

Parsing a date **doesn't** set its value as the log official date, for this you need to use the Log Date Remapper [Log Date Remapper](/logs/processing/#log-date-remapper) in a subsequent processor.

### Conditional pattern

You might have logs with two possible formats which differ in only one attribute. These cases can be handled with a single rule, using conditionals with `|`.

**Log**:
```
john connected on 11/08/2017
12345 connected on 11/08/2017
```

**Rule**:
Note that “id” is an integer and not a string thanks to the “integer” matcher in the rule.

```
MyParsingRule (%{integer:user.id}|%{word:user.firstname}) connected on %{date("MM/dd/yyyy"):connect_date}
```

**Results**:

<<<<<<< HEAD
{{< img src="logs/parsing/parsing_example_4.png" alt="Parsing example 4" responsive="true" popup="true">}}

{{< img src="logs/parsing/parsing_example_4_bis.png" alt="Parsing example 4 bis" responsive="true" popup="true">}}
=======
{{< img src="logs/parsing/parsing_example_4.png" alt="Parsing example 4" responsive="true" >}}

{{< img src="logs/parsing/parsing_example_4_bis.png" alt="Parsing example 4 bis" responsive="true" >}}
>>>>>>> b1c8c640

### Optional attribute 

Some logs will contain values that only appear part of the time. In those cases, you can make attribute extraction optional with `()?` extracting it only when the attribute is contained in your log.

**Log**:
```
john 1234 connected on 11/08/2017 
```

**Rule**:
```
MyParsingRule %{word:user.firstname} (%{integer:user.id} )?connected on %{date("MM/dd/yyyy"):connect_date}
```

**Note**: you may usually need to include the space in the optional part otherwise you would end up with two spaces and the rule would not match anymore.

<<<<<<< HEAD
{{< img src="logs/parsing/parsing_example_5.png" alt="Parsing example 5" responsive="true" popup="true">}}

{{< img src="logs/parsing/parsing_example_5_bis.png" alt="Parsing example 5 bis" responsive="true" popup="true">}}
=======
{{< img src="logs/parsing/parsing_example_5.png" alt="Parsing example 5" responsive="true" >}}

{{< img src="logs/parsing/parsing_example_5_bis.png" alt="Parsing example 5 bis" responsive="true" >}}
>>>>>>> b1c8c640

### Regex 
Use the regex matcher to match any substring of your log message based on literal regex rules.

**Log**:

```
john_1a2b3c4 connected on 11/08/2017
```

**Rule**:
Here we just look for the id to extract
```
MyParsingRule %{regex("[a-z]*"):user.firstname}_%{regex("[a-Z0-9]*"):user.id} .*
```
<<<<<<< HEAD
{{< img src="logs/parsing/regex_parsing.png" alt="Parsing example 6" responsive="true" popup="true">}}
=======
{{< img src="logs/parsing/regex_parsing.png" alt="Parsing example 6" responsive="true" >}}
>>>>>>> b1c8c640

## what's next?

{{< partial name="whats-next/whats-next.html" >}}<|MERGE_RESOLUTION|>--- conflicted
+++ resolved
@@ -46,11 +46,7 @@
 
 You would have at the end this structued log:
 
-<<<<<<< HEAD
 {{< img src="logs/parsing/parsing_example_1.png" alt="Parsing example 1" responsive="true" popup="true">}}
-=======
-{{< img src="logs/parsing/parsing_example_1.png" alt="Parsing example 1" responsive="true" >}}
->>>>>>> b1c8c640
 
 ## Matcher
 
@@ -133,20 +129,12 @@
 rule keyvalue("="," "))
 ```
 
-<<<<<<< HEAD
 {{< img src="logs/parsing/parsing_example_2.png" alt="Parsing example 2" responsive="true" popup="true">}}
-=======
-{{< img src="logs/parsing/parsing_example_2.png" alt="Parsing example 2" responsive="true" >}}
->>>>>>> b1c8c640
 
 You don't need to specify the name of your parameters as they were already contained in the log.
 If you add an **extract** parameter in your rule pattern you would have:
 
-<<<<<<< HEAD
 {{< img src="logs/parsing/parsing_example_2_bis.png" alt="Parsing example 2 bis" responsive="true" popup="true">}}
-=======
-{{< img src="logs/parsing/parsing_example_2_bis.png" alt="Parsing example 2 bis" responsive="true" >}}
->>>>>>> b1c8c640
 
 ### Parsing dates
 
@@ -187,15 +175,9 @@
 
 **Results**:
 
-<<<<<<< HEAD
 {{< img src="logs/parsing/parsing_example_4.png" alt="Parsing example 4" responsive="true" popup="true">}}
 
 {{< img src="logs/parsing/parsing_example_4_bis.png" alt="Parsing example 4 bis" responsive="true" popup="true">}}
-=======
-{{< img src="logs/parsing/parsing_example_4.png" alt="Parsing example 4" responsive="true" >}}
-
-{{< img src="logs/parsing/parsing_example_4_bis.png" alt="Parsing example 4 bis" responsive="true" >}}
->>>>>>> b1c8c640
 
 ### Optional attribute 
 
@@ -213,15 +195,9 @@
 
 **Note**: you may usually need to include the space in the optional part otherwise you would end up with two spaces and the rule would not match anymore.
 
-<<<<<<< HEAD
 {{< img src="logs/parsing/parsing_example_5.png" alt="Parsing example 5" responsive="true" popup="true">}}
 
 {{< img src="logs/parsing/parsing_example_5_bis.png" alt="Parsing example 5 bis" responsive="true" popup="true">}}
-=======
-{{< img src="logs/parsing/parsing_example_5.png" alt="Parsing example 5" responsive="true" >}}
-
-{{< img src="logs/parsing/parsing_example_5_bis.png" alt="Parsing example 5 bis" responsive="true" >}}
->>>>>>> b1c8c640
 
 ### Regex 
 Use the regex matcher to match any substring of your log message based on literal regex rules.
@@ -237,11 +213,8 @@
 ```
 MyParsingRule %{regex("[a-z]*"):user.firstname}_%{regex("[a-Z0-9]*"):user.id} .*
 ```
-<<<<<<< HEAD
+
 {{< img src="logs/parsing/regex_parsing.png" alt="Parsing example 6" responsive="true" popup="true">}}
-=======
-{{< img src="logs/parsing/regex_parsing.png" alt="Parsing example 6" responsive="true" >}}
->>>>>>> b1c8c640
 
 ## what's next?
 
