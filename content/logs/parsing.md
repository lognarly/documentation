---
title: Parsing
kind: Documentation
autotocdepth: 2
hideguides: true
customnav: lognav
<<<<<<< HEAD
description: "Parse your logs using Grok with a Datadog Grok Processor"
=======
beta: true
>>>>>>> 2cd760d0
---

<div class="alert alert-info">
Datadog's log management is currently in private beta. If you would like to apply for it, please fill out <a href="https://www.datadoghq.com/log-management/">this form</a>.
</div>

## Overview 

The Grok syntax provides an easier way to parse logs than pure regular expressions. 
The main usage of the Grok Parser is to extract attributes from semi-structured text messages.

Grok comes with a lot of reusable patterns to parse integers, ip addresses, hostnames, etc...

Parsing rules can be written with the `%{MATCHER:EXTRACT:FILTER}` syntax:

* **Matcher**: rule (possibly a reference to another token rule) that describes what to expect (number, word, notSpace,...)

* **Extract** (optional): an identifier representing the capture destination for the piece of text matched by the MATCHER.

* **Filter** (optional): a post-processor of the match to transform it

Example for this classic unstructured log:  
```
john connected on 11/08/2017
```

With the following parsing rule:
```
MyParsingRule %{word:user} connected on %{date("MM/dd/yyyy"):connect_date}
```

You would have at the end this structued log:

{{< img src="logs/parsing/parsing_example_1.png" alt="Parsing example 1" >}}

## Matcher

Here is the list of all the matchers natively implemented by Datadog:

|||
|:---|:---|
|**Pattern**| **Usage**|
|`date("pattern"[, "timezoneId"[, "localeId"]])`| matches a date with the specified pattern and parses to produce a unix timestamp [More info](#parsing-dates)|
|`regex("pattern")` |matches a regex|
| `data` |matches a string until the next newline |
|`boolean("truePattern", "falsePattern")`|matches and parses a boolean optionally defining the true and false patterns (defaults to 'true' and 'false' ignoring case)|
| `numberStr` | matches a decimal floating point number and parses it as a string|
|`number` |matches a decimal floating point number and parses it as a double precision number |
|`numberExtStr` |matches a floating point number (with scientific notation support)|
| `numberExt` | matches a floating point number (with scientific notation support) and parses it as a double precision number |
|`integerStr` | matches a decimal integer number and parses it as a string |
|`integer` | matches a decimal integer number and parses it as an integer number |
| `integerExtStr` |matches an integer number (with scientific notation support)|
|`integerExt` | matches an integer number (with scientific notation support) and parses it as an integer number |
|`word` |matches alpha-numberic words |
|`doubleQuotedString`| matches a double-quoted string|
|`singleQuotedString` | matches a single-quoted string |
| `quotedString` | matches a double-quoted or single-quoted string|
|`uuid` | matches a uuid|
| `mac` | matches a mac address|
|`ipv4` | matches an ipv4|
|`ipv6` | matches an ipv6|
|`ip` | matches an ip (v4 or v6)|
|`hostname`|matches a hostname|
|`ipOrHost`|matches a hostname or ip|
|`port` |matches a port number |

## Filter
Here is the list of all the filters natively implemented by Datadog:

|||
|:---|:---|
|**Pattern**| **Usage**|
|`number`| parses a match as double precision number.|
|`integer`| parses a match as an integer number|
|`boolean`| parses 'true' and 'false' strings as booleans ignoring case.|
| `date("pattern"[, "timezoneId"[, "localeId"]])`| parses a date with the specified pattern to produce a unix timestamp. [More info](#parsing-dates)|
|`nullIf("value")`| returns null if the match is equal to the provided value.|
|`json`| parses properly formatted JSON |
|`rubyhash`| parses properly formatted Ruby Hash (eg {name => "John" "job" => {"company" => "Big Company", "title" => "CTO"}})|
|`geoip` |parses an IP or a host and returns a JSON object that contains the continent, country, city and location of the IP address.|
|`useragent([decodeuricomponent:true/false])`| parses a user-agent and returns a JSON object that contains the device, os and the browser represented by the agent. [More info](#useragent-parser)|
|`querystring`| extracts all the key-value pairs in a matching URL query string (eg. "productId=superproduct&promotionCode=superpromo")|
|`decodeuricomponent`| this core filter decodes uri components.|
|`lowercase`| returns the lower cased string.|
|`uppercase` |returns the upper cased string.|
|`keyvalue([separatorStr[, characterWhiteList [, quotingStr]])` |extracts key value pattern and returns a JSON object. [More info](#key-value) |
|`scale(factor)` | multiplies the expected numerical value by the provided factor.|
|`array([[openCloseStr, ] separator][, subRuleOrFilter)` | parses a string sequence of tokens and returns it as an array.|
|`url`|parses a url and returns all the tokenized members (domain, query params, port, etc) in a JSON object. [More info](/logs/processing/#url-parser)|

## Examples
Let’s see some examples to better understand how this works.

### Key value

This is the key value core filter : `keyvalue([separatorStr[, characterWhiteList [, quotingStr]])` where:

* `separatorStr` : defines the separator. Default `=`
* `characterWhiteList`: defines additional non escaped value chars. Default `\\w.\\-_@`
* `quotingStr` : defines quotes. Default behavior detects quotes (`<>`, `"\"\""`, ...). When defined default behavior is replaced by allowing only defined quoting char. For example `<>` matches *test=<toto sda> test2=test*.

Use filters such as **keyvalue()** to more-easily map strings to attributes: 

log: 

```
user=john connect_date=11/08/2017 id=123 action=click
```

Rule

```
rule keyvalue("="," "))
```

{{< img src="logs/parsing/parsing_example_2.png" alt="Parsing example 2" >}}

You don't need to specify the name of your parameters as they were already contained in the log.
If you add an **extract** parameter in your rule pattern you would have:

{{< img src="logs/parsing/parsing_example_2_bis.png" alt="Parsing example 2 bis" >}}

### Parsing dates

The date matcher transforms your timestamp in the EPOCH format.


||||
|:---|:----|:----|
|**Raw string** | **Parsing rule** | **Result** |
|14:20:15| `%{date("HH:mm:ss"):date}` |{"date": 51615000} |
|11/10/2014| `%{date("dd/mm/yyyy"):date}`| {"date": 1412978400000}|
|Thu Jun 16 08:29:03 2016 | `%{date("EEE MMM dd HH:mm:ss yyyy"):date}` | {"date": 1466065743000}|
|06/Mar/2013:01:36:30 +0900| `%{date("dd/MMM/yyyy:hh:mm:ss Z"):date}` | {"date": 1362501390000}|
|2016-11-29T16:21:36.431+0000| `%{date("yyyy-MM-dd'T'HH:mm:ss.SSSZ"):date}` | {"date": 1480436496431} |
|06/Feb/2009:12:14:14.655 | `%{date("dd/MMM/yyyy:HH:mm:ss.SSS"):date}` | {“date”: 1233922454655}|
|Thu Jun 16 08:29:03 2016 | `%{date("EEE MMM dd HH:mm:ss yyyy","Europe/Paris"):date}` |{"date": 1466058543000}|

Parsing a date **doesn't** set its value as the log official date, for this you need to use the Log Date Remapper [Log Date Remapper](/logs/processing/#log-date-remapper) in a subsequent processor.

### Conditional pattern

You might have logs with two possible formats which differ in only one attribute. These cases can be handled with a single rule, using conditionals with `|`.

**Log**:
```
john connected on 11/08/2017
12345 connected on 11/08/2017
```

**Rule**:
Note that “id” is an integer and not a string thanks to the “integer” matcher in the rule.

```
MyParsingRule (%{integer:user.id}|%{word:user.firstname}) connected on %{date("MM/dd/yyyy"):connect_date}
```

**Results**:

{{< img src="logs/parsing/parsing_example_4.png" alt="Parsing example 4" >}}

{{< img src="logs/parsing/parsing_example_4_bis.png" alt="Parsing example 4 bis" >}}

### Optional attribute 

Some logs will contain values that only appear part of the time. In those cases, you can make attribute extraction optional with `()?` extracting it only when the attribute is contained in your log.

**Log**:
```
john 1234 connected on 11/08/2017 
```

**Rule**:
```
MyParsingRule %{word:user.firstname} (%{integer:user.id} )?connected on %{date("MM/dd/yyyy"):connect_date}
```

**Note**: you may usually need to include the space in the optional part otherwise you would end up with two spaces and the rule would not match anymore.

{{< img src="logs/parsing/parsing_example_5.png" alt="Parsing example 5" >}}

{{< img src="logs/parsing/parsing_example_5_bis.png" alt="Parsing example 5 bis" >}}

### Regex 
Use the regex matcher to match any substring of your log message based on literal regex rules.

**Log**:

```
john_1a2b3c4 connected on 11/08/2017
```

**Rule**:
Here we just look for the id to extract
```
MyParsingRule %{regex("[a-z]*"):user.firstname}_%{regex("[a-Z0-9]*"):user.id} .*
```
{{< img src="logs/parsing/regex_parsing.png" alt="Parsing example 6" >}}

## What's next 

* Learn how to [explore your logs](/logs/explore)
* Learn how to [process your logs](/logs/processing)<|MERGE_RESOLUTION|>--- conflicted
+++ resolved
@@ -4,11 +4,8 @@
 autotocdepth: 2
 hideguides: true
 customnav: lognav
-<<<<<<< HEAD
 description: "Parse your logs using Grok with a Datadog Grok Processor"
-=======
 beta: true
->>>>>>> 2cd760d0
 ---
 
 <div class="alert alert-info">
