---
title: AWS Log Collection
kind: Documentation
customnav: lognav
further_reading:
- link: "/logs/explore"
  tag: "Documentation"
  text: Learn how to explore your logs
- link: "/logs/processing"
  tag: "Documentation"
  text: Learn how to process your logs
- link: "/logs/parsing"
  tag: "Documentation"
  text: Learn more about parsing
---

## Overview

Push your AWS log information to Datadog using Lambda functions that respond to S3 and CloudWatch log events. First configure your AWS services to push logs to S3/ Cloudwatch Logs, then setup the Lambda function(s), and finally create the triggers that invokes that Lambda and send logs to Datadog.

## Setup
### Create a new Lambda function

1. Navigate to the [Lambda Console](https://console.aws.amazon.com/lambda/home?region=us-east-1) and create a new function:
    {{< img src="logs/aws/create_lambda_function.png" alt="Create Lambda function" responsive="true" popup="true">}}

2. Select **Author from scratch** and give the function a unique name.
3. Change the Runtime to **Python 2.7**
4. For `Role`, select **Create new role from template(s)** and give the role a unique name.
5. Under Policy templates, search for and select **s3 object read-only permissions.**
6. Select **Create Function.**
    {{< img src="logs/aws/author_from_scratch.png" alt="Author from Scratch" responsive="true" >}}

### Provide the code and configure the Lambda

1. Copy and paste the code from [this repo](https://github.com/DataDog/dd-aws-lambda-functions/blob/master/Log/lambda_function.py) into the function code area.
2. Ensure the Handler reads **lambda_function.lambda_handler**
    {{< img src="logs/aws/select_python.png" alt="Select Python" responsive="true" >}}
3. At the top of the script you'll find a section called `#Parameters`. You have two options for providing the API Key that the Lambda function requires:
    
    * Setup an environment variable (Preferred)
    * Edit the code directly with your Datadog API Key
    {{< img src="logs/aws/dd_api_key_setup.png" alt="DD API key setup" responsive="true" popup="true">}}
4. Scroll down beyond the inline code area to **Basic Settings**.
5. Set the memory to **around 1GB**.
6. Set the timeout limit. We recommend **120 seconds.**
    {{< img src="logs/aws/basic_settings.png" alt="Basic Settings" responsive="true" >}}
7. Scroll back to the top of the page and hit **Save.**

### Test your Lambda

1. Press **Test**. 
2. Search for and select **Cloudwatch Logs** as the sample event.
    {{< img src="logs/aws/test_event.png" alt="Test Event" responsive="true" >}}
2. Give the event a unique name and press **Create**.
3. Press Test and ensure the test passes with no errors.

## Collection

Your Lambda function is now ready to send logs to the Datadog platform. 

There are two ways to configure the triggers that will cause the Lambda to execute and send logs to Datadog. 

<!---* [automatically](#automatically-set-up-triggers): With the right set of [permissions](#permissions), Datadog manages them for you. -->
* [manually](#manually-set-up-triggers): set up each trigger yourself in the AWS console.

<!---
### Automatically set up triggers
If you are storing logs in many S3 buckets, Datadog can automatically manage triggers for you.

1. Add the required permissions to your Datadog role in the [IAM Console](https://console.aws.amazon.com/iam/home#/roles). You may already have some of these permissions from our other AWS integrations. Information on how these permissions are used can be found in the [permissions](#permissions) section below:

```
"elasticloadbalancing:DescribeLoadBalancers",
"elasticloadbalancing:DescribeLoadBalancerAttributes",
"lambda:AddPermission",
"lambda:GetPolicy",
"lambda:RemovePermission",
"s3:GetBucketLogging",
"s3:GetBucketLocation",
"s3:GetBucketNotification",
"s3:ListAllMyBuckets",
"s3:PutBucketNotification"
```

2. Navigate to the *Collect Logs* tab in the [AWS Integration tile](https://app.datadoghq.com/account/settings#integrations/amazon_web_services)
3. Select the AWS Account from where you want to collect logs, and enter the ARN of the Lambda created in the previous section.
{{< img src="logs/aws/AWSLogStep1.png" alt="Enter Lambda">}}
4. Check off the services from which you'd like to collect logs and hit save. To stop collecting logs from a particular service, simply uncheck it.
{{< img src="logs/aws/AWSLogStep2.png" alt="Select services">}}
<<<<<<< HEAD
5. If you have logs across multiple regions, create additional Lambda functions in those regions and enter them in this tile.
6. To stop collecting all AWS logs, press the *x* next to each Lamdba ARN. All triggers for that function are removed. 
7. Within a few minutes of this initial setup, you will see your AWS Logs appear in our [logging platform](https://app.datadoghq.com/logs) in near real time.
=======
5. If you have logs across multiple regions, you must create additional Lambda functions in those regions and enter them in this tile.
6. To stop collecting all AWS logs, press the *x* next to each Lamdba ARN. All triggers for that function will be removed. 
7. Within a few minutes of this initial setup, you will see your AWS Logs appear in our [logging platform](https://app.datadoghq.com/logs) in near real time. -->
>>>>>>> 1ef7724a

### Manually set up triggers
In your Lambda, go in the triggers tab and select `Add Trigger`:
{{< img src="logs/aws/adding_trigger.png" alt="Adding trigger" responsive="true" >}}

Select the log source and then follow the AWS instructions: 
{{< img src="logs/aws/integration_lambda.png" alt="Integration Lambda" responsive="true" popup="true">}}

For instance, do not forget to set the correct event type on S3 Buckets:
{{< img src="logs/aws/object_created.png" alt="Object Created" responsive="true" popup="true">}}

### ELB

Elastic Load Balancing provides access logs that capture detailed information about requests or connections sent to your load balancer. Each log contains information such as the time it was received, the client's IP address, latencies, request paths, and server responses. Use these access logs to analyze traffic patterns and troubleshoot issues.
Elastic Load Balancing publishes a log file for each load balancer node every 5 minutes. The load balancer can deliver multiple logs for the same period.
Add ELB logs to Datadog to:

* Check if your services and apps are well-balanced
* Know in real-time, what is the min, max, average and 95th percentile response time for each services and apps running
* Be notified when specific IPs have a anormal behavior (malicious attempts, too many failure, etc...)
* Determine how many connection peaks you have? and when did they occurred?
* See how bots are going through your webpages (for SEO purposes for instance)

ELB logs are written in a s3 bucket and consumed by a Lambda function.
Enable the logging on your ELB first to collect your logs:
{{< img src="logs/aws/configure_access_logs.png" alt="Configure Access Logs" responsive="true" popup="true">}}

Set interval to **5 minutes** and define your s3 buckets:
{{< img src="logs/aws/s3_location.png" alt="S3 Location" responsive="true" popup="true">}}

Then go back to the Lambda function and define a trigger on the corresponding s3 bucket.

### CloudTrail

AWS CloudTrail is an audit service. Use AWS CloudTrail to get a history of AWS API calls and related events for your account. This includes calls made with the AWS Management Console, AWS SDKs, command line tools, and higher-level AWS services.

When you define your Trails, select a s3 bucket to write the logs in:
{{< img src="logs/aws/tail_s3_selection.png" alt="S3 Selection" responsive="true" popup="true">}}

Link the Lambda function to this s3 bucket to send your logs to Datadog.

### ECS

ECS logs are the legacy Docker container. They are not directly related to the ECS service, but they correspond to the logs written by the running application (in you Docker Containers). 

Collect ECS logs directly from the containers thanks to our [Agent 6 Docker integration](/integrations/docker_daemon). You can also [redirect those logs to Cloudwatch](http://docs.aws.amazon.com/AmazonECS/latest/developerguide/using_awslogs.html#w2ab1c21c21c13 ) and ask the Lambda to ship them to your Datadog platform.

### CloudFront

CloudFront is a CDN service which speeds up distribution of your static and dynamic web content, for example, .html, .css, .php and image files to end users.

CloudFront delivers your content through a worldwide network of data centers called edge locations. When a user requests content that you're serving with CloudFront, the user is routed to the edge location that provides the lowest latency (time delay), so content is delivered with the best possible performance.

When you enable logging for a distribution, specify the Amazon S3 bucket that you want CloudFront to store log files in. 
If you're using Amazon S3 as your origin, we recommend that you do not use the same bucket for your log files; using a separate bucket simplifies maintenance.

Store the log files for multiple distributions in the same bucket. When enabling logging, specify an optional prefix for the file names, [to keep track of which log files are associated with which distributions](http://docs.aws.amazon.com/AmazonCloudFront/latest/DeveloperGuide/AccessLogs.html#access-logs-choosing-s3-bucket ) 

You can then collect the log from the s3 bucket thanks to the Lambda function.

## Permissions

*Required only for automatic setup*:

* `elasticloadbalancing:DescribeLoadBalancers`: List all load balancers.
* `elasticloadbalancing:DescribeLoadBalancerAttributes`: Get the name of the S3 bucket containing ELB access logs.
* `lambda:AddPermission`: Add permission allowing a particular S3 bucket to trigger a Lambda function.
* `lambda:GetPolicy`: Gets the Lambda policy when triggers are to be removed.
* `lambda:RemovePermission`: Remove permissions from a Lambda policy.
* `s3:GetBucketLogging`: Get the name of the S3 bucket containing S3 access logs.
* `s3:GetBucketLocation`: Get the region of the S3 bucket containing S3 access logs.
* `s3:GetBucketNotification`: Get existing Lambda trigger configurations.
* `s3:ListAllMyBuckets`: List all S3 buckets.
* `s3:PutBucketNotification`: Add or remove a Lambda trigger based on S3 bucket events.

## Further Reading

{{< partial name="whats-next/whats-next.html" >}}<|MERGE_RESOLUTION|>--- conflicted
+++ resolved
@@ -88,15 +88,9 @@
 {{< img src="logs/aws/AWSLogStep1.png" alt="Enter Lambda">}}
 4. Check off the services from which you'd like to collect logs and hit save. To stop collecting logs from a particular service, simply uncheck it.
 {{< img src="logs/aws/AWSLogStep2.png" alt="Select services">}}
-<<<<<<< HEAD
-5. If you have logs across multiple regions, create additional Lambda functions in those regions and enter them in this tile.
-6. To stop collecting all AWS logs, press the *x* next to each Lamdba ARN. All triggers for that function are removed. 
-7. Within a few minutes of this initial setup, you will see your AWS Logs appear in our [logging platform](https://app.datadoghq.com/logs) in near real time.
-=======
 5. If you have logs across multiple regions, you must create additional Lambda functions in those regions and enter them in this tile.
 6. To stop collecting all AWS logs, press the *x* next to each Lamdba ARN. All triggers for that function will be removed. 
 7. Within a few minutes of this initial setup, you will see your AWS Logs appear in our [logging platform](https://app.datadoghq.com/logs) in near real time. -->
->>>>>>> 1ef7724a
 
 ### Manually set up triggers
 In your Lambda, go in the triggers tab and select `Add Trigger`:
