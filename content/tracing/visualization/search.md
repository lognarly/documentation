--- conflicted
+++ resolved
@@ -48,19 +48,11 @@
 
 ## APM Events
 
-<<<<<<< HEAD
-An APM event is generated every time a trace is generated. It corresponds to all the tags associated to the trace, plus the [top span][9] of the trace.
-
-Why aren't APM events just traces? Because traces [get sampled][10] and APM events don't, and Datadog only keeps the top span information for the APM events, not the full trace.
-
-APM Events can be enriched with tags, like `customer`, `service`, `country`, `billing plan`, `request duration`, and `product` type.  You can then [filter][11] and query on those tags in the Trace Search & Analytics UI.
-=======
-An APM event is generated every time a trace is generated. It corresponds to all the tags associated with the trace, plus the [top span][3] of the trace.
-
-APM events aren't just traces: traces [get sampled][4] and APM events don't, and Datadog only keeps the top span information for the APM events, not the full trace.
-
-APM Events can be enriched with tags, like `customer`, `service`, `country`, `billing plan`, `request duration`, or `product` type. You can then [filter][1] and query on those tags in the Trace Search & Analytics UI.
->>>>>>> ae220316
+An APM event is generated every time a trace is generated. It corresponds to all the tags associated with the trace, plus the [top span][9] of the trace.
+
+APM events aren't just traces: traces [get sampled][10] and APM events don't, and Datadog only keeps the top span information for the APM events, not the full trace.
+
+APM Events can be enriched with tags, like `customer`, `service`, `country`, `billing plan`, `request duration`, or `product` type. You can then [filter][11] and query on those tags in the Trace Search & Analytics UI.
 
 [Refer to the tagging section to learn how to assign tags to a trace][8].
 
