---
title: Tracing Python Applications
kind: Documentation
autotocdepth: 2
hideguides: true
customnav: tracingnav
---

## Installation

To begin tracing applications written in Python, first [install and configure the Datadog Agent](/tracing#installing-the-agent).

Next, install the Datadog Tracing library using pip:

~~~
pip install ddtrace
~~~

Finally, import the tracer and instrument your code!

<<<<<<< HEAD
## Example
=======
<div class="alert alert-info">
For Python applciations, please note that tracing is disabled when your application is launched in <b>DEBUG</b> mode. Find more <a href="http://pypi.datadoghq.com/trace/docs/#module-ddtrace.contrib.django">here</a>
</div>

### Example
>>>>>>> 48056a38

~~~
from ddtrace import tracer

with tracer.trace("web.request", service="my_service") as span:
  span.set_tag("my_tag", "my_value")
~~~

For more examples, see the [Getting Started section of library documentation](http://pypi.datadoghq.com/trace/docs/#get-started).

<<<<<<< HEAD

=======
>>>>>>> 48056a38
## Compatibility

The ddtrace library includes support for a number of web frameworks, including:

- [Bottle](https://bottlepy.org/)
- [Django](https://www.djangoproject.com/)
- [Falcon](https://falconframework.org/)
- [Flask](http://flask.pocoo.org/)
- [Pylons](http://pylonsproject.org/)
- [Pyramid](https://trypyramid.com/)

To learn how to instrument these frameworks, please reference [the library documentation](http://pypi.datadoghq.com/trace/docs/#web-frameworks)

It also includes support for the following data stores and libraries:

- [Cassandra](http://cassandra.apache.org/)
- [Elasticsearch](https://www.elastic.co/products/elasticsearch)
- [Flask Cache](https://pythonhosted.org/Flask-Cache/)
- [MongoDB](https://www.mongodb.com/what-is-mongodb)
- [Memcached](https://memcached.org/)
- [MySQL](https://www.mysql.com/)
- [Postgres](https://www.postgresql.org/)
- [Redis](https://redis.io/)
- [SQLAlchemy](http://www.sqlalchemy.org/)
- [SQLite](https://www.sqlite.org/)

To instrument these libraries, please see [the library documentation](http://pypi.datadoghq.com/trace/docs/#other-libraries)

## Additional Information

The Python library [source code can be found on Github](https://github.com/DataDog/dd-trace-py).

You can find additional documentation on [the library documentation page](http://pypi.datadoghq.com/trace/docs/).<|MERGE_RESOLUTION|>--- conflicted
+++ resolved
@@ -18,15 +18,12 @@
 
 Finally, import the tracer and instrument your code!
 
-<<<<<<< HEAD
+
 ## Example
-=======
+
 <div class="alert alert-info">
 For Python applciations, please note that tracing is disabled when your application is launched in <b>DEBUG</b> mode. Find more <a href="http://pypi.datadoghq.com/trace/docs/#module-ddtrace.contrib.django">here</a>
 </div>
-
-### Example
->>>>>>> 48056a38
 
 ~~~
 from ddtrace import tracer
@@ -37,10 +34,6 @@
 
 For more examples, see the [Getting Started section of library documentation](http://pypi.datadoghq.com/trace/docs/#get-started).
 
-<<<<<<< HEAD
-
-=======
->>>>>>> 48056a38
 ## Compatibility
 
 The ddtrace library includes support for a number of web frameworks, including:
