---
title: APM and Distributed Tracing
kind: Documentation
description: Instrument your code to improve performance
further_reading:
- link: "/tracing/setup"
  tag: "Documentation"
  text: Instrument your code to send your first traces
- link: "/tracing/services"
  tag: "Documentation"
  text: Analyze your services
- link: "/tracing/product_specs/distributed_tracing"
  tag: "Documentation"
  text: "Getting started: Distributed tracing"
- link: "https://datadoghq.slack.com/messages/apm"
  tag: "Slack"
  text: "Join the APM channel in our Datadog Slack for additional help from Datadog staff "
---

{{< vimeo 203196972 >}}

## What is APM?

Datadog APM provides you deep insight into your application's performance - from automatically generated dashboards monitoring key metrics such request volume and latency, to detailed traces of individual requests - side by side with your infrastructure monitoring.

Datadog APM is offered as an upgrade to our Pro and Enterprise plans. A free 14-day trial is available. Registered users can visit the [APM page of the Datadog application](https://app.datadoghq.com/apm/home) to get started.

## Data collected

<<<<<<< HEAD
Datadog APM collects a variety of performance data at the service and endpoint level:
=======
The Agent can be enabled by including the following in your [Datadog agent configuration file](/agent/#configuration-file):
```
apm_enabled: yes
```
>>>>>>> c66095cd

* Total request volume and rate
* Error volume and rate
* Latency (max, by percentile, overview of latency distribution)
* Apdex Score
* Distributed traces for individual transactions

## Terminology

In order to get the most from tracing, it’s important to understand the terms used, the data they represent and how they work together:

|Term|Definition|Note|
|:----|:-----|:---|
|[service](/tracing/services/service)| Set of processes that do the same job.| Services are displayed on the [Datadog services list](/tracing/services) and have [out of the box performances graphs](/tracing/services/service/#out-of-the-box-graphs).|
|[resource](/tracing/services/resource)|Particular action for a service|Resources are available on the [resources list for each service](/tracing/services/service/#resources) and have [out of the box performances graphs](/tracing/services/resource/#out-of-the-box-graphs)|
|[trace](/tracing/services/trace)|Representation of a request as it flows across a distributed system| A trace can be collected in [any language](/tracing/setup). Traces are found in the [traces list for each resources](/tracing/services/resource/#traces) or in the [trace search directly](/tracing/traces)|
|[span](/tracing/services/trace/#spans) |A logical unit of work in the system| Spans are associated with a [service](/tracing/services/service) and optionally a [resource](/tracing/services/resource). Each span consists of a start time, a duration, and optional tags.|

## Further Reading

<<<<<<< HEAD
{{< partial name="whats-next/whats-next.html" >}}
=======
To trace applications in Docker containers, you can use the [docker-dd-agent](https://hub.docker.com/r/datadog/docker-dd-agent/) image (tagged version 11.0.5110 or higher) and enable tracing by passing `DD_APM_ENABLED=true` as an environment variable.

For additional information, reference [the Docker page](/tracing/docker)

### Instrument your application

To instrument your application, select one of the following supported languages.

- [Go](/tracing/languages/go)
- [Java](/tracing/languages/java)
- [Python](/tracing/languages/python)
- [Ruby](/tracing/languages/ruby)

To instrument an application written in a language that does not yet have official library support, reference the [Tracing API](/api/?lang=console#traces).

## Configuration

The Datadog Agent uses the [configuration file](/agent/#configuration-file) for both infrastructure monitoring and APM configuration options.

Additionally, some configuration options may be set as environment variables. Note that options set as environment variables overrides the settings defined in the configuration file.

{{% table responsive="true" %}}
| File setting | Environment variable | Description |
|---|---|---|
| **main** |
| `apm_enabled` | `DD_APM_ENABLED` | The Datadog Agent accepts trace metrics when the value is set to `true`. The default value is `true`. |
| **trace.sampler** |
| `extra_sample_rate` | - | Use this setting to adjust the trace sample rate. The value should be a float between `0` (no sampling) and `1` (normal sampling rate). The default value is `1` |
| `max_traces_per_second` | - | The maximum number of traces to sample per second. To disable the limit (*not recommended*), set to `0`. The default value is `10`.|
| **trace.receiver** |
| `receiver_port` | `DD_RECEIVER_PORT` | The port that the Datadog Agent's trace receiver should listen on. The default value is `8126`. |
| `connection_limit` | - | The number of unique client connections to allow during one 30 second lease period. The default value is `2000`. |
| **trace.ignore** |
| `resource` | `DD_IGNORE_RESOURCE` | A blacklist of regular expressions to filter out Traces by their Resource name. |
{{% /table %}}

For more information about the Datadog Agent, see the [dedicated doc page](/agent/) or refer to the [`datadog.yaml.example` file](https://github.com/DataDog/dd-agent/blob/master/datadog.conf.example).

## Additional resources

For additional help from Datadog staff and other Datadog community members, join the [*apm* channel](https://datadoghq.slack.com/messages/apm) in our Datadog Slack. Visit [http://chat.datadoghq.com](http://chat.datadoghq.com) to join the Slack. We maintain a list of [community tracing libraries](/developers/libraries/#community-tracing-apm-libraries).

You can also reach our APM team via email at [tracehelp@datadoghq.com](mailto:tracehelp@datadoghq.com).
>>>>>>> c66095cd
<|MERGE_RESOLUTION|>--- conflicted
+++ resolved
@@ -27,14 +27,7 @@
 
 ## Data collected
 
-<<<<<<< HEAD
 Datadog APM collects a variety of performance data at the service and endpoint level:
-=======
-The Agent can be enabled by including the following in your [Datadog agent configuration file](/agent/#configuration-file):
-```
-apm_enabled: yes
-```
->>>>>>> c66095cd
 
 * Total request volume and rate
 * Error volume and rate
@@ -55,50 +48,4 @@
 
 ## Further Reading
 
-<<<<<<< HEAD
-{{< partial name="whats-next/whats-next.html" >}}
-=======
-To trace applications in Docker containers, you can use the [docker-dd-agent](https://hub.docker.com/r/datadog/docker-dd-agent/) image (tagged version 11.0.5110 or higher) and enable tracing by passing `DD_APM_ENABLED=true` as an environment variable.
-
-For additional information, reference [the Docker page](/tracing/docker)
-
-### Instrument your application
-
-To instrument your application, select one of the following supported languages.
-
-- [Go](/tracing/languages/go)
-- [Java](/tracing/languages/java)
-- [Python](/tracing/languages/python)
-- [Ruby](/tracing/languages/ruby)
-
-To instrument an application written in a language that does not yet have official library support, reference the [Tracing API](/api/?lang=console#traces).
-
-## Configuration
-
-The Datadog Agent uses the [configuration file](/agent/#configuration-file) for both infrastructure monitoring and APM configuration options.
-
-Additionally, some configuration options may be set as environment variables. Note that options set as environment variables overrides the settings defined in the configuration file.
-
-{{% table responsive="true" %}}
-| File setting | Environment variable | Description |
-|---|---|---|
-| **main** |
-| `apm_enabled` | `DD_APM_ENABLED` | The Datadog Agent accepts trace metrics when the value is set to `true`. The default value is `true`. |
-| **trace.sampler** |
-| `extra_sample_rate` | - | Use this setting to adjust the trace sample rate. The value should be a float between `0` (no sampling) and `1` (normal sampling rate). The default value is `1` |
-| `max_traces_per_second` | - | The maximum number of traces to sample per second. To disable the limit (*not recommended*), set to `0`. The default value is `10`.|
-| **trace.receiver** |
-| `receiver_port` | `DD_RECEIVER_PORT` | The port that the Datadog Agent's trace receiver should listen on. The default value is `8126`. |
-| `connection_limit` | - | The number of unique client connections to allow during one 30 second lease period. The default value is `2000`. |
-| **trace.ignore** |
-| `resource` | `DD_IGNORE_RESOURCE` | A blacklist of regular expressions to filter out Traces by their Resource name. |
-{{% /table %}}
-
-For more information about the Datadog Agent, see the [dedicated doc page](/agent/) or refer to the [`datadog.yaml.example` file](https://github.com/DataDog/dd-agent/blob/master/datadog.conf.example).
-
-## Additional resources
-
-For additional help from Datadog staff and other Datadog community members, join the [*apm* channel](https://datadoghq.slack.com/messages/apm) in our Datadog Slack. Visit [http://chat.datadoghq.com](http://chat.datadoghq.com) to join the Slack. We maintain a list of [community tracing libraries](/developers/libraries/#community-tracing-apm-libraries).
-
-You can also reach our APM team via email at [tracehelp@datadoghq.com](mailto:tracehelp@datadoghq.com).
->>>>>>> c66095cd
+{{< partial name="whats-next/whats-next.html" >}}