--- conflicted
+++ resolved
@@ -1,9 +1,5 @@
 ---
-<<<<<<< HEAD
-last_modified: 2015/07/02
-=======
 last_modified: 2015/07/16
->>>>>>> f65cc30e
 translation_status: complete
 language: ja
 title: Datadog-Nagios Integration
@@ -27,15 +23,9 @@
 
 次の目的で、LighttpdのメトリクスをDatadogへ送信します:
 
-<<<<<<< HEAD
-* プロダクション環境の障害パターンを一目で識別するため
-* ワンクリックで過去に実施した問題解決方を検索するため
-* 障害に関し、チームメンバーとイベントストリーム上で検討するため
-=======
 * プロダクション環境の障害パターンを一目で識別する為
 * ワンクリックで過去に実施した問題解決方法を検索する為
 * 障害に関し、チームメンバーとイベントストリーム上で検討する為
->>>>>>> f65cc30e
 
 <!-- ### Configuration
 {:#setting}
@@ -68,11 +58,7 @@
 
         sudo find /etc -type f -name nagios.cfg
 
-<<<<<<< HEAD
-2. Datadog Agentが、Nagiosからメトリクス情報を収取できるように、nagios.yamlを編集します。
-=======
 2. Datadog Agentが、Nagiosからメトリクス情報を取得できるように、nagios.yamlを編集します。
->>>>>>> f65cc30e
 
         init_config:
 
