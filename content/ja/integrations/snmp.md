---
<<<<<<< HEAD
last_modified: 2015/07/13
=======
last_modified: 2015/07/17
>>>>>>> f65cc30e
translation_status: complete
language: ja
title: Datadog-SNMP Integration
integration_title: SNMP Check
kind: integration
doclevel:
sidebar:
  nav:
    - header: SNMP Integration
    - text: SNMP インテグレーションの設定
      href: "#agent"
    - text: 独自MIBの変換
      href: "#convert-mib"
---

<!-- ### Configure the SNMP Agent Check -->

### SNMP インテグレーションの設定


<!-- To use the SNMP checks, add a `snmp.yaml` file to your `conf.d` directory, following [this example](https://github.com/DataDog/dd-agent/blob/master/conf.d/snmp.yaml.example). -->

SNMP Checkを使用するには、`conf.d`ディレクトリにある`snmp.yaml.example`をコピーし、`snmp.yaml`を追加します。

<!-- For each device that you want to monitor, you need to specify at least an ip_address and an authentication method. If not specified, a default port of 161 will be assumed. -->

デバイスを監視するには、少なくともIP_ADDRESSと認証方法を指定する必要があります。又、アクセスするポート番号の指定がない場合は、デフォルトとして161番ポートを使用します。


<!-- <p> Our agent allows you to monitor the SNMP Counters and Gauge of your choice. Specify for each device the metrics that you want to monitor in the <code>metrics</code> subsection using one of the following method:</p>
<dl class='snmp'> -->

<<<<<<< HEAD
Datadog Agentは、瞬間値や積算値をSNMPから収取できます。次に示す方法で監視対象となる`metrics`を、それぞれのデバイスに対して指定してください:
=======
Datadog Agentは、瞬間値や積算値をSNMPから取得出来ます。次に示す方法で監視対象となる`metrics`を、それぞれのデバイスに対して指定してください:
>>>>>>> f65cc30e





<!-- #### Specify a MIB and the symbol that you want to export

    metrics:
        - MIB: UDP-MIB
          symbol: udpInDatagrams

#### Specify an OID and the name you want the metric to appear under in Datadog.

    metrics:
        - OID: 1.3.6.1.2.1.6.5
          name: tcpActiveOpens

*The name here is the one specified in the MIB but you could use any name.*

#### Specify a MIB and a table you want to extract information from.

    metrics:
        - MIB: IF-MIB
          table: ifTable
          symbols:
            - ifInOctets
          metric_tags:
            - tag: interface
              column: ifDescr

This allows you to gather information on all the table's row, as well as to specify tags to gather.
Use the `symbols` list to specify the metric to gather and the `metric_tags` list to specify the name of the tags and the source to use.

In this example the agent would gather the rate of octets received on each interface and tag it with the interface name (found in the ifDescr column), resulting in a tag such as `interface:eth0`

    metrics:
        - MIB: IP-MIB
          table: ipSystemStatsTable
          symbols:
            - ipSystemStatsInReceives
          metric_tags:
            - tag: ipversion
              index: 1

You can also gather tags based on the indices of your row, in case they are meaningful. In this example, the first row index contains the ip version that the row describes (ipv4 vs. ipv6) -->

##### MIBとエクスポートしたいシンボルを指定します。

    metrics:
        - MIB: UDP-MIB
          symbol: udpInDatagrams

<<<<<<< HEAD
##### OIDとDatadog使用するメトリクス名を指定します。
=======
##### OIDとDatadogで使用するメトリクス名を指定します。
>>>>>>> f65cc30e

    metrics:
        - OID: 1.3.6.1.2.1.6.5
          name: tcpActiveOpens

<<<<<<< HEAD
##### MIBと情報を収集するテーブルを指定します。
=======
##### MIBと情報を取得するテーブルを指定します。
>>>>>>> f65cc30e

    metrics:
        - MIB: IF-MIB
          table: ifTable
          symbols:
            - ifInOctets
          metric_tags:
            - tag: interface
              column: ifDescr

<<<<<<< HEAD
この方法により、テーブルの全行の情報が収取でき、タグ付けもすることができます。`symbols`のリストを使って収取するメトリクスを指定し、`metric_tags`のリストを使ってそれらのメトリクスに付与しておくタグを指定します。

この例では、各インターフェイスで受信した通信量のレートを収集し、ifDescr列のインターフェース毎に`interface:eth0`のタグを付与します。
=======
この方法により、テーブルの全行の情報が取得でき、タグ付けすることが出来ます。`symbols`のリストを使って取得するメトリクスを指定し、`metric_tags`のリストを使ってそれらのメトリクスに付与しておくタグを指定します。

この例では、各インターフェイスで受信した通信量のレートを取得し、ifDescr列のインターフェース毎に`interface:eth0`のタグを付与します。
>>>>>>> f65cc30e

    metrics:
        - MIB: IP-MIB
          table: ipSystemStatsTable
          symbols:
            - ipSystemStatsInReceives
          metric_tags:
            - tag: ipversion
              index: 1

<<<<<<< HEAD
必要に応じて行のインデックスに基づいてタグを収集することもできます。この例では、最初の行のインデックスがIPのバージョン（IPv6, IPv4）を見分け、タグ付けするよいうに指定しています。


<!-- ### Use your own Mib
{: #convert-mib}

To use your own MIB with the datadog-agent, you need to convert them to the pysnmp format. This can be done using the `build-pysnmp-mibs` script that ships with pysnmp.

It has a dependency on `smidump`, from the libsmi2ldbl package so make sure it is installed. Make also sure that you have all the dependencies of your MIB in your mib folder or it won't be able to convert your MIB correctly.

Run

    $ build-pysnmp-mibs -o YOUR-MIB.py YOUR-MIB.mib

where YOUR-MIB.mib is the MIB you want to convert.

Put all your pysnmp mibs into a folder and specify this folder's path in your `snmp.yaml` file, in the `init_config` section.` -->

### 独自Mibの変換
{: #convert-mib}

独自のMIBを使用するには、ysnmp形式に変換する必要があります。この変換には、pysnmpのパッケージに含まれている`build-pysnmp-mibs`を使うことができます。

この`build-pysnmp-mibs`を使うには、`smidump`がインストールされている必要があります。従って、`smidump`を包含している`libsmi2ldbl`パッケージが正しくインストールできていることを確認してください。更に、MIBが依存している全てのファイルがmibディレクトリに設置されていることも確認してください。(依存ファイルがない場合は、正しく変換ができません。)
=======
必要に応じて行のインデックスに基づいてタグを付与することも出来ます。この例では、最初の行のインデックスがIPのバージョン（IPv6, IPv4）を見分け、タグ付けするように指定しています。


<!-- ### Use your own Mib
{: #convert-mib}

To use your own MIB with the datadog-agent, you need to convert them to the pysnmp format. This can be done using the `build-pysnmp-mibs` script that ships with pysnmp.

It has a dependency on `smidump`, from the libsmi2ldbl package so make sure it is installed. Make also sure that you have all the dependencies of your MIB in your mib folder or it won't be able to convert your MIB correctly.

Run

    $ build-pysnmp-mibs -o YOUR-MIB.py YOUR-MIB.mib

where YOUR-MIB.mib is the MIB you want to convert.

Put all your pysnmp mibs into a folder and specify this folder's path in your `snmp.yaml` file, in the `init_config` section.` -->

### 独自MIBの変換
{: #convert-mib}

独自のMIBを使用するには、ysnmp形式に変換する必要があります。この変換には、pysnmpのパッケージに含まれている`build-pysnmp-mibs`を使うことが出来ます。

この`build-pysnmp-mibs`を使うには、`smidump`がインストールされている必要があります。従って、`smidump`を包含している`libsmi2ldbl`パッケージが正しくインストールできていることを確認して下さい。更に、MIBが依存している全てのファイルがmibディレクトリに設置されていることも確認して下さい。(依存ファイルがない場合は、正しく変換ができません。)
>>>>>>> f65cc30e

変換の実行

    $ build-pysnmp-mibs -o YOUR-MIB.py YOUR-MIB.mib

`OUR-MIB.mib`は、変換したいMIBファイルの名前です。

pysmpで変換した全てのmibファイルを任意のフォルダーに移動し、そのフォルダーへのパスを`snmp.yaml`ファイルの`init_config`セクションに指定します。<|MERGE_RESOLUTION|>--- conflicted
+++ resolved
@@ -1,9 +1,5 @@
 ---
-<<<<<<< HEAD
-last_modified: 2015/07/13
-=======
 last_modified: 2015/07/17
->>>>>>> f65cc30e
 translation_status: complete
 language: ja
 title: Datadog-SNMP Integration
@@ -36,11 +32,7 @@
 <!-- <p> Our agent allows you to monitor the SNMP Counters and Gauge of your choice. Specify for each device the metrics that you want to monitor in the <code>metrics</code> subsection using one of the following method:</p>
 <dl class='snmp'> -->
 
-<<<<<<< HEAD
-Datadog Agentは、瞬間値や積算値をSNMPから収取できます。次に示す方法で監視対象となる`metrics`を、それぞれのデバイスに対して指定してください:
-=======
 Datadog Agentは、瞬間値や積算値をSNMPから取得出来ます。次に示す方法で監視対象となる`metrics`を、それぞれのデバイスに対して指定してください:
->>>>>>> f65cc30e
 
 
 
@@ -93,21 +85,13 @@
         - MIB: UDP-MIB
           symbol: udpInDatagrams
 
-<<<<<<< HEAD
-##### OIDとDatadog使用するメトリクス名を指定します。
-=======
 ##### OIDとDatadogで使用するメトリクス名を指定します。
->>>>>>> f65cc30e
 
     metrics:
         - OID: 1.3.6.1.2.1.6.5
           name: tcpActiveOpens
 
-<<<<<<< HEAD
-##### MIBと情報を収集するテーブルを指定します。
-=======
 ##### MIBと情報を取得するテーブルを指定します。
->>>>>>> f65cc30e
 
     metrics:
         - MIB: IF-MIB
@@ -118,15 +102,9 @@
             - tag: interface
               column: ifDescr
 
-<<<<<<< HEAD
-この方法により、テーブルの全行の情報が収取でき、タグ付けもすることができます。`symbols`のリストを使って収取するメトリクスを指定し、`metric_tags`のリストを使ってそれらのメトリクスに付与しておくタグを指定します。
-
-この例では、各インターフェイスで受信した通信量のレートを収集し、ifDescr列のインターフェース毎に`interface:eth0`のタグを付与します。
-=======
 この方法により、テーブルの全行の情報が取得でき、タグ付けすることが出来ます。`symbols`のリストを使って取得するメトリクスを指定し、`metric_tags`のリストを使ってそれらのメトリクスに付与しておくタグを指定します。
 
 この例では、各インターフェイスで受信した通信量のレートを取得し、ifDescr列のインターフェース毎に`interface:eth0`のタグを付与します。
->>>>>>> f65cc30e
 
     metrics:
         - MIB: IP-MIB
@@ -137,32 +115,6 @@
             - tag: ipversion
               index: 1
 
-<<<<<<< HEAD
-必要に応じて行のインデックスに基づいてタグを収集することもできます。この例では、最初の行のインデックスがIPのバージョン（IPv6, IPv4）を見分け、タグ付けするよいうに指定しています。
-
-
-<!-- ### Use your own Mib
-{: #convert-mib}
-
-To use your own MIB with the datadog-agent, you need to convert them to the pysnmp format. This can be done using the `build-pysnmp-mibs` script that ships with pysnmp.
-
-It has a dependency on `smidump`, from the libsmi2ldbl package so make sure it is installed. Make also sure that you have all the dependencies of your MIB in your mib folder or it won't be able to convert your MIB correctly.
-
-Run
-
-    $ build-pysnmp-mibs -o YOUR-MIB.py YOUR-MIB.mib
-
-where YOUR-MIB.mib is the MIB you want to convert.
-
-Put all your pysnmp mibs into a folder and specify this folder's path in your `snmp.yaml` file, in the `init_config` section.` -->
-
-### 独自Mibの変換
-{: #convert-mib}
-
-独自のMIBを使用するには、ysnmp形式に変換する必要があります。この変換には、pysnmpのパッケージに含まれている`build-pysnmp-mibs`を使うことができます。
-
-この`build-pysnmp-mibs`を使うには、`smidump`がインストールされている必要があります。従って、`smidump`を包含している`libsmi2ldbl`パッケージが正しくインストールできていることを確認してください。更に、MIBが依存している全てのファイルがmibディレクトリに設置されていることも確認してください。(依存ファイルがない場合は、正しく変換ができません。)
-=======
 必要に応じて行のインデックスに基づいてタグを付与することも出来ます。この例では、最初の行のインデックスがIPのバージョン（IPv6, IPv4）を見分け、タグ付けするように指定しています。
 
 
@@ -187,7 +139,6 @@
 独自のMIBを使用するには、ysnmp形式に変換する必要があります。この変換には、pysnmpのパッケージに含まれている`build-pysnmp-mibs`を使うことが出来ます。
 
 この`build-pysnmp-mibs`を使うには、`smidump`がインストールされている必要があります。従って、`smidump`を包含している`libsmi2ldbl`パッケージが正しくインストールできていることを確認して下さい。更に、MIBが依存している全てのファイルがmibディレクトリに設置されていることも確認して下さい。(依存ファイルがない場合は、正しく変換ができません。)
->>>>>>> f65cc30e
 
 変換の実行
 
