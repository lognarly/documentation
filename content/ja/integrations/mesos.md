---
last_modified: 2015/07/16
translation_status: original
language: ja
title: Datadog-Mesos Integration
integration_title: Mesos
kind: integration
doclevel: basic
---

<!-- Connects Mesos to Datadog in order to:

* Visualize your Mesos cluster performance
* Correlate the performance of Mesos with the rest of your applications -->

### 概要
{:#int-overview}

次の目的で、MesosのメトリクスをDatadogへ送信します:

<<<<<<< HEAD
* Visualize your Mesos cluster performance
* Correlate the performance of Mesos with the rest of your applications

=======
>>>>>>> f65cc30e
* Mesosクラスターのパフォーマンスを可視化する
* Mesosクラスターのパフォーマンスメトリクスと他のアプリケーションメトリクスを連携し、状況を把握する<|MERGE_RESOLUTION|>--- conflicted
+++ resolved
@@ -18,11 +18,5 @@
 
 次の目的で、MesosのメトリクスをDatadogへ送信します:
 
-<<<<<<< HEAD
-* Visualize your Mesos cluster performance
-* Correlate the performance of Mesos with the rest of your applications
-
-=======
->>>>>>> f65cc30e
 * Mesosクラスターのパフォーマンスを可視化する
 * Mesosクラスターのパフォーマンスメトリクスと他のアプリケーションメトリクスを連携し、状況を把握する