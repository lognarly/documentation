--- conflicted
+++ resolved
@@ -1,9 +1,5 @@
 ---
-<<<<<<< HEAD
-last_modified: 2015/07/01
-=======
 last_modified: 2015/07/16
->>>>>>> f65cc30e
 translation_status: complete
 language: ja
 title: Datadog-Go Expvar Integration
@@ -20,14 +16,7 @@
 ### 概要
 {:#int-overview}
 
-<<<<<<< HEAD
-Use the Datadog Expvar Agent check to:
-次の目的で、Go ExpvarのAgent Checkを活用します:
-
-* Goアプリケーションのメモリー使用状況を情報取集し、監視する。
-=======
 次の目的で、Go ExpvarのAgent Checkを活用します:
 
 * Goアプリケーションのメモリー使用状況を取得し、監視する。
->>>>>>> f65cc30e
 * 独自メトリクスを収集する。