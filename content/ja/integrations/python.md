---
<<<<<<< HEAD
last_modified: 2015/07/06
=======
last_modified: 2015/07/16
>>>>>>> f65cc30e
translation_status: complete
language: ja
title: Datadog-Python Integration
integration_title: Python
kind: integration
doclevel: basic
---

<!-- The Python integration enables you to monitor any custom metric by instrumenting a few lines of code. For instance, you can have a metric that returns the number of page views or the time of any function call. For additional information about the Python integration, please refer to the guide on submitting metrics. For advanced usage, please refer to the documentation in the repository -->

### 概要
{:#int-overview}

<<<<<<< HEAD
Pythonの統合は、数行のコードを計測することにより、任意のカスタムメトリックを監視することができます。たとえば、ページビュー数、または任意の関数呼び出しの時間を返すメトリックを持つことができます。 Pythonの統合の詳細については、提出メトリックにガイドを参照してください。高度な使用方法については、リポジトリ内のドキュメントを参照してください
=======
Pythonの統合は、数行のコードを記述することにより、任意のカスタムメトリクスを監視することが出来ます。たとえば、ページビュー数、または任意の関数呼び出しの時間を返すメトリックを持つことが出来ます。 Pythonの統合の詳細については、メトリクスのガイドを参照してください。高度な使用方法については、リポジトリ内のドキュメントを参照してください
>>>>>>> f65cc30e


<!-- 1. To install from pip:

        pip install datadog

2. Start instrumenting your code:

        # Configure the module according to your needs
        from datadog import initialize

        options = {
            'api_key':'api_key',
            'app_key':'app_key'
        }

        initialize(**options)

        # Use Datadog REST API client
        from datadog import api

        title = "Something big happened!"
        text = 'And let me tell you all about it here!'
        tags = ['version:1', 'application:web']

        api.Event.create(title=title, text=text, tags=tags)


        # Use Statsd, a Python client for DogStatsd
        from datadog import statsd

        statsd.increment('whatever')
        statsd.gauge('foo', 42)

        # Or ThreadStats, an alternative tool to collect and flush metrics,using Datadog REST API
        from datadog import ThreadStats
        stats = ThreadStats()
        stats.start()
        stats.increment('home.page.hits')

3. Go to the Metrics explorer page and see that it just works!
 -->

### 設定
{:#configuration}

<<<<<<< HEAD
1. pipをコマンドによりパッケージをインストールします:

        pip install datadog

2. 次のようにコードを記述していきます:
=======
1. pipをインストールします:

        pip install datadog

2. 以下のようにコードを記述します:
>>>>>>> f65cc30e

        # Configure the module according to your needs
        from datadog import initialize

        options = {
            'api_key':'api_key',
            'app_key':'app_key'
        }

        initialize(**options)

        # Use Datadog REST API client
        from datadog import api

        title = "Something big happened!"
        text = 'And let me tell you all about it here!'
        tags = ['version:1', 'application:web']

        api.Event.create(title=title, text=text, tags=tags)


        # Use Statsd, a Python client for DogStatsd
        from datadog import statsd

        statsd.increment('whatever')
        statsd.gauge('foo', 42)

        # Or ThreadStats, an alternative tool to collect and flush metrics,using Datadog REST API
        from datadog import ThreadStats
        stats = ThreadStats()
        stats.start()
        stats.increment('home.page.hits')

<<<<<<< HEAD
3. DatadogのMetrics explorerのページを表示し、収取しようとしているメトリクスがあるか確認します。
=======
3. DatadogのMetrics explorerのページを表示し、取得しようとしているメトリクスがあるか確認します。
>>>>>>> f65cc30e
<|MERGE_RESOLUTION|>--- conflicted
+++ resolved
@@ -1,9 +1,5 @@
 ---
-<<<<<<< HEAD
-last_modified: 2015/07/06
-=======
 last_modified: 2015/07/16
->>>>>>> f65cc30e
 translation_status: complete
 language: ja
 title: Datadog-Python Integration
@@ -17,11 +13,7 @@
 ### 概要
 {:#int-overview}
 
-<<<<<<< HEAD
-Pythonの統合は、数行のコードを計測することにより、任意のカスタムメトリックを監視することができます。たとえば、ページビュー数、または任意の関数呼び出しの時間を返すメトリックを持つことができます。 Pythonの統合の詳細については、提出メトリックにガイドを参照してください。高度な使用方法については、リポジトリ内のドキュメントを参照してください
-=======
 Pythonの統合は、数行のコードを記述することにより、任意のカスタムメトリクスを監視することが出来ます。たとえば、ページビュー数、または任意の関数呼び出しの時間を返すメトリックを持つことが出来ます。 Pythonの統合の詳細については、メトリクスのガイドを参照してください。高度な使用方法については、リポジトリ内のドキュメントを参照してください
->>>>>>> f65cc30e
 
 
 <!-- 1. To install from pip:
@@ -68,19 +60,11 @@
 ### 設定
 {:#configuration}
 
-<<<<<<< HEAD
-1. pipをコマンドによりパッケージをインストールします:
-
-        pip install datadog
-
-2. 次のようにコードを記述していきます:
-=======
 1. pipをインストールします:
 
         pip install datadog
 
 2. 以下のようにコードを記述します:
->>>>>>> f65cc30e
 
         # Configure the module according to your needs
         from datadog import initialize
@@ -114,8 +98,4 @@
         stats.start()
         stats.increment('home.page.hits')
 
-<<<<<<< HEAD
-3. DatadogのMetrics explorerのページを表示し、収取しようとしているメトリクスがあるか確認します。
-=======
-3. DatadogのMetrics explorerのページを表示し、取得しようとしているメトリクスがあるか確認します。
->>>>>>> f65cc30e
+3. DatadogのMetrics explorerのページを表示し、取得しようとしているメトリクスがあるか確認します。