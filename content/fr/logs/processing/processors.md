---
title: Processeurs
kind: documentation
description: Analyser vos logs à l'aide du processeur Grok
further_reading:
  - link: /logs/processing/pipelines/
    tag: Documentation
    text: Découvrir les pipelines de Datadog
  - link: /logs/logging_without_limits/
    tag: Documentation
    text: Collecte illimitée de logs
  - link: /logs/explorer/
    tag: Documentation
    text: Apprendre à explorer vos logs
---
## Présentation

{{< img src="logs/processing/processors/processing_overview.png" alt="Processeurs" >}}

Un [processeur][1] s'exécute dans un [pipeline][2] pour effectuer une action de structuration de données sur un log ([remappage d'un attribut][3], [parsing Grok][4], etc.).

**Remarque** : les logs structurés doivent être envoyés dans un format valide. Si la structure contient des caractères impossibles à parser, il est nécessaire de les supprimer au niveau de l'Agent avec la fonctionnalité [mask_sequences][5].

Nous vous conseillons de ne pas utiliser plus de 20 processeurs par pipeline.

## Parser grok

Créez des règles Grok personnalisées pour parser l'intégralité du message ou [un attribut spécifique de votre événement brut][1]. Pour en savoir plus, consultez la [section sur le parsing][3]. Nous vous conseillons de ne pas utiliser plus de 10 règles de parsing par processeur Grok.

{{< tabs >}}
{{% tab "IU" %}}

Définissez le processeur Grok depuis la [page de configuration des logs Datadog][1] :

{{< img src="logs/processing/processors/parser.png" alt="Parser" style="width:80%;" >}}

Jusqu'à cinq échantillons peuvent être enregistrés avec le processeur, chacun pouvant contenir jusqu'à 5 000 caractères. Tous les échantillons affichent un statut (`match` ou `no match`) qui indique si l'une des règles de parsing du parser Grok correspond à l'échantillon. Cliquez sur un échantillon pour le sélectionner et déclencher son évaluation par rapport à la règle de parsing. Le résultat s'affiche alors en bas de l'écran.

Cliquez sur **Parse my logs** pour appliquer un ensemble de trois règles de parsing aux logs qui transitent par le pipeline sous-jacent. De là, vous pouvez ajuster le nommage des attributs et ajouter d'autres règles pour les autres types de logs si vous le souhaitez. Cette fonctionnalité nécessite que les logs correspondants soient indexés et transitent réellement par le pipeline : vous pouvez désactiver ou ajuster vos filtres d'exclusion temporairement pour répondre à ces exigences.

[1]: https://app.datadoghq.com/logs/pipelines
{{% /tab %}}
{{% tab "API" %}}

Utilisez l'[endpoint d'API de pipeline de logs Datadog][1] avec la charge utile JSON suivante pour le parser Grok :

```json
{
  "type": "grok-parser",
  "name": "Parsing Log message",
  "is_enabled": true,
  "source": "message",
  "samples": ["sample log 1", "sample log 2"],
  "grok": {"support_rules": "<RÈGLES_SUPPORT>", "match_rules": "<RÈGLES_CORRESPONDANCE>"}
}
```

| Paramètre            | Type             | Obligatoire | Description                                             |
|----------------------|------------------|----------|---------------------------------------------------------|
| `type`               | Chaîne           | oui      | Le type de processeur.                                  |
| `name`               | Chaîne           | non       | Le nom du processeur.                                  |
| `is_enabled`         | Booléen          | non       | Indique si le processeur est activé ou non. Valeur par défaut : `false`.  |
| `source`             | Chaîne           | oui      | Le nom de l'attribut de log à parser. Valeur par défaut : `message`. |
| `samples`            | Tableau de chaînes | non       | Liste d'exemples de log (5 maximum) pour ce parser grok.     |
| `grok.support_rules` | Chaîne           | oui      | Une liste de règles de prise en charge pour votre parser grok.             |
| `grok.match_rules`   | Chaîne           | oui      | Une liste de règles de correspondance pour votre parser Grok.               |


[1]: /fr/api/v1/logs-pipelines/
{{% /tab %}}
{{< /tabs >}}

## Remappeur de dates de log

Lorsque Datadog reçoit des logs, il leur attribue un timestamp à l'aide des valeurs de l'un de ces attributs par défaut :

* `timestamp`
* `date`
* `_timestamp`
* `Timestamp`
* `eventTime`
* `published_date`

Si la date de vos logs est spécifiée dans un attribut ne figurant pas dans cette liste, utilisez le processeur de remappage de dates de logs pour définir leur attribut date comme timestamp officiel pour ces logs :

<div class="alert alert-info">
Les formats de date reconnus sont : <a href="https://www.iso.org/iso-8601-date-and-time-format.html">ISO8601</a>, <a href="https://en.wikipedia.org/wiki/Unix_time">UNIX (le format EPOCH en millisecondes)</a> et <a href="https://www.ietf.org/rfc/rfc3164.txt">RFC3164</a>.
</div>


**Remarques** :

* **Les événements de log peuvent être envoyés jusqu'à 18 h avant ou 2 h après la réalisation de l'événement.**
* Si vos logs ne comprennent aucun des attributs par défaut et que vous n'avez pas défini votre propre attribut date, Datadog utilise la date de réception des logs comme timestamp.
* Si plusieurs processeurs de remappage de dates de log peuvent être appliqués à un log donné, seul le premier (selon la séquence des pipelines) est pris en compte.

{{< tabs >}}
{{% tab "IU" %}}

Définissez le processeur de remappage de dates de log depuis la [page de configuration des logs Datadog][1] :

{{< img src="logs/processing/processors/log_date_remapper.png" alt="Remappeur de dates de log" style="width:80%;" >}}

[1]: https://app.datadoghq.com/logs/pipelines
{{% /tab %}}
{{% tab "API" %}}

Utilisez l'[endpoint d'API de pipeline de logs Datadog][1] avec la charge utile JSON suivante pour le remappeur de dates de log :

```json
{
  "type": "date-remapper",
  "name": "Définir <ATTRIBUT_SOURCE> comme date officielle du log",
  "is_enabled": false,
  "sources": ["<ATTRIBUT_SOURCE_1>"]
}
```

| Paramètre    | Type             | Obligatoire | Description                                           |
|--------------|------------------|----------|-------------------------------------------------------|
| `type`       | Chaîne           | oui      | Le type de processeur.                                |
| `name`       | Chaîne           | non       | Le nom du processeur.                                |
| `is_enabled` | Booléen          | non       | Indique si le processeur est activé ou non. Valeur par défaut : `false`. |
| `sources`    | Tableau de chaînes | oui      | Tableau des attributs sources.                           |

[1]: /fr/api/v1/logs-pipelines/
{{% /tab %}}
{{< /tabs >}}

## Remappeur de statuts de log

Utilisez ce processeur si vous souhaitez définir des attributs en tant que statut officiel. Par exemple, il est possible de transformer ce log :

{{< img src="logs/processing/processors/log_pre_severity.png" alt="Log avant remappage de la gravité" style="width:40%;">}}

En ce log :

{{< img src="logs/processing/processors/log_post_severity_bis.png" alt="Log après remappage de la gravité bis" style="width:40%;" >}}

Chaque valeur de statut entrant est mappée comme suit :

* Les entiers de 0 à 7 mappent vers les [normes de sévérité Syslog][6].
* Les chaînes de caractères commençant par **emerg** ou **f** (insensible à la casse) mappent vers **emerg (0)**.
* Les chaînes de caractères commençant par **a** (insensible à la casse) mappent vers **alert (1)**.
* Les chaînes de caractères commençant par **c** (insensible à la casse) mappent vers **critical (2)**.
* Les chaînes de caractères commençant par **e** (insensible à la casse) et ne correspondant pas à `emerg` mappent vers **error (3)**.
* Les chaînes de caractères commençant par **w** (insensible à la casse) mappent vers **warning (4)**.
* Les chaînes de caractères commençant par **n** (insensible à la casse) mappent vers **notice (5)**.
* Les chaînes de caractères commençant par **i** (insensible à la casse) mappent vers **info (6)**.
* Les chaînes de caractères commençant par **d**, **trace** ou **verbose** (insensible à la casse) mappent vers **debug (7)**.
* Les chaînes de caractères commençant par **o** ou **s**, ou correspondant à **OK** ou **Success** (insensible à la casse) mappent vers **OK**
* Toutes les autres chaînes de caractères mappent vers **info (6)**.

**Remarque** : si plusieurs processeurs de remappage du statut de log peuvent être appliqués à un log donné, seul le premier (selon la séquence des pipelines) est pris en compte.

{{< tabs >}}
{{% tab "IU" %}}

Définissez le processeur de remappage de statut de log depuis la [page de configuration des logs Datadog][1] :

{{< img src="logs/processing/processors/severity_remapper_processor_tile.png" alt="Carré du processeur de remappage de la gravité" style="width:80%;" >}}

[1]: https://app.datadoghq.com/logs/pipelines
{{% /tab %}}
{{% tab "API" %}}

Utilisez l'[endpoint d'API de pipeline de logs Datadog][1] avec la charge utile JSON suivante pour le remappeur de statuts de log :

```json
{
  "type": "status-remapper",
  "name": "Définir <ATTRIBUT_SOURCE> en tant que statut officiel du log",
  "is_enabled": true,
  "sources": ["<ATTRIBUT_SOURCE>"]
}
```

| Paramètre    | Type             | Obligatoire | Description                                           |
|--------------|------------------|----------|-------------------------------------------------------|
| `type`       | Chaîne           | oui      | Le type de processeur.                                |
| `name`       | Chaîne           | non       | Le nom du processeur.                                |
| `is_enabled` | Booléen          | non       | Indique si le processeur est activé ou non. Valeur par défaut : `false`. |
| `sources`    | Tableau de chaînes | oui      | Tableau des attributs sources.                           |

[1]: /fr/api/v1/logs-pipelines/
{{% /tab %}}
{{< /tabs >}}

## Remappeur de services

Utilisez ce processeur si vous souhaitez définir au moins un attribut en tant que service officiel.

**Remarque** : si plusieurs processeurs de remappage de services peuvent être appliqués à un log donné, seul le premier (selon la séquence des pipelines) est pris en compte.

{{< tabs >}}
{{% tab "IU" %}}

Définissez le processeur de remappage de services de log depuis la [page de configuration des logs Datadog][1] :

{{< img src="logs/processing/processors/service_remapper_processor_tile.png" alt="Carré du processeur de remappage de services" style="width:80%;" >}}

[1]: https://app.datadoghq.com/logs/pipelines
{{% /tab %}}
{{% tab "API" %}}

Utilisez l'[endpoint d'API de pipeline de logs Datadog][1] avec la charge utile JSON suivante pour le remappeur de statut de log :

```json
{
  "type": "service-remapper",
  "name": "Définir <ATTRIBUT_SOURCE> en tant que service de log officiel",
  "is_enabled": true,
  "sources": ["<ATTRIBUT_SOURCE>"]
}
```

| Paramètre    | Type             | Obligatoire | Description                                           |
|--------------|------------------|----------|-------------------------------------------------------|
| `type`       | Chaîne           | oui      | Le type de processeur.                                |
| `name`       | Chaîne           | non       | Le nom du processeur.                                |
| `is_enabled` | Booléen          | non       | Indique si le processeur est activé ou non. Valeur par défaut : `false`. |
| `sources`    | Tableau de chaînes | oui      | Tableau des attributs sources.                           |

[1]: /fr/api/v1/logs-pipelines/
{{% /tab %}}
{{< /tabs >}}

## Remappeur de messages de log

Le message est un attribut clé dans Datadog. Il est affiché dans la colonne de message du Log Explorer et vous permet d'effectuer des recherches en texte intégral. Utilisez ce processeur pour définir un ou plusieurs attributs en tant que message de log officiel.

**Remarque** : si plusieurs processeurs de remappage de messages de log peuvent être appliqués à un log donné, seul le premier (selon la séquence des pipelines) est pris en compte.

{{< tabs >}}
{{% tab "IU" %}}

Définissez le processeur de remappage de messages de log depuis la [page de configuration des logs Datadog][1] :

{{< img src="logs/processing/processors/message_processor.png" alt="Processeur de remappage de messages" style="width:80%;">}}

[1]: https://app.datadoghq.com/logs/pipelines
{{% /tab %}}
{{% tab "API" %}}

Utilisez l'[endpoint de l'API de pipeline de logs Datadog][1] avec la charge utile JSON suivante pour le remappeur de messages de log :

```json
{
  "type": "message-remapper",
  "name": "Définir <ATTRIBUT_SOURCE> en tant que message officiel du log",
  "is_enabled": true,
  "sources": ["msg"]
}
```

| Paramètre    | Type             | Obligatoire | Description                                           |
|--------------|------------------|----------|-------------------------------------------------------|
| `type`       | Chaîne           | oui      | Le type de processeur.                                |
| `name`       | Chaîne           | non       | Le nom du processeur.                                |
| `is_enabled` | Booléen          | non       | Indique si le processeur est activé ou non. Valeur par défaut : `false`. |
| `sources`    | Tableau de chaînes | oui      | Tableau des attributs sources. Valeur par défaut : `msg`            |

[1]: /fr/api/v1/logs-pipelines/
{{% /tab %}}
{{< /tabs >}}

## Remappeur

Le processeur effectue un remappage de n'importe quel attribut ou tag source vers un autre attribut ou tag cible. Il peut transformer ce log :

{{< img src="logs/processing/processors/attribute_pre_remapping.png" alt="attribut avant remappage" style="width:40%;">}}

En ce log :

{{< img src="logs/processing/processors/attribute_post_remapping.png" alt="Attribut après remappage"  style="width:40%;">}}

Les contraintes de nom du tag ou de l'attribut sont expliquées dans les [recommandations relatives aux tags][7]. Certaines contraintes supplémentaires s'appliquent, car les caractères `:` ou `,` ne sont pas autorisés dans le nom du tag ou de l'attribut cible.

Si la cible du remappeur est un attribut, le remappeur peut également tenter de convertir l'attribut en un attribut d'un autre type (`String`, `Integer` ou `Double`). Si la conversion est impossible, le type d'attribut reste le même (remarque : le séparateur décimal pour `Double` doit être un `.`)

{{< tabs >}}
{{% tab "IU" %}}

Définissez le processeur de remappage depuis la [page de configuration des logs Datadog][1]. Dans l'exemple ci-dessous, il effectue un remappage de `user` vers `user.firstname`.

{{< img src="logs/processing/processors/attribute_remapper_processor_tile.png" alt="Carré du processeur de remappage d'attribut" style="width:80%;" >}}

[1]: https://app.datadoghq.com/logs/pipelines
{{% /tab %}}
{{% tab "API" %}}

Utilisez l'[endpoint d'API de pipeline de logs Datadog][1] avec la charge utile JSON suivante pour le remappeur :

```json
{
  "type": "attribute-remapper",
  "name": "Convertir <ATTRIBUT_SOURCE> en <ATTRIBUT_CIBLE>",
  "is_enabled": true,
  "source_type": "attribute",
  "sources": ["<ATTRIBUT_SOURCE>"],
  "target": "<ATTRIBUT_CIBLE>",
  "target_type": "tag",
  "target_format": "integer",
  "preserve_source": false,
  "override_on_conflict": false
}
```

| Paramètre              | Type             | Obligatoire | Description                                                                    |
|------------------------|------------------|----------|--------------------------------------------------------------------------------|
| `type`                 | Chaîne           | oui      | Le type de processeur.                                                         |
| `name`                 | Chaîne           | non       | Le nom du processeur.                                                         |
| `is_enabled`           | Booléen          | non       | Indique si le processeur est activé ou non. Valeur par défaut : `false`.                          |
| `source_type`          | Chaîne           | non       | Définit si les sources sont de type `attribute` ou `tag`. Valeur par défaut : `attribute` |
| `sources`              | Tableau de chaînes | oui      | Tableau des tags ou attributs sources.                                             |
| `target`               | Chaîne           | oui      | Le nom final de l'attribut ou du tag pour le remappage des sources.                           |
| `target_type`          | Chaîne           | non       | Définit si la cible est de type `attribute` ou `tag`. Valeur par défaut : `attribute`    |
| `target_format`        | Chaîne           | non       | Définit si la valeur de l'attribut doit être convertie en valeur d'un autre type. Valeurs possibles : `auto`, `string`, `long` et `integer`. Valeur par défaut : `auto`. Lorsque défini sur `auto`, aucune conversion n'est effectuée.  |
| `preserve_source`      | Booléen          | non       | Indique si l'élément source remappé doit être préservé ou supprimé. Valeur par défaut : `false`               |
| `override_on_conflict` | Booléen          | non       | Indique si l'élément cible est remplacé ou non si celui-ci est déjà défini. Valeur par défaut : `false`.            |

[1]: /fr/api/v1/logs-pipelines/
{{% /tab %}}
{{< /tabs >}}

## Parser d'URL

Ce processeur extrait les paramètres de requête et d'autres paramètres importants à partir d'une URL. Une fois configuré, les attributs suivants sont obtenus :

{{< img src="logs/processing/processors/url_processor.png" alt="Processeur d'URL" style="width:80%;" >}}

{{< tabs >}}
{{% tab "IU" %}}

Définissez le processeur de parsing d'URL depuis la [page de configuration des logs Datadog][1] :

{{< img src="logs/processing/processors/url_processor_tile.png" alt="Carré du processeur d'URL" style="width:80%;" >}}

[1]: https://app.datadoghq.com/logs/pipelines
{{% /tab %}}
{{% tab "API" %}}

```json
{
  "type": "url-parser",
  "name": "Parser l'URL depuis l'attribut http.url.",
  "is_enabled": true,
  "sources": ["http.url"],
  "target": "http.url_details"
}
```

| Paramètre    | Type             | Obligatoire | Description                                                                                                          |
|--------------|------------------|----------|----------------------------------------------------------------------------------------------------------------------|
| `type`       | Chaîne           | oui      | Le type de processeur.                                                                                               |
| `name`       | Chaîne           | non       | Le nom du processeur.                                                                                               |
| `is_enabled` | Booléen          | non       | Indique si le processeur est activé ou non. Valeur par défaut : `false`.                                                                |
| `sources`    | Tableau de chaînes | non       | Tableau des attributs sources. Valeur par défaut : `http.url`.                                                                      |
| `target`     | Chaîne           | oui      | Le nom de l'attribut parent qui contient tous les détails extraits des `sources`. Valeur par défaut : `http.url_details`. |

{{% /tab %}}
{{< /tabs >}}

## Parser de user-agent

Le parser de user-agent reçoit un attribut user-agent et extrait le système d'exploitation, le navigateur, l'appareil et d'autres données utilisateur. Il reconnaît les principaux bots comme Google Bot, Yahoo Slurp et Bing. Une fois configuré, les attributs suivants sont obtenus :

{{< img src="logs/processing/processors/useragent_processor.png" alt="Processeur de user-agent" style="width:80%;">}}

**Remarque** : si vos logs comprennent des user-agents encodés (c'est par exemple le cas des logs IIS), configurez ce processeur de façon à ce qu'il **décode l'URL** avant son parsing.

{{< tabs >}}
{{% tab "IU" %}}

Définissez le processeur de user-agent depuis la [page de configuration des logs Datadog][1] :

{{< img src="logs/processing/processors/useragent_processor_tile.png" alt="Carré du processeur de user-agent"  style="width:80%;" >}}

[1]: https://app.datadoghq.com/logs/pipelines
{{% /tab %}}
{{% tab "API" %}}

Utilisez l'[endpoint d'API de pipeline de logs Datadog][1] avec la charge utile JSON suivante pour le parser de user-agent :

```json
{
  "type": "user-agent-parser",
  "name": "Parse <ATTRIBUT_SOURCE> pour en extraire toutes les informations sur le User-Agent",
  "is_enabled": true,
  "sources": ["http.useragent"],
  "target": "http.useragent_details",
  "is_encoded": false
}
```

| Paramètre    | Type             | Obligatoire | Description                                                                                                                 |
|--------------|------------------|----------|-----------------------------------------------------------------------------------------------------------------------------|
| `type`       | Chaîne           | oui      | Le type de processeur.                                                                                                      |
| `name`       | Chaîne           | non       | Le nom du processeur.                                                                                                      |
| `is_enabled` | Booléen          | non       | Indique si le processeur est activé ou non. Valeur par défaut : `false`.                                                                      |
| `sources`    | Tableau de chaînes | non       | Un tableau des attributs sources. Valeur par défaut : `http.useragent`.                                                                      |
| `target`     | Chaîne           | oui      | Le nom de l'attribut parent qui contient tous les détails extraits des `sources`. Valeur par défaut : `http.useragent_details`. |
| `is_encoded` | Booléen          | non       | Définit si l'attribut source est encodé dans une URL ou non. Valeur par défaut : `false`.                                                     |

[1]: /fr/api/v1/logs-pipelines/
{{% /tab %}}
{{< /tabs >}}

## Processeur de catégories

Utilisez le processeur de catégories pour ajouter un nouvel attribut (sans espace ni caractère spécial dans le nom du nouvel attribut) à un log correspondant à votre requête de recherche.
Utilisez les catégories pour créer des groupes à des fins d'analyse (tels que des groupes d'URL, des groupes de machines, des environnements et des compartiments de temps de réponse).

**Remarques** :

* La syntaxe de la requête est identique à celle de la barre de recherche du [Log Explorer][8]. La requête peut être effectuée sur n'importe quel tag ou attribut de log, qu'il s'agisse d'une facette ou non. Votre requête peut également contenir des wildcards.
* Une fois que l'une des requêtes du processeur a renvoyé un log, celle-ci s'arrête. Assurez-vous de spécifier les requêtes dans l'ordre adéquat si un log correspond à plusieurs requêtes.
* Les catégories doivent avoir un nom unique.
* Une fois le processeur de catégories défini, vous pouvez mapper des catégories à des statuts de log à l'aide du [remappeur de statuts de log][9].

{{< tabs >}}
{{% tab "IU" %}}

Définissez le processeur de catégories depuis la [page de configuration des logs Datadog][1]. Par exemple, pour catégoriser vos logs d'accès Web en fonction de la plage de valeurs du code de statut (« OK » pour un code de réponse entre 200 et 299, « Notice » pour un code de réponse entre 300 et 399, etc.), ajoutez ce processeur :

{{< img src="logs/processing/processors/category_processor.png" alt="Processeur de catégories" style="width:80%;" >}}

Cela génère le résultat suivant :

{{< img src="logs/processing/processors/category_processor_result.png" alt="Résultat du processeur de catégories" style="width:80%;" >}}

[1]: https://app.datadoghq.com/logs/pipelines
{{% /tab %}}
{{% tab "API" %}}

Utilisez l'[endpoint d'API de pipeline de logs Datadog][1] avec la charge utile JSON suivante pour le processeur de catégories :

```json
{
  "type": "category-processor",
  "name": "Attribuer une valeur personnalisée à l'attribut <ATTRIBUT_CIBLE>",
  "is_enabled": true,
  "categories": [
    {"filter": {"query": "<REQUÊTE_1>"}, "name": "<VALEUR_À_ATTRIBUER_1>"},
    {"filter": {"query": "<REQUÊTE_2>"}, "name": "<VALEUR_À_ATTRIBUER_2>"}
  ],
  "target": "<ATTRIBUT_CIBLE>"
}
```

| Paramètre    | Type            | Obligatoire | Description                                                                                                |
|--------------|-----------------|----------|------------------------------------------------------------------------------------------------------------|
| `type`       | Chaîne          | oui      | Le type de processeur.                                                                                     |
| `name`       | Chaîne          | non       | Le nom du processeur.                                                                                     |
| `is_enabled` | Booléen         | non       | Indique si le processeur est activé ou non. Valeur par défaut : `false`.                                                      |
| `categories` | Tableau d'objets | oui      | Un tableau de filtres pour inclure ou exclure un log et son attribut `name` correspondant pour attribuer une valeur personnalisée au log. |
| `target`     | Chaîne          | oui      | Le nom de l'attribut cible dont la valeur est définie par la catégorie correspondante.                              |

[1]: /fr/api/v1/logs-pipelines/
{{% /tab %}}
{{< /tabs >}}

## Processeur arithmétique

Utilisez le processeur arithmétique pour ajouter un nouvel attribut (sans espace ni caractère spécial dans le nouveau nom de l'attribut) à un log avec le résultat de la formule fournie.
Cela vous permet de remapper différents attributs de temps avec différentes unités vers un seul attribut, ou de calculer des opérations sur des attributs dans le même log.

Cette formule peut utiliser des parenthèses et les opérateurs arithmétiques de base : `-`, `+`, `*` et `/`.

Par défaut, le calcul est ignoré s'il manque un attribut. Sélectionnez « Replace missing attribute by 0 » pour remplacer automatiquement les valeurs d'attribut manquantes par 0 et ainsi garantir la réalisation du calcul.
Un attribut est considéré comme manquant s'il est introuvable dans les attributs de log, ou s'il ne peut pas être converti en chiffre.

**Remarques** :

* L'opérateur `-` doit être séparé par une espace dans la formule, car il peut également être présent dans les noms d'attributs.
* Si l'attribut cible existe déjà, il est remplacé par le résultat de la formule.
* Les résultats sont arrondis à la 9e décimale. Par exemple, si le résultat de la formule est `0.1234567891`, la valeur stockée pour l'attribut est alors `0.123456789`.
* Si vous devez mettre à l'échelle une unité de mesure, consultez la section [Filtre][10].

{{< tabs >}}
{{% tab "IU" %}}

Définissez le processeur arithmétique depuis la [page de configuration des logs Datadog][1] :

{{< img src="logs/processing/processors/arithmetic_processor.png" alt="Processeur arithmétique" style="width:80%;">}}

[1]: https://app.datadoghq.com/logs/pipelines
{{% /tab %}}
{{% tab "API" %}}

Utilisez l'[endpoint d'API de pipeline de logs Datadog][1] avec la charge utile JSON suivante pour le processeur arithmétique :

```json
{
  "type": "arithmetic-processor",
  "name": "<NOM_PROCESSEUR>",
  "is_enabled": true,
  "expression": "<OPÉRATION_ARITHMÉTIQUE>",
  "target": "<ATTRIBUT_CIBLE>",
  "is_replace_missing": false
}
```

| Paramètre            | Type    | Obligatoire | Description                                                                                                                                  |
|----------------------|---------|----------|----------------------------------------------------------------------------------------------------------------------------------------------|
| `type`               | Chaîne  | oui      | Le type de processeur.                                                                                                                       |
| `name`               | Chaîne  | non       | Le nom du processeur.                                                                                                                       |
| `is_enabled`         | Booléen | non       | Indique si le processeur est activé ou non. Valeur par défaut : `false`.                                                                                       |
| `expression`         | Chaîne  | oui      | Une opération arithmétique entre un ou plusieurs attributs de log.                                                                                     |
| `target`             | Chaîne  | oui      | Le nom de l'attribut qui contient le résultat de l'opération arithmétique.                                                                  |
| `is_replace_missing` | Booléen | non       | Définir sur `true` pour remplacer tous les attributs manquants dans `expression` par 0. Définir sur `false` pour annuler l'opération si un attribut est manquant. Valeur par défaut : `false`. |

[1]: /fr/api/v1/logs-pipelines/
{{% /tab %}}
{{< /tabs >}}

## Processeur de générateur de chaînes

Utilisez le processeur de générateur de chaînes pour ajouter un nouvel attribut (sans espace ni caractères spéciaux) à un log avec le résultat du modèle fourni.
Cela permet d'agréger différents attributs de chaînes bruts au sein d'un attribut unique.

Le modèle est défini par du texte brut et des blocs, avec la syntaxe `%{chemin_attribut}`.

**Remarques** :

* Le processeur accepte uniquement les attributs avec des valeurs ou un tableau de valeurs dans les blocs (consultez les exemples dans la [section IU](?tab=ui#processeur-de-generateur-de-chaines)).
* Si un attribut ne peut pas être utilisé (s'il s'agit d'un objet ou d'un tableau d'objets), il est remplacé par une chaîne vide ou toute l'opération est ignorée, selon l'option choisie.
* Si l'attribut cible existe déjà, il est remplacé par le résultat du modèle.
* Les résultats du modèle ne peuvent pas comporter plus de 256 caractères.

{{< tabs >}}
{{% tab "IU" %}}

Définissez le processeur de générateur de chaînes sur la [page de configuration des logs Datadog][1] :

{{< img src="logs/processing/processors/stringbuilder_processor.png" alt="Processeur de générateur de chaînes" style="width:80%;">}}

**Exemple**

Avec le log suivant :

```json
{
  "http": {
    "method": "GET",
    "status_code": 200,
    "url": "https://app.datadoghq.com/users"
  },
  "array_ids": [123, 456, 789],
  "array_users": [
    {"first_name": "Marie", "last_name": "Martin"},
    {"first_name": "Arnaud", "last_name": "Robert"}
  ]
}
```

Vous pouvez utiliser le modèle `Request %{http.method} %{http.url} a obtenu la réponse %{http.status_code}`, qui renvoie le résultat suivant :

```text
Request GET https://app.datadoghq.com/users was answered with response 200
```

**Objets** :

Dans l'exemple de log, `http` est un objet et ne peut pas être utilisé dans un bloc (`%{http}` entraîne une erreur), tandis que `%{http.method}`, `%{http.status_code}` ou `%{http.url}` renvoie la valeur correspondante.

**Tableaux** :

Des blocs peuvent être utilisés dans des tableaux de valeurs ou un attribut spécifique d'un tableau. Pour notre exemple de log, l'ajout du bloc `%{array_ids}` renvoie ce qui suit :

```text
123,456,789
```

À l'inverse, `%{array_users}` ne renvoie aucun résultat, car il s'agit d'une liste d'objets.
Toutefois, `%{array_users.first_name}` renvoie la liste des `first_name` contenus dans le tableau :

```text
Marie,Arnaud
```

[1]: https://app.datadoghq.com/logs/pipelines
{{% /tab %}}
{{% tab "API" %}}

Utilisez l'[endpoint d'API de pipeline de logs Datadog][1] avec la charge utile JSON suivante pour le processeur de générateur de chaînes :

```json
{
  "type": "string-builder-processor",
  "name": "<NOM_PROCESSEUR>",
  "is_enabled": true,
  "template": "<MODÈLE_GÉNÉRATEUR_CHAÎNES>",
  "target": "<ATTRIBUT_CIBLE>",
  "is_replace_missing": true
}
```

| Paramètre            | Type    | Obligatoire | Description                                                                                                                                       |
|----------------------|---------|----------|---------------------------------------------------------------------------------------------------------------------------------------------------|
| `type`               | Chaîne  | Oui      | Le type de processeur.                                                                                                                            |
| `name`               | Chaîne  | Non       | Le nom du processeur.                                                                                                                            |
| `is_enabled`         | Booléen | Non       | Indique si le processeur est activé ou non. Valeur par défaut : `false`.                                                                                          |
| `template`           | Chaîne  | Oui      | Une formule avec un ou plusieurs attributs et du texte brut.                                                                                               |
| `target`             | Chaîne  | Oui      | Le nom de l'attribut qui contient le résultat du modèle.                                                                               |
| `is_replace_missing` | Booléen | Non       | Si ce paramètre est défini sur `true`, il remplace tous les attributs manquants dans `template` par une chaîne vide. S'il est défini sur `false` (valeur par défaut), l'opération est annulée en cas d'attribut manquant. |

[1]: /fr/api/v1/logs-pipelines/
{{% /tab %}}
{{< /tabs >}}

## Parser GeoIP

Le parser GeoIP reçoit un attribut adresse IP et extrait le continent, le pays, la sous-division ainsi que la ville (si ces informations sont disponibles) dans le chemin de l'attribut cible.

{{< tabs >}}
{{% tab "IU" %}}

{{< img src="logs/processing/processors/geoip_processor.png" alt="Processeur GeoIP" style="width:80%;">}}

La plupart des éléments contiennent un attribut `name` et `iso_code` (ou `code` pour le continent). L'attribut `subdivision` est le premier niveau de sous-division que le pays utilise, comme les « States » pour les États-Unis ou les « Départements » pour la France.

Un exemple de parser GeoIP se trouve ci-dessous. Il extrait la géolocalisation de l'attribut `network.client.ip` et la stocke dans l'attribut `network.client.geoip` :

{{< img src="logs/processing/processors/geoip_example.png" alt="Exemple de GeoIP" style="width:60%;">}}

{{% /tab %}}
{{% tab "API" %}}

Utilisez l'[endpoint d'API de pipeline de logs Datadog][1] avec la charge utile JSON suivante pour le parser Geo-IP :

```json
{
  "type": "geo-ip-parser",
  "name": "Parser les éléments de géolocalisation depuis l'attribut network.client.ip.",
  "is_enabled": true,
  "sources": ["network.client.ip"],
  "target": "network.client.geoip"
}
```

| Paramètre    | Type             | Obligatoire | Description                                                                                                               |
|--------------|------------------|----------|---------------------------------------------------------------------------------------------------------------------------|
| `type`       | Chaîne           | oui      | Le type de processeur.                                                                                                    |
| `name`       | Chaîne           | non       | Le nom du processeur.                                                                                                    |
| `is_enabled` | Booléen          | non       | Indique si le processeur est activé ou non. Valeur par défaut : `false`.                                                                     |
| `sources`    | Tableau de chaînes | non       | Un tableau des attributs sources. Valeur par défaut : `network.client.ip`.                                                                  |
| `target`     | Chaîne           | oui      | Le nom de l'attribut parent qui contient tous les détails extraits des `sources`. Valeur par défaut : `network.client.geoip`.  |

[1]: /fr/api/v1/logs-pipelines/
{{% /tab %}}
{{< /tabs >}}

## Processeur de correspondances

<<<<<<< HEAD
Utilisez le Lookup Processor (processeur de correspondances) pour mapper un attribut de log à une valeur lisible enregistrée dans une [table d'enrichissement (bêta][10] ou dans la table de mappage des processeurs.
Il peut par exemple être utilisé pour mapper un ID de service interne à un nom de service plus lisible.
Vous pouvez également vous en servir pour vérifier si l'adresse MAC qui vient d'essayer de se connecter à votre environnement de production fait partie d'une liste de machines volées.
=======
Utilisez le processeur de correspondances pour mapper un attribut de log à une valeur lisible enregistrée dans une [table d'enrichissement (bêta)][11] ou dans la table de mappage des processeurs.
Ce processeur peut par exemple servir à mapper un ID de service interne à un nom de service plus lisible.
Il peut également vérifier si une adresse MAC qui vient d'essayer de se connecter à votre environnement de production fait partie d'une liste de machines volées.
>>>>>>> 7d6b25e1

{{< tabs >}}
{{% tab "IU" %}}

{{< img src="logs/processing/processors/lookup_processor.png" alt="Processeur de correspondances"  style="width:80%;">}}

Le processeur effectue les actions suivantes :

* Vérifie si le log actuel contient l'attribut source.
* Vérifie si l'attribut source est présent dans la table de mappage.
  * S'il est présent, le processeur crée l'attribut source avec la valeur correspondante dans la table.
  * S'il ne parvient pas à trouver la valeur dans la table de mappage, il crée un attribut cible avec la valeur par défaut (facultatif).

Vous pouvez renseigner la table de mappage en sélectionnant une table d'enrichissement, en ajoutant manuellement une liste de paires `source_key,target_value` ou en important un fichier CSV.

La limite de poids pour la table de mappage est de 100 Ko. Cette limite s'applique à l'ensemble des processeurs de correspondances sur la plateforme. Toutefois, les tables d'enrichissement prennent en charge les fichiers plus volumineux.

{{% /tab %}}
{{% tab "API" %}}

Utilisez l'[endpoint d'API de pipeline de logs Datadog][1] avec la charge utile JSON suivante pour le processeur de correspondances :

```json
{
  "type": "lookup-processor",
  "name": "<NOM_PROCESSEUR>",
  "is_enabled": true,
  "source": "<ATTRIBUT_SOURCE>",
  "target": "<ATTRIBUT_CIBLE>",
  "lookup_table": ["key1,value1", "key2,value2"],
  "default_lookup": "<VALEUR_CIBLE_PARDÉFAUT>"
}
```

| Paramètre        | Type             | Obligatoire | Description                                                                                                                                                              |
|------------------|------------------|----------|--------------------------------------------------------------------------------------------------------------------------------------------------------------------------|
| `type`           | Chaîne           | oui      | Le type de processeur.                                                                                                                                                   |
| `name`           | Chaîne           | non       | Le nom du processeur.                                                                                                                                                   |
| `is_enabled`     | Booléen          | oui      | Indique si le processeur est activé ou non. Valeur par défaut : `false`                                                                                                                     |
| `source`         | Chaîne           | oui      | L'attribut source utilisé pour la mise en correspondance.                                                                                                                             |
| `target`         | Chaîne           | oui      | Le nom de l'attribut qui contient la valeur correspondante dans la liste de mappage ou la valeur `default_lookup` si la valeur correspondante ne figure pas dans la liste de mappage.                                |
| `lookup_table`   | Tableau de chaînes | oui      | Table de mappage contenant les valeurs des attributs sources et les valeurs des attributs cibles associées. Format : [ "source_key1,target_value1", "source_key2,target_value2" ] |
| `default_lookup` | Chaîne           | non       | Valeur à définir pour l'attribut cible si la valeur source ne figure pas dans la liste.                                                                                          |

[1]: /fr/api/v1/logs-pipelines/
{{% /tab %}}
{{< /tabs >}}

## Remappeur de traces

Il existe deux façons d'améliorer la corrélation entre les traces et les logs d'application :

1. Consultez la documentation sur l'[ajout d'un ID de trace dans les logs d'application][12] et sur l'utilisation des intégrations de log par défaut pour terminer la configuration.

2. Utilisez le processeur de remappage de traces pour définir un attribut de log comme son ID de trace associé.

{{< tabs >}}
{{% tab "IU" %}}

Définissez le processeur de remappage de traces depuis la [page de configuration des logs Datadog][1]. Entrez le chemin de l'attribut ID de trace dans le carré du processeur, comme suit :

{{< img src="logs/processing/processors/trace_processor.png" alt="Processeur d'ID de trace" style="width:80%;">}}

[1]: https://app.datadoghq.com/logs/pipelines
{{% /tab %}}
{{% tab "API" %}}

Utilisez l'[endpoint d'API de pipeline de logs Datadog][1] avec la charge utile JSON suivante pour le remappeur de traces :

```json
{
  "type": "trace-id-remapper",
  "name": "Définir dd.trace_id en tant qu'ID de trace officiel associé à ce log",
  "is_enabled": true,
  "sources": ["dd.trace_id"]
}
```

| Paramètre    | Type             | Obligatoire | Description                                            |
|--------------|------------------|----------|--------------------------------------------------------|
| `type`       | Chaîne           | oui      | Le type de processeur.                                 |
| `name`       | Chaîne           | non       | Le nom du processeur.                                 |
| `is_enabled` | Booléen          | non       | Indique si le processeur est activé ou non. Valeur par défaut : `false`. |
| `sources`    | Tableau de chaînes | non       | Tableau des attributs sources. Valeur par défaut : `dd.trace_id`.    |

[1]: /fr/api/v1/logs-pipelines/
{{% /tab %}}
{{< /tabs >}}

## Pour aller plus loin

{{< partial name="whats-next/whats-next.html" >}}

[1]: /fr/logs/processing/parsing/#advanced-settings
[2]: /fr/logs/processing/pipelines/
[3]: /fr/logs/processing/parsing/
[4]: /fr/logs/processing/processors/?tab=ui#grok-parser
[5]: https://docs.datadoghq.com/fr/agent/logs/advanced_log_collection/?tab=configurationfile#scrub-sensitive-data-from-your-logs
[6]: https://en.wikipedia.org/wiki/Syslog#Severity_level
[7]: /fr/logs/guide/log-parsing-best-practice/
[8]: /fr/logs/search_syntax/
[9]: /fr/logs/processing/processors/?tab=ui#log-status-remapper
[10]: /fr/logs/processing/parsing/?tab=filter#matcher-and-filter
[11]: /fr/logs/guide/enrichment-tables/
[12]: /fr/tracing/connect_logs_and_traces/<|MERGE_RESOLUTION|>--- conflicted
+++ resolved
@@ -653,15 +653,9 @@
 
 ## Processeur de correspondances
 
-<<<<<<< HEAD
-Utilisez le Lookup Processor (processeur de correspondances) pour mapper un attribut de log à une valeur lisible enregistrée dans une [table d'enrichissement (bêta][10] ou dans la table de mappage des processeurs.
-Il peut par exemple être utilisé pour mapper un ID de service interne à un nom de service plus lisible.
-Vous pouvez également vous en servir pour vérifier si l'adresse MAC qui vient d'essayer de se connecter à votre environnement de production fait partie d'une liste de machines volées.
-=======
 Utilisez le processeur de correspondances pour mapper un attribut de log à une valeur lisible enregistrée dans une [table d'enrichissement (bêta)][11] ou dans la table de mappage des processeurs.
 Ce processeur peut par exemple servir à mapper un ID de service interne à un nom de service plus lisible.
 Il peut également vérifier si une adresse MAC qui vient d'essayer de se connecter à votre environnement de production fait partie d'une liste de machines volées.
->>>>>>> 7d6b25e1
 
 {{< tabs >}}
 {{% tab "IU" %}}
