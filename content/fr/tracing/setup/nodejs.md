---
title: Tracer des applications Node.js
kind: documentation
aliases:
  - /fr/tracing/nodejs/
  - /fr/tracing/languages/nodejs/
  - /fr/tracing/languages/javascript/
  - /fr/tracing/setup/javascript/
  - /fr/agent/apm/nodejs/
further_reading:
  - link: 'https://github.com/DataDog/dd-trace-js'
    tag: GitHub
    text: Code source
  - link: 'https://datadog.github.io/dd-trace-js'
    tag: Documentation
    text: Documentation sur l'API
  - link: tracing/visualization/
    tag: Utiliser l'UI de l'APM
    text: 'Explorer vos services, ressources et traces'
  - link: tracing/advanced/
    tag: Utilisation avancée
    text: Utilisation avancée
---
## Installation et démarrage

Pour connaître la définition des termes utilisés dans l'APM, consultez la [documentation officielle][1].

Pour obtenir des détails sur la configuration et l'utilisation de l'API, consultez la [documentation relative à l'API][2] de Datadog.

Pour en savoir plus sur les contributions, consultez le [guide de développement][3].

### Démarrage rapide

<div class="alert alert-warning">
Cette bibliothèque <strong>DOIT</strong> être importée et initialisée avant tous les autres modules instrumentés. Lors de l'utilisation d'un transcompilateur, vous <strong>DEVEZ</strong> importer et initialiser la bibliothèque de tracing dans un fichier externe, puis importer ce fichier en entier pendant la compilation de votre application. Cela empêche l'accès aux variables avant leur définition et garantit que la bibliothèque de tracing est importée et initialisée avant l'importation des autres modules instrumentés.
</div>

Pour commencer le tracing d'applications Node.js, commencez par [installer et configurer l'Agent Datadog][4], puis consultez la documentation supplémentaire relative au [tracing d'applications Docker][5] ou au tracing d'[applications Kubernetes][6].

Installez ensuite la bibliothèque de tracing Datadog avec npm :

```sh
npm install --save dd-trace
```

Enfin, importez et initialisez le traceur :

##### JavaScript

```js
// Cette ligne doit précéder l'importation des modules instrumentés.
const tracer = require('dd-trace').init()
```

##### TypeScript

```js
// server.js
import "./tracer"; // doit précéder l'importation des modules instrumentés.

// tracer.js
import tracer from "dd-trace";
tracer.init(); // initialisé dans un fichier différent pour empêcher l'accès aux variables avant leur définition.
export default tracer;
```

Consultez les [paramètres du traceur][7] pour obtenir la liste des options d'initialisation.

## Modifier le hostname de l'Agent

Configurez vos traceurs d'applications de façon à envoyer des traces à un hostname d'Agent personnalisé :

Le module de tracing NodeJS recherche automatiquement les variables ENV `DD_AGENT_HOST` et `DD_TRACE_AGENT_PORT` et s'initialise avec celles-ci.

```sh
DD_AGENT_HOST=<HOSTNAME> DD_TRACE_AGENT_PORT=<PORT> node server
```

Pour utiliser un autre protocole (tel qu'UDS), spécifiez l'URL complète en tant que variable ENV `DD_TRACE_AGENT_URL` unique.

```sh
DD_TRACE_AGENT_URL=unix:<CHEMIN_SOCKET> node server
```

## Compatibilité

Les versions `>=8` de Node sont prises en charge par cette bibliothèque. Seules les versions paires telles que 8.x et 10.x sont officiellement prises en charge. Les versions impaires telles que 9.x et 11.x devraient fonctionner, mais elles ne sont pas officiellement prises en charge.

Les versions 4 et 6 de Node sont prises en charge par la version 0.13 du traceur `dd-trace-js`. Cette version sera prise en charge jusqu'au **30 avril 2020**, mais aucune fonctionnalité ne sera ajoutée.

**Remarque** : de manière générale, chaque version de Node est prise en charge par le traceur JS Datadog (corrections de bugs uniquement) jusqu'à 1 an après la fin de son cycle de vie.

### Intégrations

L'APM intègre une solution d'instrumentation pour de nombreux frameworks et bibliothèques populaires via un système de plug-ins. Si vous souhaitez la prise en charge d'un module qui ne fait pas partie de la liste ci-dessous, [contactez l'assistance][8] pour en faire la demande.

Pour découvrir comment activer et configurer des plug-ins, consultez la [documentation de l'API][9].

#### Compatibilité des frameworks Web

| Module           | Versions | Type de prise en charge    | Remarques                                      |
|------------------|----------|-----------------|--------------------------------------------|
| [connect][10]    | `>=2`    | Prise en charge complète |                                            |
| [express][11]    | `>=4`    | Prise en charge complète | Prend en charge Sails, Loopback et [plus encore][12]   |
| [fastify][13]    | `>=1`    | Prise en charge complète |                                            |
| [graphql][14]    | `>=0.10` | Prise en charge complète | Prend en charge Apollo Server et express-graphql |
| [hapi][15]       | `>=2`    | Prise en charge complète |                                            |
| [koa][16]        | `>=2`    | Prise en charge complète |                                            |
| [paperplane][17] | `>=2.3`  | Prise en charge complète | Non pris en charge en [mode sans serveur][18]     |
| [restify][19]    | `>=3`    | Prise en charge complète |                                            |

#### Compatibilité des modules natifs

| Module      | Type de prise en charge    |
|-------------|-----------------|
| [dns][20]   | Prise en charge complète |
| [http][21]  | Prise en charge complète |
| [https][22] | Prise en charge complète |
| [net][23]   | Prise en charge complète |

#### Compatibilité des datastores

| Module                 | Versions | Type de prise en charge    | Remarques                                            |
|------------------------|----------|-----------------|--------------------------------------------------|
| [cassandra-driver][24] | `>=3`    | Prise en charge complète |                                                  |
| [elasticsearch][25]    | `>=10`   | Prise en charge complète | Prend en charge `@elastic/elasticsearch` versions `>=5` |
| [ioredis][26]          | `>=2`    | Prise en charge complète |                                                  |
| [knex][27]             | `>=0.8`  | Prise en charge complète | Cette intégration est uniquement pour la propagation en contexte |
| [memcached][28]        | `>=2.2`  | Prise en charge complète |                                                  |
| [mongodb-core][29]     | `>=2`    | Prise en charge complète | Prend en charge Mongoose                                |
| [mysql][30]            | `>=2`    | Prise en charge complète |                                                  |
| [mysql2][31]           | `>=1`    | Prise en charge complète |                                                  |
| [pg][32]               | `>=4`    | Prise en charge complète | Prend en charge `pg-native` si utilisé avec `pg`         |
| [redis][33]            | `>=0.12` | Prise en charge complète |                                                  |
| [tedious][34]          | `>=1`    | Prise en charge complète | Pilote SQL Server pour `mssql` et `sequelize`    |

#### Compatibilité des workers

| Module             | Versions | Type de prise en charge    | Remarques                                                  |
|--------------------|----------|-----------------|--------------------------------------------------------|
| [amqp10][35]       | `>=3`    | Prise en charge complète | Prend en charge les agents AMQP 1.0 (p. ex. ActiveMQ, Apache Qpid) |
| [amqplib][36]      | `>=0.5`  | Prise en charge complète | Prend en charge les agents AMQP 0.9 (p. ex. RabbitMQ, Apache Qpid) |
| [generic-pool][37] | `>=2`    | Prise en charge complète |                                                        |
| [kafka-node][38]   |          | Disponible prochainement     |                                                        |
| [rhea][39]         |          | Disponible prochainement     |                                                        |

#### Compatibilité des bibliothèques Promise

| Module           | Versions  | Type de prise en charge    |
|------------------|-----------|-----------------|
| [bluebird][40]   | `>=2`     | Prise en charge complète |
| [promise][41]    | `>=7`     | Prise en charge complète |
| [promise-js][42] | `>=0.0.3` | Prise en charge complète |
| [q][43]          | `>=1`     | Prise en charge complète |
| [when][44]       | `>=3`     | Prise en charge complète |

#### Compatibilité des enregistreurs

<<<<<<< HEAD
| Module           | Versions  | Type de prise en charge    |
|------------------|-----------|-----------------|
| [bunyan][37]     | `>=1`     | Complète |
| [paperplane][48] | `>=2.3.2` | Complète |
| [pino][38]       | `>=2`     | Complète |
| [winston][39]    | `>=1`     | Complète |
=======
| Module        | Versions | Type de prise en charge    |
|---------------|----------|-----------------|
| [bunyan][45]  | `>=1`    | Prise en charge complète |
| [pino][46]    | `>=2`    | Prise en charge complète |
| [winston][47] | `>=1`    | Prise en charge complète |
>>>>>>> 470f69d9

## Pour aller plus loin

{{< partial name="whats-next/whats-next.html" >}}

[1]: /fr/tracing/visualization
[2]: https://datadog.github.io/dd-trace-js
[3]: https://github.com/DataDog/dd-trace-js/blob/master/README.md#development
[4]: /fr/tracing/setup
[5]: /fr/tracing/setup/docker
[6]: /fr/agent/kubernetes/daemonset_setup/#trace-collection
[7]: https://datadog.github.io/dd-trace-js/#tracer-settings
[8]: /fr/help
[9]: https://datadog.github.io/dd-trace-js/#integrations
<<<<<<< HEAD
[10]: https://expressjs.com
[11]: https://expressjs.com/en/resources/frameworks.html
[12]: https://github.com/graphql/graphql-js
[13]: https://hapijs.com
[14]: https://koajs.com
[15]: http://restify.com
[16]: https://nodejs.org/api/dns.html
[17]: https://nodejs.org/api/http.html
[18]: https://nodejs.org/api/https.html
[19]: https://nodejs.org/api/net.html
[20]: https://github.com/datastax/nodejs-driver
[21]: https://github.com/elastic/elasticsearch-js
[22]: https://github.com/luin/ioredis
[23]: https://github.com/3rd-Eden/memcached
[24]: http://mongodb.github.io/node-mongodb-native/core
[25]: https://github.com/mysqljs/mysql
[26]: https://github.com/sidorares/node-mysql2
[27]: https://node-postgres.com
[28]: https://github.com/NodeRedis/node_redis
[29]: https://github.com/noodlefrenzy/node-amqp10
[30]: https://github.com/squaremo/amqp.node
[31]: https://github.com/coopernurse/node-pool
[32]: https://github.com/SOHU-Co/kafka-node
[33]: https://github.com/amqp/rhea
[34]: https://github.com/petkaantonov/bluebird
[35]: https://github.com/kriskowal/q
[36]: https://github.com/cujojs/when
[37]: https://github.com/trentm/node-bunyan
[38]: http://getpino.io
[39]: https://github.com/winstonjs/winston
[40]: https://knexjs.org/
[41]: https://github.com/articulate/paperplane
[42]: https://github.com/articulate/paperplane/blob/master/docs/API.md#serverless-deployment
[43]: https://github.com/then/promise
[44]: https://github.com/kevincennis/promise
[45]: https://github.com/senchalabs/connect
[46]: http://tediousjs.github.io/tedious/
[47]: https://www.fastify.io/
[48]: https://github.com/articulate/paperplane/blob/master/docs/API.md#logger
=======
[10]: https://github.com/senchalabs/connect
[11]: https://expressjs.com
[12]: https://expressjs.com/en/resources/frameworks.html
[13]: https://www.fastify.io
[14]: https://github.com/graphql/graphql-js
[15]: https://hapijs.com
[16]: https://koajs.com
[17]: https://github.com/articulate/paperplane
[18]: https://github.com/articulate/paperplane/blob/master/docs/API.md#serverless-deployment
[19]: http://restify.com
[20]: https://nodejs.org/api/dns.html
[21]: https://nodejs.org/api/http.html
[22]: https://nodejs.org/api/https.html
[23]: https://nodejs.org/api/net.html
[24]: https://github.com/datastax/nodejs-driver
[25]: https://github.com/elastic/elasticsearch-js
[26]: https://github.com/luin/ioredis
[27]: https://knexjs.org
[28]: https://github.com/3rd-Eden/memcached
[29]: http://mongodb.github.io/node-mongodb-native/core
[30]: https://github.com/mysqljs/mysql
[31]: https://github.com/sidorares/node-mysql2
[32]: https://node-postgres.com
[33]: https://github.com/NodeRedis/node_redis
[34]: http://tediousjs.github.io/tedious
[35]: https://github.com/noodlefrenzy/node-amqp10
[36]: https://github.com/squaremo/amqp.node
[37]: https://github.com/coopernurse/node-pool
[38]: https://github.com/SOHU-Co/kafka-node
[39]: https://github.com/amqp/rhea
[40]: https://github.com/petkaantonov/bluebird
[41]: https://github.com/then/promise
[42]: https://github.com/kevincennis/promise
[43]: https://github.com/kriskowal/q
[44]: https://github.com/cujojs/when
[45]: https://github.com/trentm/node-bunyan
[46]: http://getpino.io
[47]: https://github.com/winstonjs/winston
>>>>>>> 470f69d9
<|MERGE_RESOLUTION|>--- conflicted
+++ resolved
@@ -156,20 +156,12 @@
 
 #### Compatibilité des enregistreurs
 
-<<<<<<< HEAD
 | Module           | Versions  | Type de prise en charge    |
 |------------------|-----------|-----------------|
-| [bunyan][37]     | `>=1`     | Complète |
-| [paperplane][48] | `>=2.3.2` | Complète |
-| [pino][38]       | `>=2`     | Complète |
-| [winston][39]    | `>=1`     | Complète |
-=======
-| Module        | Versions | Type de prise en charge    |
-|---------------|----------|-----------------|
-| [bunyan][45]  | `>=1`    | Prise en charge complète |
-| [pino][46]    | `>=2`    | Prise en charge complète |
-| [winston][47] | `>=1`    | Prise en charge complète |
->>>>>>> 470f69d9
+| [bunyan][45]     | `>=1`     | Prise en charge complète |
+| [paperplane][48] | `>=2.3.2` | Prise en charge complète |
+| [pino][46]       | `>=2`     | Prise en charge complète |
+| [winston][47]    | `>=1`     | Prise en charge complète |
 
 ## Pour aller plus loin
 
@@ -184,47 +176,6 @@
 [7]: https://datadog.github.io/dd-trace-js/#tracer-settings
 [8]: /fr/help
 [9]: https://datadog.github.io/dd-trace-js/#integrations
-<<<<<<< HEAD
-[10]: https://expressjs.com
-[11]: https://expressjs.com/en/resources/frameworks.html
-[12]: https://github.com/graphql/graphql-js
-[13]: https://hapijs.com
-[14]: https://koajs.com
-[15]: http://restify.com
-[16]: https://nodejs.org/api/dns.html
-[17]: https://nodejs.org/api/http.html
-[18]: https://nodejs.org/api/https.html
-[19]: https://nodejs.org/api/net.html
-[20]: https://github.com/datastax/nodejs-driver
-[21]: https://github.com/elastic/elasticsearch-js
-[22]: https://github.com/luin/ioredis
-[23]: https://github.com/3rd-Eden/memcached
-[24]: http://mongodb.github.io/node-mongodb-native/core
-[25]: https://github.com/mysqljs/mysql
-[26]: https://github.com/sidorares/node-mysql2
-[27]: https://node-postgres.com
-[28]: https://github.com/NodeRedis/node_redis
-[29]: https://github.com/noodlefrenzy/node-amqp10
-[30]: https://github.com/squaremo/amqp.node
-[31]: https://github.com/coopernurse/node-pool
-[32]: https://github.com/SOHU-Co/kafka-node
-[33]: https://github.com/amqp/rhea
-[34]: https://github.com/petkaantonov/bluebird
-[35]: https://github.com/kriskowal/q
-[36]: https://github.com/cujojs/when
-[37]: https://github.com/trentm/node-bunyan
-[38]: http://getpino.io
-[39]: https://github.com/winstonjs/winston
-[40]: https://knexjs.org/
-[41]: https://github.com/articulate/paperplane
-[42]: https://github.com/articulate/paperplane/blob/master/docs/API.md#serverless-deployment
-[43]: https://github.com/then/promise
-[44]: https://github.com/kevincennis/promise
-[45]: https://github.com/senchalabs/connect
-[46]: http://tediousjs.github.io/tedious/
-[47]: https://www.fastify.io/
-[48]: https://github.com/articulate/paperplane/blob/master/docs/API.md#logger
-=======
 [10]: https://github.com/senchalabs/connect
 [11]: https://expressjs.com
 [12]: https://expressjs.com/en/resources/frameworks.html
@@ -263,4 +214,4 @@
 [45]: https://github.com/trentm/node-bunyan
 [46]: http://getpino.io
 [47]: https://github.com/winstonjs/winston
->>>>>>> 470f69d9
+[48]: https://github.com/articulate/paperplane/blob/master/docs/API.md#logger