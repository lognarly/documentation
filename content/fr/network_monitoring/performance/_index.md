--- conflicted
+++ resolved
@@ -30,8 +30,6 @@
 - link: https://www.datadoghq.com/blog/monitor-consul-with-datadog-npm/
   tag: Blog
   text: Nouvelle prise en charge de la mise en réseau Consul par la solution NPM Datadog
-<<<<<<< HEAD
-=======
 - link: https://www.datadoghq.com/blog/npm-story-centric-ux/
   tag: Blog
   text: Débuter vos enquêtes réseau grâce à l'interface NPM et à ses fonctionnalités
@@ -39,8 +37,6 @@
 - link: https://www.datadoghq.com/blog/monitor-dns-logs-for-network-and-security-datadog/
   tag: Blog
   text: Surveiller les logs de DNS pour analyser le réseau et la sécurité
-kind: documentation
->>>>>>> af9c70b2
 title: Network Performance Monitoring
 ---
 
