--- conflicted
+++ resolved
@@ -56,11 +56,7 @@
 
 ## Using a Web Proxy as Proxy
 
-<<<<<<< HEAD
-Traditional web proxies are supported natively by the agent. If you need to connect to the Internet through a proxy, edit your Agent configuration file.
-=======
 Traditional web proxies are supported natively by the Agent. If you need a proxy to connect to the Internet, edit your Agent configuration file.
->>>>>>> 52865c34
 
 ### Agent v6
 
