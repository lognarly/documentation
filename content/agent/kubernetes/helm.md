--- conflicted
+++ resolved
@@ -110,84 +110,7 @@
 
 ### Configuration
 
-The following table lists the configurable parameters of the Datadog chart and their default values.
-
-<<<<<<< HEAD
 For a full list of the Datadog chart's configurable parameters and their default values, refer to the [Datadog Helm repository readme][6].
-=======
-| Parameter                                | Description                                                                               | Default                                     |
-| -----------------------------            | ------------------------------------                                                      | ------------------------------------------- |
-| `datadog.apiKey`                         | Your Datadog API key                                                                      | `Nil` You must provide your own key         |
-| `datadog.apiKeyExistingSecret`           | If set, use the secret with a provided name instead of creating a new one                 | `nil`                                       |
-| `datadog.appKey`                         | Datadog APP key required to use metricsProvider                                           | `Nil` You must provide your own key         |
-| `datadog.appKeyExistingSecret`           | If set, use the secret with a provided name instead of creating a new one                 | `nil`                                       |
-| `image.repository`                       | The image repository to pull from                                                         | `datadog/agent`                             |
-| `image.tag`                              | The image tag to pull                                                                     | `6.9.0`                                     |
-| `image.pullPolicy`                       | Image pull policy                                                                         | `IfNotPresent`                              |
-| `image.pullSecrets`                      | Image pull secrets                                                                        | `nil`                                       |
-| `rbac.create`                            | If true, create & use RBAC resources                                                      | `true`                                      |
-| `rbac.serviceAccount`                    | existing ServiceAccount to use (ignored if rbac.create=true)                              | `default`                                   |
-| `datadog.name`                           | Container name if Daemonset or Deployment                                                 | `datadog`                                   |
-| `datadog.site`                           | Site (`datadoghq.com` or `datadoghq.eu`)                                                  | `nil`                                       |
-| `datadog.dd_url`                         | Datadog intake server                                                                     | `nil`                                       |
-| `datadog.env`                            | Additional Datadog environment variables                                                  | `nil`                                       |
-| `datadog.logsEnabled`                    | Enable log collection                                                                     | `nil`                                       |
-| `datadog.logsConfigContainerCollectAll`  | Collect logs from all containers                                                          | `nil`                                       |
-| `datadog.logsPointerHostPath`            | Host path to store the log tailing state in                                               | `/var/lib/datadog-agent/logs`               |
-| `datadog.apmEnabled`                     | Enable tracing from the host                                                              | `nil`                                       |
-| `datadog.processAgentEnabled`            | Enable live process monitoring                                                            | `nil`                                       |
-| `datadog.checksd`                        | Additional custom checks as python code                                                   | `nil`                                       |
-| `datadog.confd`                          | Additional check configurations (static and Autodiscovery)                                | `nil`                                       |
-| `datadog.criSocketPath`                  | Path to the container runtime socket (if different from Docker)                           | `nil`                                       |
-| `datadog.tags`                           | Set host tags                                                                             | `nil`                                       |
-| `datadog.nonLocalTraffic`                | Enable statsd reporting from any external ip                                              | `False`                                     |
-| `datadog.useCriSocketVolume`             | Enable mounting the container runtime socket in Agent containers                          | `True`                                      |
-| `datadog.volumes`                        | Additional volumes for the daemonset or deployment                                        | `nil`                                       |
-| `datadog.volumeMounts`                   | Additional volumeMounts for the daemonset or deployment                                   | `nil`                                       |
-| `datadog.podAnnotationsAsTags`           | Kubernetes Annotations to Datadog Tags mapping                                            | `nil`                                       |
-| `datadog.podLabelsAsTags`                | Kubernetes Labels to Datadog Tags mapping                                                 | `nil`                                       |
-| `datadog.resources.requests.cpu`         | CPU resource requests                                                                     | `200m`                                      |
-| `datadog.resources.limits.cpu`           | CPU resource limits                                                                       | `200m`                                      |
-| `datadog.resources.requests.memory`      | Memory resource requests                                                                  | `256Mi`                                     |
-| `datadog.resources.limits.memory`        | Memory resource limits                                                                    | `256Mi`                                     |
-| `datadog.securityContext`                | Allows you to overwrite the default securityContext applied to the container              | `nil`                                       |
-| `datadog.livenessProbe`                  | Overrides the default liveness probe                                                      | http port 5555                              |
-| `datadog.hostname`                       | Set the hostname (write it in datadog.conf)                                               | `nil`                                       |
-| `datadog.acInclude`                      | Include containers based on image name                                                    | `nil`                                       |
-| `datadog.acExclude`                      | Exclude containers based on image name                                                    | `nil`                                       |
-| `daemonset.podAnnotations`               | Annotations to add to the DaemonSet's Pods                                                | `nil`                                       |
-| `daemonset.tolerations`                  | List of node taints to tolerate (requires Kubernetes >= 1.6)                              | `nil`                                       |
-| `daemonset.nodeSelector`                 | Node selectors                                                                            | `nil`                                       |
-| `daemonset.affinity`                     | Node affinities                                                                           | `nil`                                       |
-| `daemonset.useHostNetwork`               | If true, use the host's network                                                           | `nil`                                       |
-| `daemonset.useHostPID`.                  | If true, use the host's PID namespace                                                     | `nil`                                       |
-| `daemonset.useHostPort`                  | If true, use the same ports for both host and container                                   | `nil`                                       |
-| `daemonset.priorityClassName`            | Which Priority Class to associate with the daemonset                                      | `nil`                                       |
-| `datadog.leaderElection`                 | Enable the leader Election feature                                                        | `false`                                     |
-| `datadog.leaderLeaseDuration`            | The duration for which a leader stays elected.                                            | `nil`                                       |
-| `datadog.collectEvents`                  | Enable Kubernetes event collection. Requires leader election.                             | `false`                                     |
-| `deployment.affinity`                    | Node / Pod affinities                                                                     | `{}`                                        |
-| `deployment.tolerations`                 | List of node taints to tolerate                                                           | `[]`                                        |
-| `deployment.priorityClassName`           | Which Priority Class to associate with the deployment                                     | `nil`                                       |
-| `kubeStateMetrics.enabled`               | If true, create kube-state-metrics                                                        | `true`                                      |
-| `kube-state-metrics.rbac.create`         | If true, create & use RBAC resources for kube-state-metrics                               | `true`                                      |
-| `kube-state-metrics.rbac.serviceAccount` | existing ServiceAccount to use (ignored if rbac.create=true) for kube-state-metrics       | `default`                                   |
-| `clusterAgent.enabled`                   | Use the cluster-agent for cluster metrics (Kubernetes 1.10+ only)                         | `false`                                     |
-| `clusterAgent.token`                     | A cluster-internal secret for agent-to-agent communication. Must be 32+ characters a-zA-Z | Generates a random value                    |
-| `clusterAgent.containerName`             | The container name for the Cluster Agent                                                  | `cluster-agent`                             |
-| `clusterAgent.image.repository`          | The image repository for the cluster-agent                                                | `datadog/cluster-agent`                     |
-| `clusterAgent.image.tag`                 | The image tag to pull                                                                     | `1.0.0`                                     |
-| `clusterAgent.image.pullPolicy`          | Image pull policy                                                                         | `IfNotPresent`                              |
-| `clusterAgent.image.pullSecrets`         | Image pull secrets                                                                        | `nil`                                       |
-| `clusterAgent.metricsProvider.enabled`   | Enable Datadog metrics as a source for HPA scaling                                        | `false`                                     |
-| `clusterAgent.resources.requests.cpu`    | CPU resource requests                                                                     | `200m`                                      |
-| `clusterAgent.resources.limits.cpu`      | CPU resource limits                                                                       | `200m`                                      |
-| `clusterAgent.resources.requests.memory` | Memory resource requests                                                                  | `256Mi`                                     |
-| `clusterAgent.resources.limits.memory`   | Memory resource limits                                                                    | `256Mi`                                     |
-| `clusterAgent.tolerations`               | List of node taints to tolerate                                                           | `[]`                                        |
-| `clusterAgent.livenessProbe`             | Overrides the default liveness probe                                                      | http port 443 if external metrics enabled   |
-| `clusterAgent.readinessProbe`            | Overrides the default readiness probe                                                     | http port 443 if external metrics enabled   |
->>>>>>> 48d7ce46
 
 Specify each parameter using the `--set key=value[,key=value]` argument to `helm install`. For example:
 
