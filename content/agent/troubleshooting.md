---
title: Agent Troubleshooting
kind: documentation
aliases:
    - /agent/faq/send-logs-and-configs-to-datadog-via-flare-command
    - /agent/faq/how-to-get-more-logging-from-the-agent
further_reading:
- link: "/logs/"
  tag: "Documentation"
  text: Collect your logs
- link: "/graphing/infrastructure/process"
  tag: "Documentation"
  text: Collect your processes
- link: "/tracing"
  tag: "Documentation"
  text: Collect your traces
---

If you ended up at this page and have not yet installed the Datadog Agent, go [to the dedicated agent integration page](https://app.datadoghq.com/account/settings#agent) for installation instructions. If you just installed the Agent, it might take a few moments before you start seeing metrics appear. The first place you should check for metrics is the [Metrics Explorer](https://app.datadoghq.com/metric/explorer).

If you think you might be experiencing issues, the first thing to do is [run the info command](/agent/#agent-status-and-information) and check the [Agent logs](/agent/#log-locations).

If you're still unsure about the issue, you may reach out to [Datadog support team](/help) along with [a flare](#send-a-flare) of your agent.

## Get more logging from the agent

To enable the full debug mode:

1. Modify your local `datadog.yaml` file (see [this page](/agent/#configuration-file) to locate this configuration file on your instance)

2. Replace `# log_level: INFO` with `log_level: DEBUG` (make sure to get rid of # to uncomment the line)

3. Restart your Datadog Agent (see [that page](/agent/faq/agent-commands) to find the restart command depending on your OS)

4. Wait a few minutes to generate some logs. [Look here](/agent/#log-locations) to find the location of the logs.

### Obtaining debug logs from the container agent

<<<<<<< HEAD
This process cover agent 6 only, refer to [the dedicated documentation on how to collect more logs with the Datadog container agent v5](/agent/faq/agent-5-container-more-log)
=======
It isn't possible to restart the container agent with service datadog-agent restart or similar, because those commands cause the container to be killed by Docker. Thus, in order to restart the container agent, one must use supervisor:
>>>>>>> f37af6c3

Set `DD_LOG_LEVEL=debug` then start your agent and [send a flare](#send-a-flare).

If your container is already running:

1. To avoid that your process is restarted by S6, run:  
    
    `rm /var/run/s6/services/agent/finish`

2. Then stop the agent:
    
    ```
    s6-svc -d /var/run/s6/services/agent/
    ```

3. Restart then agent with debug log level by running:
    
    ```
    DD_LOG_LEVEL=debug agent start
    ```

## Send a flare


If you are running the 5.3 version (or higher) of the agent, you're able to send all necessary troubleshooting information to our Support Team, with one flare command!

`flare` gathers all of the agent's configuration files and logs into an archive file. It removes sensitive information including passwords, API keys, Proxy credentials, and SNMP community strings.  
**Confirm the upload of the archive to immediately send it to Datadog support**.  
Since the Datadog Agent is completely open source, you can [verify the code's behavior](https://github.com/DataDog/dd-agent/blob/master/utils/flare.py). You can also review the archive prior to sending as the flare prompts a confirmation before uploading it.  

In the commands below, replace `<CASE_ID>` with your Datadog support case ID, if you don't specify a case ID, the command asks for an email address that is used to login in your organization and creates a new support case.

|Platform|Agent v5 |Agent v6|
|:--------|:-----|:--------|
|Linux| `sudo /etc/init.d/datadog-agent flare <CASE_ID>` | `sudo -u dd-agent -- datadog-agent flare <CASE_ID>`|
|Docker|`docker exec -it dd-agent /etc/init.d/datadog-agent flare <CASE_ID>`|`n/a`|
|Docker (Alpine)|`docker exec -it dd-agent /opt/datadog-agent/bin/agent flare <CASE_ID>`||
|MacOS x|`datadog-agent flare <CASE_ID>`              | `datadog-agent flare <CASE_ID>` or web [web GUI](/agent/#using-the-gui)
|CentOS| `sudo service datadog-agent flare <CASE_ID>`              | `sudo datadog-agent flare <CASE_ID>`              |
|Debian| `sudo service datadog-agent flare <CASE_ID>`              | `sudo datadog-agent flare <CASE_ID>`              |
|Kubernetes|`kubectl exec <pod-name> -it /etc/init.d/datadog-agent flare <CASE_ID>`|`n/a`|
|Fedora|`sudo service datadog-agent flare <CASE_ID>`              | `sudo datadog-agent flare <CASE_ID>`              |
|Redhat|`sudo service datadog-agent flare <CASE_ID>`              | `sudo datadog-agent flare <CASE_ID>`              |
|Suse|`sudo service datadog-agent flare <CASE_ID>`              | `sudo datadog-agent flare <CASE_ID>`              |
|Source|`sudo ~/.datadog-agent/bin/agent flare <CASE_ID>`|`sudo datadog-agent flare <CASE_ID>`|
|Windows|[Consult our dedicated windows doc](/agent/basic_agent_usage/windows/#send-a-flare)|[Consult our dedicated windows doc](/agent/basic_agent_usage/windows/#send-a-flare)|

## FAQ

* [Common Windows Agent Installation Error 1721](/agent/faq/common-windows-agent-installation-error-1721)
* [How to monitor SNMP devices?](/agent/faq/how-to-monitor-snmp-devices)
* [I stopped my agent but I’m still seeing the host in my Datadog account.](/agent/faq/i-stoped-my-agent-but-i-m-still-seeing-the-host)
* [Network Time Protocol (NTP) Offset Issues](/agent/faq/network-time-protocol-ntp-offset-issues)
* [How to solve Permission denied errors?](/agent/faq/how-to-solve-permission-denied-errors)
* [Error Restarting Agent: Already Listening on a Configured Port](/agent/faq/error-restarting-agent-already-listening-on-a-configured-port)
* [Forwarder logs contain 599 response code](/agent/faq/forwarder-logs-contain-599-response-code)
* [Starting Datadog Agent (using supervisord):Error: Cannot open an HTTP server: socket.error reported errno.EACCES (13)](/agent/faq/cannot-open-an-http-server-socket-error-reported-errno-eacces-13)
* [Why don't I see the 'system.processes.open_file_descriptors' metric?](/agent/faq/why-don-t-i-see-the-system-processes-open-file-descriptors-metric)
* [How is the 'system.mem.used' metric calculated?](/agent/faq/how-is-the-system-mem-used-metric-calculated)
* [How do I install the agent on a server with limited internet connectivity?](/agent/faq/how-do-i-install-the-agent-on-a-server-with-limited-internet-connectivity)

## Further Reading

{{< partial name="whats-next/whats-next.html" >}}<|MERGE_RESOLUTION|>--- conflicted
+++ resolved
@@ -36,11 +36,7 @@
 
 ### Obtaining debug logs from the container agent
 
-<<<<<<< HEAD
-This process cover agent 6 only, refer to [the dedicated documentation on how to collect more logs with the Datadog container agent v5](/agent/faq/agent-5-container-more-log)
-=======
-It isn't possible to restart the container agent with service datadog-agent restart or similar, because those commands cause the container to be killed by Docker. Thus, in order to restart the container agent, one must use supervisor:
->>>>>>> f37af6c3
+This process covers agent v6 only, for agent v5 refer to [the dedicated documentation on how to collect more logs with the Datadog container agent v5](/agent/faq/agent-5-container-more-log)
 
 Set `DD_LOG_LEVEL=debug` then start your agent and [send a flare](#send-a-flare).
 
