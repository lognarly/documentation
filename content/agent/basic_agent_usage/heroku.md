--- conflicted
+++ resolved
@@ -40,77 +40,23 @@
 {{% table responsive="true" %}}
 | Setting | Description|
 | --- | --- |
-<<<<<<< HEAD
-| `DD_API_KEY` | *Required.* Your API key is available from the [Datadog API integrations](https://app.datadoghq.com/account/settings#api) page. Note that this is the *API* key, not the application key. |
+| `DD_API_KEY` | *Required.* Your API key is available from the [Datadog API integrations][2] page. Note that this is the *API* key, not the application key. |
 | `DD_HOSTNAME` | *Deprecated.* **WARNING**: Setting the hostname manually may result in metrics continuity errors. It is recommended that you do *not* set this variable. Because dyno hosts are ephemeral it is recommended that you monitor based on the tags `dynoname` or `appname`. |
-| `DD_TAGS` | *Optional.* Sets additional tags provided as a comma-delimited string. For example, `heroku config:set DD_TAGS=simple-tag-0,tag-key-1:tag-value-1`. The buildpack automatically adds the tags `dyno` and `dynohost` which represent the Dyno name (e.g. web.1) and host ID (e.g. 33f232db-7fa7-461e-b623-18e60944f44f) respectively. See the ["Guide to tagging"](http://docs.datadoghq.com/guides/tagging/) for more information. |
-=======
-| `DD_API_KEY` | *Required.* Your API key is available from the [Datadog API integrations][2] page. Note that this is the *API* key, not the application key. |
-| `DD_HOSTNAME` | *Required.* Because Heroku Dynos are ephemeral and your application my be served by any available Dyno resource, set the hostname to the application or service name. To view metrics by Dyno hosts, the tag `dynohost` is added by the buildpack. |
 | `DD_TAGS` | *Optional.* Sets additional tags provided as a comma-delimited string. For example, `heroku config:set DD_TAGS=simple-tag-0,tag-key-1:tag-value-1`. The buildpack automatically adds the tags `dyno` and `dynohost` which represent the Dyno name (e.g. web.1) and host ID (e.g. 33f232db-7fa7-461e-b623-18e60944f44f) respectively. See the ["Guide to tagging"][3] for more information. |
->>>>>>> ba61cebe
-| `DD_HISTOGRAM_PERCENTILES` | *Optional.* Optionally set additional percentiles for your histogram metrics. See [Histogram percentiles](#histogram-percentiles) below for more information. |
+| `DD_HISTOGRAM_PERCENTILES` | *Optional.* Optionally set additional percentiles for your histogram metrics. See [How to grpah percentiles][4]. |
 | `DISABLE_DATADOG_AGENT` | *Optional.* When set, the Datadog agent will not be run. |
 | `DD_APM_ENABLED` | *Optional.* The Datadog Trace Agent (APM) is run by default. Set this to `false` to disable the Trace Agent. |
 | `DD_AGENT_VERSION` | *Optional.* By default, the buildpack installs the latest version of the Datadog Agent available in the package repository. Use this variable to install older versions of the Datadog Agent (note that not all versions of the Agent may be available). |
-| `DD_SERVICE_NAME` | *Optional.* While not read directly by the Datadog Agent, it is highly recommend that you set an environment variable for your service name. See the [Service Name](#service-name) section below for more information. |
-| `DD_SERVICE_ENV` | *Optional.* The Datadog Agent automatically tries to identify your environment by searching for a tag in the form `env:<environment name>`. For more information, see the [Datadog Tracing environments page][4]. |
+| `DD_SERVICE_ENV` | *Optional.* The Datadog Agent automatically tries to identify your environment by searching for a tag in the form `env:<environment name>`. For more information, see the [Datadog Tracing environments page][5]. |
 {{% /table %}}
 
 ## More information
 
-<<<<<<< HEAD
-For more information, view the source code, or contribute to this project, refer to the [Github project page](https://github.com/DataDog/heroku-buildpack-datadog).
-=======
-Optionally set additional percentiles for your histogram metrics. By default only the 95th percentile is generated. To generate additional percentiles, set *all* percentiles, including the default, using the env variable `DD_HISTOGRAM_PERCENTILES`.  For example, to generate 0.95 and 0.99 percentiles, use the following command:
-
-```shell
-heroku config:add DD_HISTOGRAM_PERCENTILES="0.95, 0.99"
-```
-
-For more information about about additional percentiles, see the [percentiles documentation][5].
-
-### Service name
-
-A service is a named set of processes that do the same job, such as `webapp` or `database`. The service name provides context when evaluating your trace data.
-
-Although the service name is passed to Datadog on the application level, it is recommended that you set the value as an environment variable rather than directly in your application code.
-
-For example, set the service name as an environment variable:
-
-```shell
-heroku config:set DD_SERVICE_NAME=my-webapp
-```
-
-Then in a python web application, set the service name from the environment variable:
-
-```python
-import os
-from ddtrace import tracer
-
-service_nane = os.environ.get('DD_SERVICE_NAME')
-span = tracer.trace("web.request", service=service_name)
-...
-span.finish()
-```
-
-For Ruby on Rails applications, configure the `config/initializers/datadog-tracer.rb` file:
-
-```ruby
-require 'ddtrace'
-ies
-Datadog.configure do |c|
-  c.use :rails, service_name: ENV['DD_SERVICE_NAME'] || 'my-app'
-end
-```
-
-Setting the service name varies according to your language or supported framework. Reference the [Datadog libraries list][6] for specific language support.
-
+For more information, view the source code, or contribute to this project, refer to the [Github project page][6].
 
 [1]: http://docs.datadoghq.com/libraries/
 [2]: https://app.datadoghq.com/account/settings#api
 [3]: http://docs.datadoghq.com/guides/tagging/
-[4]: https://docs.datadoghq.com/tracing/environments/
-[5]: https://help.datadoghq.com/hc/en-us/articles/204588979-How-to-graph-percentiles-in-Datadog
-[6]: https://docs.datadoghq.com/libraries/
->>>>>>> ba61cebe
+[4]: https://help.datadoghq.com/hc/en-us/articles/204588979-How-to-graph-percentiles-in-Datadog
+[5]: https://docs.datadoghq.com/tracing/environments/
+[6]: https://github.com/DataDog/heroku-buildpack-datadog