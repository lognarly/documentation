---
title: Tagging
kind: documentation
customnav: agentnav
aliases:
  - /guides/tagging/
---

## Overview
Tagging is used throughout the Datadog product to make it easier to subset and query the machines and metrics that you have to monitor. Without the ability to assign and filter based on tags, finding the problems that exist in your environment and narrowing them down enough to discover the true causes would be extremely difficult.

<div class="alert alert-info">
We recommend using the format <code>key:value</code> when using tags, like <code>env:prod</code>.
</div>

**Tags must start with a letter** and may contain alphanumerics, underscores, minuses, colons, periods, and slashes. Other characters get converted to underscores. Tags can be up to 200 characters long and support Unicode. Tags are converted to lowercase.

Note: An exception to this is trailing underscores, which are trimmed (e.g. path:thing_ becomes path:thing).

## How to assign tags
There are four primary ways to assign tags: inherited from the [integration](/integrations), in the configuration, in the UI, and using the API, though the UI and API only allow you to assign tags at the host level. The recommended method is to rely on the [integrations](/integrations) or via the configuration files.

### Inheriting tags from an integration

The easiest method for assigning tags is to rely on the integration. Tags assigned to your Amazon Web Services instances, Chef recipes, and more are all automatically assigned to the hosts and metrics when they are brought in to Datadog.

The following [integrations](/integrations) sources create tags automatically in Datadog:

|                                                                       ||
| :-------------------------------------                                | :------------------------------------------------------------------------------|
| [Amazon CloudFront](/integrations/amazon_cloudfront)                  | Distribution|
| [Amazon EC2](/integrations/amazon_ec2)                                | AMI, Customer Gateway, DHCP Option, EBS Volume, Instance, Internet Gateway, Network ACL, Network Interface, Reserved Instance, Reserved Instance Listing, Route Table , Security Group - EC2 Classic, Security Group - VPC, Snapshot, Spot Batch, Spot Instance Request, Spot Instances, Subnet, Virtual Private Gateway, VPC, VPN Connection |
| [Amazon Elastic File System](/integrations/amazon_efs)                | Filesystem|
| [Amazon Kinesis](/integrations/amazon_kinesis)                        | Stream State|
| [Amazon Machine Learning](/integrations/amazon_machine_learning)      | BatchPrediction, DataSource, Evaluation  , MLModel|
| [Amazon Route 53](/integrations/amazon_route53)                       | Domains, Healthchecks  , HostedZone|
| [Amazon WorkSpaces](/integrations/amazon_workspaces)                  | WorkSpaces|
| [AWS CloudTrail](/integrations/amazon_cloudtrail)                     | CloudTrail|
| [AWS Elastic Load Balancing](/integrations/amazon_elb)                | Loadbalancer, TargetGroups|
| [AWS Identity and Access Management](/integrations/amazon_workspaces) | Profile Name|
| [AWS SQS](/integrations/amazon_sqs)                                   | Queue Name|
| [Apache](/integrations/apache)                                        | Apache Host and Port|
| [Azure](/integrations/azure)                                          | Tenant Name, Status, Tags, Subscription ID and Name, Availability Zone in common with AWS tag after contacting Datadog support|
| [BTRFS](/integrations/btrfs)                                          | Usage & Replication Type|
| [Chef](/integrations/chef)                                            | Chef Roles|
| [Consul](/integrations/consul)                                        | Previous and Current Consul Leaders and Followers, Consul Datacenter,  Service Name, Service ID|
| [CouchDB](/integrations/couchdb)                                      | Database Name,  Instance Name|
| [CouchBase](/integrations/couchbase)                                  | CouchBase Tags,  Instance Name|
| [Docker](/integrations/docker)                                        | Docker Container and Image Name, Container Command, Container Labels|
| [Dyn](/integrations/dyn)                                              | Zone, Record Type|
| [Elasticsearch](/integrations/elastic)                                | Cluster Name,  Host Name, Port Number|
| [Etcd](/integrations/etcd)                                            | State Leader or Follower|
| [Fluentd](/integrations/fluentd)                                      | Host Name, Port Number|
| [Google App Engine](/integrations/google_app_engine)                  | Project Name, Version ID, Task Queue|
| [Google Cloud Platform](/integrations/google_cloud_platform)          | Zone, Instance Type and ID, Automatic Restart, Project Name and ID, Name, Availability Zone in common with AWS tag after contacting Datadog support|
| [Go Expvar](/integrations/goexpvar)                                   | Expvar Path|
| [Gunicorn](/integrations/gunicorn)                                    | State Idle or Working, App Name|
| [HAProxy](/integrations/haproxy)                                      | Service Name, Availability, Backend Host, Status, Type|
| [HTTP Check](/integrations/httpcheck)                                 | URL, Instance|
| [IIS](/integrations/iis)                                              | Site|
| [Jenkins](/integrations/jenkins)                                      | Job Name, Build Number, Branch, and Results|
| [JMX](/integrations/java)                                             | JMX Tags|
| [Kafka](/integrations/kafka)                                          | Topic|
| [Kubernetes](/integrations/kubernetes)                                | Minion Name, Namespace, Replication Controller, Labels, Container Alias|
| [Marathon](/integrations/marathon)                                    | URL|
| [Memcached](/integrations/memcached)                                  | Host, Port,  Request, Cache Hit or Miss|
| [Mesos](/integrations/mesos)                                          | Role, URL, PID, Slave or Master Role, Node, Cluster,|
| [Mongo](/integrations/mongodb)                                        | Server Name|
| [OpenStack](/integrations/openstack)                                  | Network ID, Network Name, Hypervisor Name, ID, and Type, Tenant ID,  Availability Zone|
| [PHP FPM](/integrations/php_fpm)                                      | Pool Name|
| [Pivotal](/integrations/pivotal)                                      | Current State, Owner, Labels, Requester, Story Type|
| [Postfix ](/integrations/postfix)                                     | Queue, Instance|
| [Puppet](/integrations/puppet)                                        | Puppet Tags|
| [RabbitMQ](/integrations/rabbitmq)                                    | Node, Queue Name, Vhost, Policy, Host|
| [Redis](/integrations/redisdb)                                        | Host, Port,  Slave or Master|
| [RiakCS](/integrations/riakcs)                                        | Aggregation Key|
| [SNMP](/integrations/snmp)                                            | Device IP Address|
| [Supervisord](/integrations/supervisor)                               | Server Name, Process Name|
| [TeamCity](/integrations/teamcity)                                    | Tags, Code Deployments, Build Number|
| [TokuMX](/integrations/tokumx)                                        | Role Primary or Secondary, Replset, Replstate, Db, Coll, Shard|
| [Varnish](/integrations/varnish)                                      | Name, Backend|
| [VSphere](/integrations/vmware)                                       | Host, Datacenter, Server, Instance|
| [Win32 Events](/integrations/wmi)                                     | Event ID|
| [Windows Services](/integrations/winservices)                         | Service Name|


### Assigning tags using the configuration files
<<<<<<< HEAD
The Datadog integrations are all configured via the yaml configuration files located in the **conf.d** directory in your agent install. For more about where to look for your configuration files, refer [to this article][agentinstall].
=======

[The Datadog integrations](/integrations) are all configured via the yaml configuration files located in the **conf.d** directory in your agent install. For more about where to look for your configuration files, refer [to this article][agentinstall].  
>>>>>>> a40a2706

Define tags in the configuration file for the overall agent as well as for each integration.
In YAML files, there is a tag dictionary with a list of tags you want assigned at that level. Any tag you assign to the agent is applied to every integration on that agent's host.

Dictionaries with lists of values have two different yet functionally equivalent forms:

    tags: key_first_tag:value_1, key_second_tag:value_2, key_third_tag:value_3

or

    tags:
      - key_first_tag:value_1
      - key_second_tag:value_2
      - key_third_tag:value_3

You see both forms in the yaml configuration files, but for the `datadog.conf` init file only the first form is valid.

Each tag can be anything you like but you have the best success with tagging if your tags are `key:value` pairs. Keys could represent the role, or function, or region, or application and the value is the instance of that role, function, region, or application. Here are some examples of good tags:

    region:east
    region:nw
    application:database
    database:primary
    role:sobotka

The reason why you should use key value pairs instead of simply values becomes apparent when you start using the tags to filter and group metrics and machines. That said, you are not required to use key value pairs and simple values are valid.

### Assigning host tags in the UI

You can also assign tags to hosts, but not to [integration](/integrations) in the UI. To assign tags in the UI, start by going to the Infrastructure List page. Click on any host and then click the Update Host Tags button. In the host overlay that appears, click Edit Tags and make the changes you wish.


### Assigning host tags using the API

You can also assign tags to hosts, but not to [integration](/integrations) using the API. The endpoints you want to work with are /tags/hosts and depending on whether you PUT, POST, or DELETE you update, add, or delete tags for the chosen host. For more details on using the Tags endpoints in the API, [review this document][tagsapi]

## How to use tags

After you have assigned tags at the host and [integration](/integrations) level, you can start using them to filter and group in interesting ways. There are several places you can use tags:

- [Events List](/graphing/event_stream/)
- [Dashboards](/graphing/dashboards/)
- [Infrastructure List](/graphing/infrastructure/)
- [Host Map](/graphing/infrastructure/hostmap)
- [Monitors](/monitors/)

### Using tags in the Events List

The [Events List](/graphing/event_stream/) shows you all the events that have occurred in your environment over the time period specified. This can be overwhelming so you can use tags to filter down the list based on the tags you have assigned. You can enter any text you want in the search box above the Event List and a full text search is performed. You can also enter `tags:` followed by a tag to see all the events that come from a host or [integration](/integrations) with that tag. The example in the image is the tag `role:cassandra`. So the search text is `tags:role:cassandra`.

{{< img src="agent/tagging/eventtags.png" alt="Events List and Tags" responsive="true" popup="true">}}

### Using tags in Dashboards

<<<<<<< HEAD
You can use tags to narrow down the metrics to display on a dashboard graph, or to create groups of metrics to display.
To narrow down the metrics to display, enter the tag in the `from:` textbox.
=======
You can use tags to narrow down the metrics to display on a [dashboard graph](/graphing/dashboards), or to create groups of metrics to display. 
To narrow down the metrics to display, enter the tag in the `from:` textbox. 
>>>>>>> a40a2706
You are now looking at a chosen metric over all the hosts that have that particular tag assigned.

{{< img src="agent/tagging/dashboardtags_1.png" alt="Tags in Dashboards from textbox" responsive="true" popup="true">}}

To group using tags, enter the key part of the tag in the `avg by:` textbox.

For instance, if you have a time series graph showing a metric tagged by the reporting hosts roles —`role:database`, `role:frontend`, or `role:loadbalancer`— enter role in the **avg_by** textbox.
This causes the graph to show just one line for each tag value — `database`, `frontend`, and `loadbalancer`. Each line represents the average metric value across all hosts that share that role.

{{< img src="agent/tagging/dashboardtags.png" alt="Tags in Dashboards avgby textbox" responsive="true" popup="true">}}

Yingou can also use tags to overlay events on the dashboard. This works in exactly the same way as in the [Events List](/graphing/event_stream/).
Simply enter `tags:` followed by the tag and you see the corresponding events overlaid as vertical bars on each graph.

### Using tags in the Infrastructure List and the Host Map

To filter the list of hosts in the [Infrastructure list](/graphing/infrastructure/), enter a tag in the filter textbox at the top of the page. You can also group the hosts by entering the key portion of the tag in the group by textbox. So if you enter role in the group box, you see each role as a group heading followed by the hosts with that tag.

{{< img src="agent/tagging/infrastructuretags.png" alt="Tags in the Infrastructure List" responsive="true" popup="true">}}

### Using tags in Monitors

When creating a [monitor](/monitors/monitor_types/):

* Use tags in the `from:` textbox to limit the monitor scope to only metrics that have those tags.
{{< img src="agent/tagging/monitortags.png" alt="from textbox tags in Monitors" responsive="true" popup="true">}}

* Use tags in the `excluding:` textbox to remove the corresponding metrics of the monitor scope.
{{< img src="agent/tagging/monitortags_1.png" alt="excluding textbox tags in Monitors" responsive="true" popup="true">}}

* Use tags in the `avg by` textbox transform your monitor into a multi-alert monitor on each value of this tags.
{{< img src="agent/tagging/monitortags_2.png" alt="excluding textbox tags in Monitors" responsive="true" popup="true">}}
Tags on these events are related to the `avg by:` value. In order to have host-related tags (such as AWS integration tags), use `avg by: host`

### Tell me about tagging!

Tagging within Datadog is a powerful way to easily gather your metrics
and makes scaling your infrastructure a breeze.

For a quick example to demonstrate the power of tagging, perhaps you're
looking for a sum of two metrics, which you might normally define as follows:

```
Web server 1: api.metric('page.views', [(1317652676, 100), ...], host="example.com")
Web server 2: api.metric('page.views', [(1317652676, 500), ...], host="example.com")
```

What we recommend doing is leaving off the hostname; it then defaults to the host that is sending that point, since they’re different hosts it's treated as different points:

```
Web server 1: api.metric('page.views', [(1317652676, 100), ...], tags=['domain:example.com'])
Web server 2: api.metric('page.views', [(1317652676, 500), ...], tags=['domain:example.com'])
```

With these tags you can then do:

```
sum:page.views{domain:example.com}
```

which should give the desired result.

To get a breakdown by host, you can do:

```
sum:page.views{domain:example.com} by {host}
```

For information on AWS tagging, see [this tagging doc page](/integrations/amazon_web_services/).

[tagsapi]: /api#tags
[agentinstall]: https://app.datadoghq.com/account/settings#agent<|MERGE_RESOLUTION|>--- conflicted
+++ resolved
@@ -85,12 +85,7 @@
 
 
 ### Assigning tags using the configuration files
-<<<<<<< HEAD
-The Datadog integrations are all configured via the yaml configuration files located in the **conf.d** directory in your agent install. For more about where to look for your configuration files, refer [to this article][agentinstall].
-=======
-
 [The Datadog integrations](/integrations) are all configured via the yaml configuration files located in the **conf.d** directory in your agent install. For more about where to look for your configuration files, refer [to this article][agentinstall].  
->>>>>>> a40a2706
 
 Define tags in the configuration file for the overall agent as well as for each integration.
 In YAML files, there is a tag dictionary with a list of tags you want assigned at that level. Any tag you assign to the agent is applied to every integration on that agent's host.
@@ -145,13 +140,9 @@
 
 ### Using tags in Dashboards
 
-<<<<<<< HEAD
-You can use tags to narrow down the metrics to display on a dashboard graph, or to create groups of metrics to display.
-To narrow down the metrics to display, enter the tag in the `from:` textbox.
-=======
 You can use tags to narrow down the metrics to display on a [dashboard graph](/graphing/dashboards), or to create groups of metrics to display. 
 To narrow down the metrics to display, enter the tag in the `from:` textbox. 
->>>>>>> a40a2706
+
 You are now looking at a chosen metric over all the hosts that have that particular tag assigned.
 
 {{< img src="agent/tagging/dashboardtags_1.png" alt="Tags in Dashboards from textbox" responsive="true" popup="true">}}
