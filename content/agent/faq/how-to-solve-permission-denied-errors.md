--- conflicted
+++ resolved
@@ -42,13 +42,12 @@
 
 Then [restart the agent][1].
 
-<<<<<<< HEAD
 [More information on the agent logs locations][2].
-=======
-[More information on the agent logs locations](/agent/basic_agent_usage/#log-location).
->>>>>>> 8431594e
 
 {{< partial name="whats-next/whats-next.html" >}}
 
 [1]: /agent/faq/agent-commands
-[2]: /agent/#log-locations+[2]: /agent/basic_agent_usage/#log-location
+
+
+
