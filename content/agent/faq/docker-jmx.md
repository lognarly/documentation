--- conflicted
+++ resolved
@@ -14,11 +14,8 @@
 
 Use the `datadog/agent:latest-jmx` image. This image is based on `latest`, but it includes a JVM, which the Agent needs in order to run [jmxfetch][3].
 
-<<<<<<< HEAD
-=======
 **Note**: Using `%%port%%` has proven problematic in practice. If you experience an issue, the best workaround is to replace `%%port%%` with a hardcoded JMX port.
 
->>>>>>> 28749712
 ### Troubleshooting
 
 To check whether Autodiscovery is loading JMX-based checks:
