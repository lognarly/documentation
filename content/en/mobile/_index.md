--- conflicted
+++ resolved
@@ -90,15 +90,15 @@
 
 {{< img src="service_management/mobile/logs_mobile.png" style="width:100%; background:none; border:none; box-shadow:none;" alt="Logs page">}}
 
-On the Logs page, you can view and search all of the logs that you have access to in your Datadog org. You can narrow the list through saved views or query filters. For more information about search, see [Log Search Syntax][25].
-
-You are also able to group by log patterns and select different log attributes for clustering or grouping results. For more information about log patterns, see [Grouping Logs Into Patterns][24].
+On the Logs page, you can view and search all of the logs that you have access to in your Datadog org. You can narrow the list through saved views or query filters. For more information about search, see [Log Search Syntax][29].
+
+You are also able to group by log patterns and select different log attributes for clustering or grouping results. For more information about log patterns, see [Grouping Logs Into Patterns][28].
 
 ## Services
 
 {{< img src="service_management/mobile/services_mobile.png" style="width:100%; background:none; border:none; box-shadow:none;" alt="Services page">}}
 
-On the Services page, you can view, search and filter all services that you have access to in your Datadog account from the Datadog Mobile App to ensure the health of your service from anywhere. You can also view recent deployments, resources, SLOs and monitors associated with that service. For more infromation about investigative tools for your services, see [manage Software Catalog][26].
+On the Services page, you can view, search and filter all services that you have access to in your Datadog account from the Datadog Mobile App to ensure the health of your service from anywhere. You can also view recent deployments, resources, SLOs and monitors associated with that service. For more infromation about investigative tools for your services, see [manage Software Catalog][30].
 
 ## Incidents
 
@@ -431,14 +431,6 @@
 {{% /tab %}}
 {{< /tabs >}}
 
-<<<<<<< HEAD
-=======
-## Traces
-
-On the Traces page, you can view and search all of the traces that you have access to in your Datadog org. You can narrow the list through saved views or build specific search queries based on your tagging strategy. For more information about search, see [Trace Explorer Query Syntax][23].
-
-For example, to filter on traces with the tag `#env:prod` or the tag `#test`, use the query `"env:prod" OR test`. Click into individual services to expand associated spans, and select spans to view info, errors, and related logs. You can also open traces from services and logs.
-
 ## Notifications
 
 The mobile app is able to send out regular as well as critical notifications. Critical notifications can circumvent your Do Not Disturb (DnD) mode, but you must **explicitly** grant Datadog permission to do so on your device. Critical notifications are only supported in the context of [Datadog On-Call][24].
@@ -461,8 +453,6 @@
 ### Push notifications from Workflow Automation
 It is also possible to trigger push notifications directly from Workflows using the [Send mobile push notification message action][27]. Provide the target user and the body of the push notification. Before the user can receive push notifications, they must log into the Datadog Mobile application and allow the Datadog mobile application to receive push notifications.
 
-
->>>>>>> db2d6424
 ## Quick actions
 
 {{< img src="service_management/mobile/shortcut_shadow.png" style="width:100%; background:none; border:none; box-shadow:none;" alt="Quick Actions">}}
@@ -539,13 +529,10 @@
 [21]: https://chat.datadoghq.com/
 [22]: https://datadoghq.slack.com/archives/C0114D5EHNG
 [23]: /tracing/trace_explorer/query_syntax/
-<<<<<<< HEAD
-[24]: https://docs.datadoghq.com/logs/explorer/analytics/patterns/
-[25]: https://docs.datadoghq.com/logs/explorer/search_syntax/
-[26]: https://docs.datadoghq.com/software_catalog/manage/
-=======
 [24]: /service_management/on-call
 [25]: /service_management/on-call/guides/configure-mobile-device-for-on-call/?tab=ios
 [26]: https://app.datadoghq.com/on-call/profile
 [27]: https://app.datadoghq.com/workflow/action-catalog#/com.datadoghq.dd.push_notification/com.datadoghq.dd.push_notification.sendPushNotification
->>>>>>> db2d6424
+[28]: https://docs.datadoghq.com/logs/explorer/analytics/patterns/
+[29]: https://docs.datadoghq.com/logs/explorer/search_syntax/
+[30]: https://docs.datadoghq.com/software_catalog/manage/