--- conflicted
+++ resolved
@@ -24,13 +24,7 @@
 
 ## Overview
 
-<<<<<<< HEAD
 Synthetic tests allow you to observe how your systems and applications are performing using **simulated requests and actions from around the globe**. Datadog tracks the performance of your webpages and APIs from the backend to the frontend, and at various network levels (`HTTP`, `SSL`, `DNS`, `WebSocket`, `TCP`, `UDP`, `ICMP`, and `gRPC`) in a controlled and stable way, alerting you about faulty behavior such as regressions, broken features, high response times, and unexpected status codes.
-=======
-Synthetic tests allow you to observe how your systems and applications are performing using **simulated requests and actions from around the globe**. 
->>>>>>> 7fae50e3
-
-Datadog tracks the performance of your webpages and APIs from the backend to the frontend, and at various network levels (`HTTP`, `SSL`, `DNS`, `TCP`, `UDP`, `ICMP`, and `WebSocket`) in a controlled and stable way. These tests alert you when faulty behaviors like regressions, broken features, high response times, and unexpected status codes happen.
 
 {{< img src="getting_started/synthetics/synthetic-monitoring-overview.png" alt="Synthetic Monitoring Tests" style="width:100%;" >}}
 
