---
title: Getting Started with API Tests
kind: documentation
further_reading:
    - link: 'https://learn.datadoghq.com/course/view.php?id=39'
      tag: 'Learning Center'
      text: 'Introduction to Synthetic Tests'
    - link: '/synthetics/api_tests'
      tag: 'Documentation'
      text: 'Learn more about single API tests'
    - link: '/synthetics/multistep'
      tag: 'Documentation'
<<<<<<< HEAD
      text: 'Learn about private locations'
    - link: '/synthetics/cicd_testing/'
      tag: 'Documentation'
      text: 'Learn how to trigger Synthetic tests from your CI/CD pipeline'
=======
      text: 'Learn more about multistep API tests'
>>>>>>> ae5c6e9b
    - link: '/synthetics/identify_synthetics_bots'
      tag: 'Documentation'
      text: 'Learn how to identify Synthetic bots for API tests'
    - link: '/api/v1/synthetics/#create-a-test'
      tag: 'API Docs'
      text: 'Create a Synthetic test programmatically'

---

## Overview

API tests **proactively monitor** that your **most important services** are available at anytime and from anywhere. [Single API tests][1] come in five different subtypes that allow you to launch requests on the **different network layers of your systems** (HTTP, SSL, DNS, TCP, and ICMP). [Multistep API tests][2] enable you to run HTTP tests in sequence to **monitor the uptime of key journeys at the API level**.

## Create a single API test

The example below demonstrates the creation of an [HTTP test][3], a subtype of [single API tests][1]. [HTTP tests][1] **monitor your API endpoints** and **alert you** when they become too slow or fail to meet any conditions you define, such as expected HTTP status code, headers, or body contents.

### Define request

1. In the Datadog site, hover over **UX Monitoring** and select **[Synthetic Tests][4]**.
2. Click **New Test** > **[New API test][5]**.
3. Select the `HTTP` request type.
4. Define your request:

    - Add the URL of the endpoint you want to monitor. If you don’t know what to start with, you can use `https://www.shopist.io/`, a test e-commerce web application. Defining the endpoint to test automatically populates the name of your test to `Test on www.shopist.io`. You can change your test name to something else if you want to.
    - You can select **Advanced Options** to use custom request headers, authentication credentials, body content, or cookies. **Note:** You can create secure [global variables][6] to store credentials and create [local variables][7] to generate dynamic timestamps to use in your request payload. After creating these variables, type `{{` in any relevant field and select the variable to inject its value in your test options.  
    
      In this example, no specific advanced option is needed.
    - You can set tags such as `env:prod` and `app:shopist` on your test. Tags allow you to keep your test suite organized and quickly find tests you're interested in on the homepage.

5. Click **Test URL** to trigger a sample test run.

{{< img src="getting_started/synthetics/api-test-config-3.png" alt="API test configuration" style="width:100%;">}}

### Define assertions

Clicking **Test URL** automatically populates basic assertions about your endpoint's response. Assertions define what a successful test run is.

In this example, three default assertions populate after triggering the sample test run:

{{< img src="getting_started/synthetics/assertions-example-2.png" alt="Default assertions" style="width:100%;">}}

Assertions are fully customizable. To add a custom assertion, click on elements of the response preview such as the headers or click **New Assertion** to define a new assertion from scratch. 

{{< img src="getting_started/synthetics/api-test-configuration-2.mp4" alt="Example API test configuration" video="true"  >}}

**Note**: You can also leverage [global][8] and [local][9] variables in your assertions.

### Select locations 

Select one or more **Managed Locations** or **[Private Locations][10]** to run your test from.

Managed locations allow you to test public-facing websites and endpoints. To test internal applications or simulate user behavior in discrete geographic regions, select one of your private locations instead.

The Shopist application is publicly available at `https://www.shopist.io/` and you can pick any managed locations to execute your test from.

### Specify test frequency

Select the frequency at which you want your test to execute. You can leave the default frequency of 1 minute.

**Note:** In addition to running your Synthetic test on a schedule, you can trigger them manually or directly from your [CI/CD pipelines][11]. 

### Define alert conditions

You can define alert conditions to ensure your test does not trigger for things like a sporadic network blip, so that you only get alerted in case of real issues with your endpoint.

You can specify the number of consecutive failures that should happen before considering a location failed:

```text
Retry test 2 times after 300 ms in case of failure
```

You can also configure your test to only trigger a notification when your endpoint goes down for a certain amount of time and number of locations. In the below example, the alerting rule is set to send a notification if the test fails for three minutes on two different locations:

```text
An alert is triggered if your test fails for 3 minutes from any 2 of 13 locations
```

### Notify your team

Design your alert message and add any email address you want your test to send alerts to. You can also use [notifications integrations][11] such as Slack, PagerDuty, Microsoft Teams, and webhooks. In order to trigger a Synthetic alert to these notification tools, you first need to set up the corresponding [integration][12].

When you're ready to run your test, click **Save Test**. 

## Create a multistep API test

[Multistep API tests][3] enable you to **monitor key business transactions at the API level**. Similar to [HTTP tests][13], multistep API tests alert you when your endpoints become too slow or fail to meet any conditions you defined. Multistep API tests also allow you to create variables from individual step responses and re-inject their values in subsequent steps, chaining steps together in a way that mimics the behavior of your application.

The example test below demonstrates the creation of a multistep API test that monitors the addition of an item to a cart. 

This test contains three steps: 

- Getting a cart
- Getting a product
- Adding the product to the cart

If you don't know which API endpoints to create your multistep API test on, use the example endpoints below. 

To create a new multistep API test, click **New Test** > **[Multistep API test][5]**. Add a test name such as `Add product to cart`, include tags, and select locations. 

### Get a cart

1. In **Define steps**, click **Create Your First Step**. 
2. Add a name to your step, for example: `Get a cart`.
3. Specify the HTTP method and the URL you want to query. You can enter `POST` and `https://api.shopist.io/carts`. 
4. Click **Test URL**. This creates a cart item in the Shopist application's backend.
5. Leave the default assertions or modify them.
6. Optionally, define execution parameters. 

    Selecting **Continue with test if this step fails** is helpful to ensure a whole endpoint collection is tested or to ensure the last cleanup step is executed, regardless of previous steps' success or failure. The **Retry** step feature is handy in situations where you know your API endpoint may take some time before responding. 
    
    In this example, no specific execution parameter is needed. 

7. To create a variable out of the value of the cart ID located at the end of the `location` header:
    - Click **Extract a variable from response content**.
    - Name your variable as `CART_ID`.
    - In the **Response Header,** select `location`.
    - In the **Parsing Regex** field, add a regular expression such as `(?:[^\\/](?!(\\|/)))+$`.

  {{< img src="getting_started/synthetics/multistep-test-extract-variables.png" alt="Extracted variable from response content" style="width:100%;" >}}

8. Click **Save Variable**.
9. When you're done creating this test step, click **Save Step**.

### Get a product
   
1. In **Define another step**, click **Add Another Step**. By default, you can create up to ten steps.
2. Add a name to your step, for example: `Get a product`.
3. Specify the HTTP method and the URL you want to query. Here, you can add: `GET` and `https://api.shopist.io/products.json`. 
4. Click **Test URL**. This retrieves a list of products available in the Shopist application.
5. Leave the default assertions or modify them.
6. Optionally, define execution parameters. In this example, no specific execution parameter is needed.
7. To create a variable out of the product ID located in the response body:
    - Click **Extract a variable from response content**
    - Name your variable as `PRODUCT_ID`.
    - Click the **Response Body** tab.
    - Click on the `$oid` key of any product to generate a JSON Path such as `$[0].id['$oid']`.
8. Click **Save Variable**.
9. When you're done creating this test step, click **Save Step**.

### Add product to cart

1. Click **Add Another Step** to add the final step, the addition of a product into your cart.
2. Add a name to your step, for example: `Add product to cart`.
3. Specify the HTTP method and the URL you want to query. Here, you can add: `POST` and  `https://api.shopist.io/add_item.json`. 
4. In the **Request Body** tab, choose the `application/json` body type and insert the following:
        
    {{< code-block lang="java" disable_copy="true" collapsible="true" >}}
    {
      "cart_item": {
        "product_id": "{{ PRODUCT_ID }}",
        "amount_paid": 500,
        "quantity": 1
      },
      "cart_id": "{{ CART_ID }}"
    } 
    {{< /code-block >}}
        
5. Click **Test URL**. This adds the product you extracted in Step 2 to the cart you created in Step 1 and returns a checkout URL.
6. In **Add assertions (optional)**, click **Response Body** and click the `url` key to have your test assert that the journey finished with a response containing the checkout URL.
7. No execution parameters and variable extractions are needed in this last step.
10. When you're done creating this test step, click **Save Step**.

{{< img src="getting_started/synthetics/defined-steps.png" alt="Created test steps" style="width:100%;" >}}

You can then configure the rest of your test conditions including test frequency, alerting conditions, and alert message. When you're ready to run your test, click **Save Test**. 

## Look at test results

The **API test** and **Multistep API test detail** pages display an overview of the test configuration, the global uptime associated with the tested endpoint by location, graphs about response time and network timings, and a list of test results and events.

To troubleshoot a failed test, scroll down to **Test Results** and click on a failing test result. Review failed assertions and response details such as status code, response time, and associated headers and body to diagnose the issue.

{{< img src="getting_started/synthetics/api-test-failure-4.png" alt="API test failure" style="width:100%;">}}

With Datadog's [APM integration with Synthetic Monitoring][7], access the root cause of a failed test run by looking at the trace generated from the test run in the **Traces** tab.

## Further Reading

{{< partial name="whats-next/whats-next.html" >}}

[1]: /synthetics/api_tests/
[2]: /integrations/#cat-notification
[3]: /synthetics/multistep
[4]: https://app.datadoghq.com/synthetics/list
[5]: https://app.datadoghq.com/synthetics/create
[6]: https://app.datadoghq.com/synthetics/multi-step/create
[7]: /synthetics/apm/
[8]: /synthetics/settings/#global-variables
[9]: /synthetics/api_tests/http_tests#variables
[10]: /getting_started/synthetics/private_location
[11]: /synthetics/ci
[12]: https://app.datadoghq.com/account/settings
[13]: /synthetics/api_tests/http_tests<|MERGE_RESOLUTION|>--- conflicted
+++ resolved
@@ -10,14 +10,13 @@
       text: 'Learn more about single API tests'
     - link: '/synthetics/multistep'
       tag: 'Documentation'
-<<<<<<< HEAD
+      text: 'Learn more about multistep API tests'
+    - link: '/getting_started/synthetics/private_location'
+      tag: 'Documentation'
       text: 'Learn about private locations'
     - link: '/synthetics/cicd_testing/'
       tag: 'Documentation'
       text: 'Learn how to trigger Synthetic tests from your CI/CD pipeline'
-=======
-      text: 'Learn more about multistep API tests'
->>>>>>> ae5c6e9b
     - link: '/synthetics/identify_synthetics_bots'
       tag: 'Documentation'
       text: 'Learn how to identify Synthetic bots for API tests'
