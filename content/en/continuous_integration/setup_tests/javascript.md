---
title: JavaScript Tests
kind: documentation
further_reading:
    - link: "/continuous_integration/explore_tests"
      tag: "Documentation"
      text: "Explore Test Results and Performance"
    - link: "/continuous_integration/troubleshooting/"
      tag: "Documentation"
      text: "Troubleshooting CI"
---

## Compatibility

Supported test frameworks:
* Jest >= 24.8.0
  * Only `jsdom` (in package `jest-environment-jsdom`) and `node` (in package `jest-environment-node`) are supported as test environments. Custom environments like `@jest-runner/electron/environment` in `jest-electron-runner` are not supported.
  * Only [`jest-circus`][1] is supported as a `testRunner`.
* Mocha >= 5.2.0
  * Mocha >= 9.0.0 has [partial support](#known-limitations).

## Prerequisites

[Install the Datadog Agent to collect tests data][2].

## Installing the JavaScript tracer

To install the [JavaScript tracer][3], run:

{{< code-block lang="bash" >}}
yarn add --dev dd-trace
{{< /code-block >}}

For more information, see the [JavaScript tracer installation docs][4].

## Instrument your tests

### Jest instrumentation

1. Install the `jest-circus` test runner:

    {{< code-block lang="bash" >}}
yarn add --dev jest-circus
{{< /code-block >}}


    **Important**: The installed version of `jest-circus` and `jest` must be the same. For example, if you're using `jest@25.5.4`, run:

    {{< code-block lang="bash" >}}
yarn add --dev jest-circus@25.5.4
{{< /code-block >}}

2. Configure a custom [testEnvironment][5] and [testRunner][6] in your `jest.config.js` or however you are configuring [jest][7]:

    {{< code-block lang="javascript" filename="jest.config.js" >}}
module.exports = {
  // ...
  testRunner: 'jest-circus/runner',
  // It may be another route. It refers to the file below.
  testEnvironment: '<rootDir>/testEnvironment.js',
  // ...
}
{{< /code-block >}}

    And in `testEnvironment.js`:

    {{< code-block lang="javascript" filename="testEnvironment.js" >}}
require('dd-trace').init({
  service: 'my-ui-app',  // Name of the service or library under test
  flushInterval: 300000  // To guarantee test span delivery
})

// jest-environment-jsdom is an option too
module.exports = require('jest-environment-node')
{{< /code-block >}}

<<<<<<< HEAD
Run your tests as you normally do, specifying the environment where test are being run (e.g. `local` when running tests on a developer workstation, or `ci` when running them on a CI provider) in the `DD_ENV` environment variable. For example:
=======
    **Important**: `jest-environment-node` and `jest-environment-jsdom` are installed together with `jest`, so they do not normally appear in your `package.json`. If you've extracted any of these libraries in your `package.json`, make sure the installed version is the same as the one of `jest`.

**Note**: The default configuration should work for most cases, but depending on the volume and speed of your tests, the tracer or the Agent might drop some of the spans. Alleviate this by increasing the `flushInterval` (a value in milliseconds) when initializing the tracer:
>>>>>>> 396fdad5

{{< code-block lang="bash" >}}
DD_ENV=ci npm test
{{< /code-block >}}

### Mocha instrumentation

Add `--require dd-trace/init` to however you normally run your `mocha` tests, for example in your `package.json`:

{{< code-block lang="javascript" filename="package.json" >}}
'scripts': {
  'test': 'DD_SERVICE=my-ui-app mocha --require dd-trace/init'
},
{{< /code-block >}}

Run your tests as you normally do, specifying the environment where test are being run (e.g. `local` when running tests on a developer workstation, or `ci` when running them on a CI provider) in the `DD_ENV` environment variable. For example:

{{< code-block lang="bash" >}}
DD_ENV=ci npm test
{{< /code-block >}}

## Additional configuration settings

The following is a list of the most important configuration settings that can be used with the tracer. They can be either passed in on its `init()` function, or as environment variables:

`service`
: Name of the service or library under test.<br/>
**Environment variable**: `DD_SERVICE`<br/>
**Default**: (test framework name)<br/>
**Example**: `my-ui`

`env`
: Name of the environment where tests are being run.<br/>
**Environment variable**: `DD_ENV`<br/>
**Default**: `(empty)`<br/>
**Examples**: `local`, `ci`

`enabled`
: Setting this to `false` completely disables the instrumentation.<br/>
**Environment variable**: `DD_TRACE_ENABLED`<br/>
**Default**: `true`

`hostname`
: The Datadog Agent hostname.<br/>
**Environment variable**: `DD_TRACE_AGENT_HOSTNAME`<br/>
**Default**: `localhost`

`port`
: The Datadog Agent trace collection port.<br/>
**Environment variable**: `DD_TRACE_AGENT_PORT`<br/>
**Default**: `8126`

All other [Datadog Tracer configuration][12] options can also be used.


## Known limitations

### ES modules
[Mocha >=9.0.0][8] uses an ESM-first approach to load test files. That means that if ES modules are used (for example, by defining test files with the `.mjs` extension), _the instrumentation will be limited_. Tests are detected, but there isn't visibility into your test. For more information about ES modules, see [the NodeJS documentation][9].

### Browser tests
The JavaScript tracer does not support browsers, so if you run browser tests with `mocha` or `jest`, there isn't visibility within the test itself.

## Best practices

Follow these practices to take full advantage of the testing framework and CI Visibility.

### Parameterized tests

Whenever possible, leverage the tools that testing frameworks provide for parameterized tests. For example, for `jest`:

Avoid this:
{{< code-block lang="javascript" >}}
[[1,2,3], [3,4,7]].forEach((a,b,expected) => {
  test('sums correctly', () => {
    expect(a+b).toEqual(expected)
  })
})
{{< /code-block >}}

And use [`test.each`][10] instead:
{{< code-block lang="javascript" >}}
test.each([[1,2,3], [3,4,7]])('sums correctly %i and %i', (a,b,expected) => {
  expect(a+b).toEqual(expected)
})
{{< /code-block >}}

For `mocha`, use [`mocha-each`][11]:
{{< code-block lang="javascript" >}}
const forEach = require('mocha-each');
forEach([
  [1,2,3],
  [3,4,7]
])
.it('adds %i and %i then returns %i', (a,b,expected) => {
  expect(a+b).to.equal(expected)
});
{{< /code-block >}}

When you use this approach, both the testing framework and CI Visibility can tell your tests apart.


## Further reading

{{< partial name="whats-next/whats-next.html" >}}

[1]: https://github.com/facebook/jest/tree/master/packages/jest-circus
[2]: /continuous_integration/setup_tests/agent/
[3]: https://github.com/DataDog/dd-trace-js
[4]: /tracing/setup_overview/setup/nodejs
[5]: https://jestjs.io/docs/en/configuration#testenvironment-string
[6]: https://jestjs.io/docs/en/configuration#testrunner-string
[7]: https://jestjs.io/docs/en/configuration
[8]: https://github.com/mochajs/mocha/releases/tag/v9.0.0
[9]: https://nodejs.org/api/packages.html#packages_determining_module_system
[10]: https://jestjs.io/docs/api#testeachtablename-fn-timeout
[11]: https://github.com/ryym/mocha-each
[12]: /tracing/setup_overview/setup/nodejs/?tab=containers#configuration<|MERGE_RESOLUTION|>--- conflicted
+++ resolved
@@ -74,13 +74,9 @@
 module.exports = require('jest-environment-node')
 {{< /code-block >}}
 
-<<<<<<< HEAD
+    **Note**: `jest-environment-node` and `jest-environment-jsdom` are installed together with `jest`, so they do not normally appear in your `package.json`. If you've extracted any of these libraries in your `package.json`, make sure the installed version is the same as the one of `jest`.
+
 Run your tests as you normally do, specifying the environment where test are being run (e.g. `local` when running tests on a developer workstation, or `ci` when running them on a CI provider) in the `DD_ENV` environment variable. For example:
-=======
-    **Important**: `jest-environment-node` and `jest-environment-jsdom` are installed together with `jest`, so they do not normally appear in your `package.json`. If you've extracted any of these libraries in your `package.json`, make sure the installed version is the same as the one of `jest`.
-
-**Note**: The default configuration should work for most cases, but depending on the volume and speed of your tests, the tracer or the Agent might drop some of the spans. Alleviate this by increasing the `flushInterval` (a value in milliseconds) when initializing the tracer:
->>>>>>> 396fdad5
 
 {{< code-block lang="bash" >}}
 DD_ENV=ci npm test
