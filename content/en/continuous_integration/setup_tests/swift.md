---
title: Swift Tests
kind: documentation
further_reading:
    - link: "/continuous_integration/explore_tests"
      tag: "Documentation"
      text: "Explore Test Results and Performance"
    - link: "/continuous_integration/troubleshooting/"
      tag: "Documentation"
      text: "Troubleshooting CI"
---

<<<<<<< HEAD
{{< site-region region="gov" >}}
<div class="alert alert-warning">CI Visibility is not available in the selected site ({{< region-param key="dd_site_name" >}}) at this time.</div>
=======
{{< site-region region="us5,gov" >}}
<div class="alert alert-warning">
The selected Datadog site ({{< region-param key="dd_site_name" >}}) is not supported.
</div>
>>>>>>> a2a27f34
{{< /site-region >}}

{{< site-region region="us,eu,us3" >}}
## Compatibility

Supported languages:
* Swift >= 5.2
* Objective-C >= 2.0

Supported platforms:
* iOS >= 11.0
* macOS >= 10.13
* tvOS >= 11.0

## Installing the Swift testing SDK

There are two ways of installing the testing framework:

{{< tabs >}}
{{% tab "Swift Package Manager" %}}

1. Add `dd-sdk-swift-testing` package to your project. It is located at [`https://github.com/DataDog/dd-sdk-swift-testing`][1].

{{< img src="continuous_integration/swift_package.png" alt="Swift Package" >}}


2. Link your test targets with the library `DatadogSDKTesting` from the package.

{{< img src="continuous_integration/swift_link2.png" alt="Swift Linking SPM" >}}

3. If you run UITests, also link the app running the tests with this library.


[1]: https://github.com/DataDog/dd-sdk-swift-testing
{{% /tab %}}
{{% tab "Cocoapods" %}}

1. Add the `DatadogSDKTesting` dependency to the test targets of your `Podfile`:

{{< code-block lang="ruby" >}}
target 'MyApp' do
  # ...

  target 'MyAppTests' do
    inherit! :search_paths
    pod 'DatadogSDKTesting'
  end
end
{{< /code-block >}}

2. If you run UITests, also add the dependency to the app running the tests.

{{% /tab %}}
{{% tab "Framework linking" %}}

1. Download and decompress `DatadogSDKTesting.zip` from the [release][1] page.

2. Copy and link your test targets with the resulting XCFramework.

{{< img src="continuous_integration/swift_link.png" alt="Swift Linking XCFramework" >}}

3. If you run UITests, also link the app running the tests with this library.

[1]: https://github.com/DataDog/dd-sdk-swift-testing/releases
{{% /tab %}}
{{< /tabs >}}
<div class="alert alert-warning"><strong>Note</strong>: This framework is useful only for testing and should only be linked with the application when running tests. Do not distribute the framework to your users. </div>


## Instrumenting your tests

### Configuring Datadog

To enable testing instrumentation, add the following environment variables to your test target (or in the `Info.plist` file as [described below](#using-infoplist-for-configuration)). You must also select your main target in `Expand variables based on` or `Target for Variable Expansion` if using test plans:

{{< img src="continuous_integration/swift_env.png" alt="Swift Environments" >}}

For UITests, environment variables need to be set only in the test target, because the framework automatically injects these values to the application.

Set all these variables in your test target:

`DD_TEST_RUNNER`
: Enables or disables the instrumentation of tests. Set this value to `$(DD_TEST_RUNNER)` so you can enable and disable test instrumentation with a environment variable defined outside of the test process (for example, in the CI build).<br/>
**Default**: `false`<br/>
**Recommended**: `$(DD_TEST_RUNNER)`<br/>
**Example**: `true`

`DATADOG_CLIENT_TOKEN`
: The [Datadog Client Token][1] to use to report test results.<br/>
**Default**: `(empty)`<br/>
**Example**: `pub0zxxxyyyxxxyyxxxzzxxyyxxxyyy`

`DD_SERVICE`
: Name of the service or library under test.<br/>
**Default**: The repository name<br/>
**Example**: `my-ios-app`

`DD_ENV`
: Name of the environment where tests are being run. Set this value to `$(DD_ENV)` so you can use an environment variable at runtime for setting it.<br/>
**Default**: `none`<br/>
**Recommended**: `$(DD_ENV)`<br/>
**Examples**: `ci`, `local`

`SRCROOT`
: The path to the project SRCROOT environment variable. Use `$(SRCROOT)` for the value, because it is automatically set by Xcode.<br/>
**Default**: `(empty)`<br/>
**Recommended**: `$(SRCROOT)`<br/>
**Example**: `/Users/ci/source/MyApp`

<<<<<<< HEAD
{{< site-region region="us3,us5,eu" >}}
=======
>>>>>>> a2a27f34
Additionally, configure the Datadog site to use the selected one ({{< region-param key="dd_site_name" >}}):

`DD_SITE` (Required)
: The [Datadog site][2] to upload results to.<br/>
**Default**: `datadoghq.com`<br/>
**Selected site**: {{< region-param key="dd_site" code="true" >}}

### Collecting Git metadata

Datadog uses Git information for visualizing your test results and grouping them by repository, branch, and commit. Git metadata is automatically collected using CI provider environment variables, that must be forwarded to the test application (see the section [CI provider environment variables](#CI-provider-environment-variables) below for a full list).

When running tests in a simulator, full Git metadata is collected using the local `.git` folder. In this case, Git-related environment variables don't have to be forwarded.

If you are running tests in non-supported CI providers or with no `.git` folder, you can set the Git information manually using environment variables. These environment variables take precedence over any auto-detected information. Set the following environment variables to provide Git information:

`DD_GIT_REPOSITORY_URL`
: URL of the repository where the code is stored. Both HTTP and SSH URLs are supported.<br/>
**Example**: `git@github.com:MyCompany/MyApp.git`

`DD_GIT_BRANCH`
: Git branch being tested. Leave empty if providing tag information instead.<br/>
**Example**: `develop`

`DD_GIT_TAG`
: Git tag being tested (if applicable). Leave empty if providing branch information instead.<br/>
**Example**: `1.0.1`

`DD_GIT_COMMIT_SHA`
: Full commit hash.<br/>
**Example**: `a18ebf361cc831f5535e58ec4fae04ffd98d8152`

`DD_GIT_COMMIT_MESSAGE`
: Commit message.<br/>
**Example**: `Set release number`

`DD_GIT_COMMIT_AUTHOR_NAME`
: Commit author name.<br/>
**Example**: `John Smith`

`DD_GIT_COMMIT_AUTHOR_EMAIL`
: Commit author email.<br/>
**Example**: `john@example.com`

`DD_GIT_COMMIT_AUTHOR_DATE`
: Commit author date in ISO 8601 format.<br/>
**Example**: `2021-03-12T16:00:28Z`

`DD_GIT_COMMIT_COMMITTER_NAME`
: Commit committer name.<br/>
**Example**: `Jane Smith`

`DD_GIT_COMMIT_COMMITTER_EMAIL`
: Commit committer email.<br/>
**Example**: `jane@example.com`

`DD_GIT_COMMIT_COMMITTER_DATE`
: Commit committer date in ISO 8601 format.<br/>
**Example**: `2021-03-12T16:00:28Z`

### Running tests

After installation, run your tests as you normally do, for example using the `xcodebuild test` command. Tests, network requests, and application logs are instrumented automatically. Pass your environment variables when running your tests in the CI, for example:

<<<<<<< HEAD
{{< site-region region="us" >}}
<pre class="chroma">
<code class="language-bash" data-lang="bash">
DD_TEST_RUNNER=1 DD_ENV=ci xcodebuild \
  -project "MyProject.xcodeproj" \
  -scheme "MyScheme" \
  -destination "platform=macOS,arch=x86_64" \
  test
</code>
</pre>
{{< /site-region >}}
{{< site-region region="us3,us5,eu" >}}
<pre class="chroma">
<code class="language-bash" data-lang="bash">
=======
<pre>
<code>
>>>>>>> a2a27f34
DD_TEST_RUNNER=1 DD_ENV=ci DD_SITE={{< region-param key="dd_site" >}} xcodebuild \
  -project "MyProject.xcodeproj" \
  -scheme "MyScheme" \
  -destination "platform=macOS,arch=x86_64" \
  test
</code>
</pre>
<<<<<<< HEAD
{{< /site-region >}}
{{< site-region region="gov" >}}
<div class="alert alert-warning">CI Visibility is not available in the selected site ({{< region-param key="dd_site_name" >}}) at this time.</div>
{{< /site-region >}}
=======
>>>>>>> a2a27f34

### UI tests

For UITests, both the test target and the application running from the UITests must link with the framework. Environment variables need to be set only in the test target, because the framework automatically injects these values to the application.

## Additional optional configuration

For the following configuration settings:
 - `Boolean` variables can use any of: `1`, `0`, `true`, `false`, `YES`, or `NO`
 - `String` list variables accept a list of elements separated by `,` or `;`

### Disabling auto-instrumentation

The framework enables auto-instrumentation of all supported libraries, but in some cases this might not be desired. You can disable auto-instrumentation of certain libraries by setting the following environment variables (or in the `Info.plist` file as [described below](#using-infoplist-for-configuration)):

`DD_DISABLE_NETWORK_INSTRUMENTATION`
: Disables all network instrumentation (Boolean)

`DD_DISABLE_STDOUT_INSTRUMENTATION`
: Disables all `stdout` instrumentation (Boolean)

`DD_DISABLE_STDERR_INSTRUMENTATION`
: Disables all `stderr` instrumentation (Boolean)

`DD_DISABLE_SDKIOS_INTEGRATION`
: Disables integration with `dd-sdk-ios` logs and traces (Boolean)

`DD_DISABLE_CRASH_HANDLER`
: Disables crash handling and reporting. (Boolean)
<div class="alert alert-warning"><strong>Important</strong>: If you disable crash reporting, tests that crash are not reported at all, and don't appear as test failures. If you need to disable crash handling for any of your tests, run them as a separate target, so you don't disable it for the others.</div>

### Network auto-instrumentation

For Network auto-instrumentation, you can configure these additional settings:

`DD_DISABLE_HEADERS_INJECTION`
: Disables all injection of tracing headers (Boolean)

`DD_INSTRUMENTATION_EXTRA_HEADERS`
: Specific extra headers that you want to log (String List)

`DD_EXCLUDED_URLS`
: URLs that you don't want to log or inject headers into (String List)

`DD_ENABLE_RECORD_PAYLOAD`
: Enables reporting a subset (1024 bytes) of the payloads in requests and responses (Boolean)

`DD_MAX_PAYLOAD_SIZE`
: Sets the maximum size reported from the payload. Default `1024` (Integer)

You can also disable or enable specific auto-instrumentation in some of the tests from Swift or Objective-C by importing the module `DatadogSDKTesting` and using the class: `DDInstrumentationControl`.

## Custom tags

### Environment variables

You can use `DD_TAGS` environment variable  (or in the `Info.plist` file as [described below](#using-infoplist-for-configuration)). It must contain pairs of `key:tag` separated by spaces. For example:
{{< code-block lang="bash" >}}
DD_TAGS=tag-key-0:tag-value-0 tag-key-1:tag-value-1
{{< /code-block >}}

If one of the values starts with the `$` character, it is replaced with an environment variable of the same name (if it exists), for example:
{{< code-block lang="bash" >}}
DD_TAGS=home:$HOME
{{< /code-block >}}

Using the `$` character also supports replacing an environment variable at the beginning of a value if contains non-environment variable supported characters (`a-z`,  `A-Z` or `_`), for example:
{{< code-block lang="bash" >}}
FOO = BAR
DD_TAGS=key1:$FOO-v1 // expected: key1:BAR-v1
{{< /code-block >}}

### OpenTelemetry

**Note**: Using OpenTelemetry is only supported for Swift.

Datadog Swift testing framework uses [OpenTelemetry][2] as the tracing technology under the hood. You can access the OpenTelemetry tracer using `DDInstrumentationControl.openTelemetryTracer` and use any OpenTelemetry API. For example, to add a tag or attribute:

{{< code-block lang="swift" >}}
import DatadogSDKTesting
import OpenTelemetryApi

let tracer = DDInstrumentationControl.openTelemetryTracer as? Tracer
let span = tracer?.spanBuilder(spanName: "ChildSpan").startSpan()
span?.setAttribute(key: "OTTag2", value: "OTValue2")
span?.end()
{{< /code-block >}}

The test target needs to link explicitly with `opentelemetry-swift`.


## Using Info.plist for configuration

Alternatively to setting environment variables, all configuration values can be provided by adding them to the `Info.plist` file of the Test bundle (not the App bundle). If the same setting is set both in an environment variable and in the `Info.plist` file, the environment variable takes precedence.

## CI provider environment variables

{{< tabs >}}
{{% tab "Jenkins" %}}

| Environment variable | Value             |
| -------------------- | ----------------- |
| `JENKINS_URL`        | `$(JENKINS_URL)`  |
| `WORKSPACE`          | `$(WORKSPACE)`    |
| `BUILD_TAG`          | `$(BUILD_TAG)`    |
| `BUILD_NUMBER`       | `$(BUILD_NUMBER)` |
| `BUILD_URL`          | `$(BUILD_URL)`    |
| `JOB_NAME`           | `$(JOB_NAME)`     |

Additional Git configuration for physical device testing:

| Environment variable | Value           |
| -------------------- | --------------- |
| `GIT_COMMIT`         | `$(GIT_COMMIT)` |
| `GIT_URL`            | `$(GIT_URL)`    |
| `GIT_URL_1`          | `$(GIT_URL_1)`  |
| `GIT_BRANCH`         | `$(GIT_BRANCH)` |

{{% /tab %}}
{{% tab "CircleCI" %}}

| Environment variable       | Value                         |
| -------------------------- | ----------------------------- |
| `CIRCLECI`                 | `$(CIRCLECI)`                 |
| `CIRCLE_WORKING_DIRECTORY` | `$(CIRCLE_WORKING_DIRECTORY)` |
| `CIRCLE_BUILD_NUM`         | `$(CIRCLE_BUILD_NUM)`         |
| `CIRCLE_BUILD_URL`         | `$(CIRCLE_BUILD_URL)`         |
| `CIRCLE_WORKFLOW_ID`       | `$(CIRCLE_WORKFLOW_ID)`       |
| `CIRCLE_PROJECT_REPONAME`  | `$(CIRCLE_PROJECT_REPONAME)`  |

Additional Git configuration for physical device testing:

| Environment variable    | Value                      |
| ----------------------- | -------------------------- |
| `CIRCLE_SHA1`           | `$(CIRCLE_SHA1)`           |
| `CIRCLE_REPOSITORY_URL` | `$(CIRCLE_REPOSITORY_URL)` |
| `CIRCLE_BRANCH`         | `$(CIRCLE_BRANCH)`         |
| `CIRCLE_TAG`            | `$(CIRCLE_TAG)`            |

{{% /tab %}}
{{% tab "GitLab CI" %}}

| Environment variable | Value                |
| -------------------- | -------------------- |
| `GITLAB_CI`          | `$(GITLAB_CI)`       |
| `CI_PROJECT_DIR`     | `$(CI_PROJECT_DIR)`  |
| `CI_JOB_STAGE`       | `$(CI_JOB_STAGE)`    |
| `CI_JOB_NAME`        | `$(CI_JOB_NAME)`     |
| `CI_JOB_URL`         | `$(CI_JOB_URL)`      |
| `CI_PIPELINE_ID`     | `$(CI_PIPELINE_ID)`  |
| `CI_PIPELINE_IID`    | `$(CI_PIPELINE_IID)` |
| `CI_PIPELINE_URL`    | `$(CI_PIPELINE_URL)` |
| `CI_PROJECT_PATH`    | `$(CI_PROJECT_PATH)` |

Additional Git configuration for physical device testing:

| Environment variable | Value                  |
| -------------------- | ---------------------- |
| `CI_COMMIT_SHA`      | `$(CI_COMMIT_SHA)`     |
| `CI_REPOSITORY_URL`  | `$(CI_REPOSITORY_URL)` |
| `CI_COMMIT_BRANCH`   | `$(CI_COMMIT_BRANCH)`  |
| `CI_COMMIT_TAG`      | `$(CI_COMMIT_TAG)`     |
| `CI_COMMIT_MESSAGE`  | `$(CI_COMMIT_MESSAGE)` |
| `CI_COMMIT_AUTHOR`  | `$(CI_COMMIT_AUTHOR)` |
| `CI_COMMIT_TIMESTAMP`  | `$(CI_COMMIT_TIMESTAMP)` |

{{% /tab %}}
{{% tab "Travis" %}}

| Environment variable       | Value                         |
| -------------------------- | ----------------------------- |
| `TRAVIS`                   | `$(TRAVIS)`                   |
| `TRAVIS_BUILD_DIR`         | `$(TRAVIS_BUILD_DIR)`         |
| `TRAVIS_BUILD_ID`          | `$(TRAVIS_BUILD_ID)`          |
| `TRAVIS_BUILD_NUMBER`      | `$(TRAVIS_BUILD_NUMBER)`      |
| `TRAVIS_BUILD_WEB_URL`     | `$(TRAVIS_BUILD_WEB_URL)`     |
| `TRAVIS_JOB_WEB_URL`       | `$(TRAVIS_JOB_WEB_URL)`       |
| `TRAVIS_REPO_SLUG`         | `$(TRAVIS_REPO_SLUG)`         |
| `TRAVIS_PULL_REQUEST_SLUG` | `$(TRAVIS_PULL_REQUEST_SLUG)` |

Additional Git configuration for physical device testing:

| Environment variable         | Value                           |
| ---------------------------- | ------------------------------- |
| `TRAVIS_PULL_REQUEST_BRANCH` | `$(TRAVIS_PULL_REQUEST_BRANCH)` |
| `TRAVIS_BRANCH`              | `$(TRAVIS_BRANCH)`              |
| `TRAVIS_COMMIT`              | `$(TRAVIS_COMMIT)`              |
| `TRAVIS_TAG`                 | `$(TRAVIS_TAG)`                 |
| `TRAVIS_COMMIT_MESSAGE`      | `$(TRAVIS_COMMIT_MESSAGE)`      |

{{% /tab %}}
{{% tab "GitHub Actions" %}}

| Environment variable | Value                   |
| -------------------- | ----------------------- |
| `GITHUB_WORKSPACE`   | `$(GITHUB_WORKSPACE)`   |
| `GITHUB_REPOSITORY`  | `$(GITHUB_REPOSITORY)`  |
| `GITHUB_RUN_ID`      | `$(GITHUB_RUN_ID)`      |
| `GITHUB_RUN_NUMBER`  | `$(GITHUB_RUN_NUMBER)`  |
| `GITHUB_WORKFLOW`    | `$(GITHUB_WORKFLOW)`    |
| `GITHUB_SHA`         | `$(GITHUB_SHA)`         |
| `GITHUB_SERVER_URL`  | `$(GITHUB_SERVER_URL)`  |
| `GITHUB_RUN_ATTEMPT` | `$(GITHUB_RUN_ATTEMPT)` |

Additional Git configuration for physical device testing:

| Environment variable | Value                  |
| -------------------- | ---------------------- |
| `GITHUB_REF`         | `$(GITHUB_REF)`        |
| `GITHUB_HEAD_REF`    | `$(GITHUB_HEAD_REF)`   |
| `GITHUB_REPOSITORY`  | `$(GITHUB_REPOSITORY)` |

{{% /tab %}}
{{% tab "Buildkite" %}}

| Environment variable            | Value                              |
| ------------------------------- | ---------------------------------- |
| `BUILDKITE`                     | `$(BUILDKITE)`                     |
| `BUILDKITE_BUILD_CHECKOUT_PATH` | `$(BUILDKITE_BUILD_CHECKOUT_PATH)` |
| `BUILDKITE_BUILD_ID`            | `$(BUILDKITE_BUILD_ID)`            |
| `BUILDKITE_BUILD_NUMBER`        | `$(BUILDKITE_BUILD_NUMBER)`        |
| `BUILDKITE_BUILD_URL`           | `$(BUILDKITE_BUILD_URL)`           |
| `BUILDKITE_PIPELINE_SLUG`       | `$(BUILDKITE_PIPELINE_SLUG)`       |
| `BUILDKITE_JOB_ID`              | `$(BUILDKITE_JOB_ID)`              |

Additional Git configuration for physical device testing:

| Environment variable           | Value                             |
| ------------------------------ | --------------------------------- |
| `BUILDKITE_COMMIT`             | `$(BUILDKITE_COMMIT)`             |
| `BUILDKITE_REPO`               | `$(BUILDKITE_REPO)`               |
| `BUILDKITE_BRANCH`             | `$(BUILDKITE_BRANCH)`             |
| `BUILDKITE_TAG`                | `$(BUILDKITE_TAG)`                |
| `BUILDKITE_MESSAGE`            | `$(BUILDKITE_MESSAGE)`            |
| `BUILDKITE_BUILD_AUTHOR`       | `$(BUILDKITE_BUILD_AUTHOR)`       |
| `BUILDKITE_BUILD_AUTHOR_EMAIL` | `$(BUILDKITE_BUILD_AUTHOR_EMAIL)` |

{{% /tab %}}
{{% tab "Bitbucket Pipelines" %}}

| Environment variable       | Value                         |
| -------------------------- | ----------------------------- |
| `BITBUCKET_CLONE_DIR`      | `$(BITBUCKET_CLONE_DIR)`      |
| `BITBUCKET_BUILD_NUMBER`   | `$(BITBUCKET_BUILD_NUMBER)`   |
| `BITBUCKET_PIPELINE_UUID`  | `$(BITBUCKET_PIPELINE_UUID)`  |
| `BITBUCKET_REPO_FULL_NAME` | `$(BITBUCKET_REPO_FULL_NAME)` |

Additional Git configuration for physical device testing:

| Environment variable       | Value                         |
| -------------------------- | ----------------------------- |
| `BITBUCKET_COMMIT`         | `$(BITBUCKET_COMMIT)`         |
| `BITBUCKET_GIT_SSH_ORIGIN` | `$(BITBUCKET_GIT_SSH_ORIGIN)` |
| `BITBUCKET_BRANCH`         | `$(BITBUCKET_BRANCH)`         |
| `BITBUCKET_TAG`            | `$(BITBUCKET_TAG)`            |

{{% /tab %}}
{{% tab "AppVeyor" %}}

| Environment variable     | Value                       |
| ------------------------ | --------------------------- |
| `APPVEYOR`               | `$(APPVEYOR)`               |
| `APPVEYOR_BUILD_FOLDER`  | `$(APPVEYOR_BUILD_FOLDER)`  |
| `APPVEYOR_BUILD_ID`      | `$(APPVEYOR_BUILD_ID)`      |
| `APPVEYOR_BUILD_NUMBER`  | `$(APPVEYOR_BUILD_NUMBER)`  |
| `APPVEYOR_REPO_TAG_NAME` | `$(APPVEYOR_REPO_TAG_NAME)` |
| `APPVEYOR_REPO_NAME`     | `$(APPVEYOR_REPO_NAME)`     |

Additional Git configuration for physical device testing:

| Environment variable                     | Value                                       |
| ---------------------------------------- | ------------------------------------------- |
| `APPVEYOR_REPO_COMMIT`                   | `$(APPVEYOR_REPO_COMMIT)`                   |
| `APPVEYOR_PULL_REQUEST_HEAD_REPO_BRANCH` | `$(APPVEYOR_PULL_REQUEST_HEAD_REPO_BRANCH)` |
| `APPVEYOR_REPO_BRANCH`                   | `$(APPVEYOR_REPO_BRANCH)`                   |
| `APPVEYOR_REPO_COMMIT_MESSAGE_EXTENDED`  | `$(APPVEYOR_REPO_COMMIT_MESSAGE_EXTENDED)`  |
| `APPVEYOR_REPO_COMMIT_AUTHOR`            | `$(APPVEYOR_REPO_COMMIT_AUTHOR)`            |
| `APPVEYOR_REPO_COMMIT_AUTHOR_EMAIL`      | `$(APPVEYOR_REPO_COMMIT_AUTHOR_EMAIL)`      |

{{% /tab %}}
{{% tab "Azure Pipelines" %}}

| Environment variable             | Value                               |
| -------------------------------- | ----------------------------------- |
| `TF_BUILD`                       | `$(TF_BUILD)`                       |
| `BUILD_SOURCESDIRECTORY`         | `$(BUILD_SOURCESDIRECTORY)`         |
| `BUILD_BUILDID`                  | `$(BUILD_BUILDID)`                  |
| `BUILD_DEFINITIONNAME`           | `$(BUILD_DEFINITIONNAME)`           |
| `SYSTEM_TEAMPROJECTID`           | `$(SYSTEM_TEAMPROJECTID)`           |
| `SYSTEM_TEAMFOUNDATIONSERVERURI` | `$(SYSTEM_TEAMFOUNDATIONSERVERURI)` |
| `SYSTEM_JOBID`                   | `$(SYSTEM_JOBID)`                   |
| `SYSTEM_TASKINSTANCEID`          | `$(SYSTEM_TASKINSTANCEID)`          |
| `SYSTEM_JOBDISPLAYNAME`          | `$(SYSTEM_JOBDISPLAYNAME)`          |
| `SYSTEM_STAGEDISPLAYNAME`          | `$(SYSTEM_STAGEDISPLAYNAME)`          |

Additional Git configuration for physical device testing:

| Environment variable                     | Value                                       |
| ---------------------------------------- | ------------------------------------------- |
| `BUILD_SOURCEVERSION`                    | `$(BUILD_SOURCEVERSION)`                    |
| `BUILD_REPOSITORY_URI`                   | `$(BUILD_REPOSITORY_URI)`                   |
| `BUILD_SOURCEBRANCH`                     | `$(BUILD_SOURCEBRANCH)`                     |
| `SYSTEM_PULLREQUEST_SOURCECOMMITID`      | `$(SYSTEM_PULLREQUEST_SOURCECOMMITID)`      |
| `SYSTEM_PULLREQUEST_SOURCEBRANCH`        | `$(SYSTEM_PULLREQUEST_SOURCEBRANCH)`        |
| `SYSTEM_PULLREQUEST_SOURCEREPOSITORYURI` | `$(SYSTEM_PULLREQUEST_SOURCEREPOSITORYURI)` |
| `BUILD_SOURCEVERSIONMESSAGE`             | `$(BUILD_SOURCEVERSIONMESSAGE)`             |
| `BUILD_REQUESTEDFORID`                   | `$(BUILD_REQUESTEDFORID)`                   |
| `BUILD_REQUESTEDFOREMAIL`                | `$(BUILD_REQUESTEDFOREMAIL)`                |

{{% /tab %}}
{{% tab "Bitrise" %}}

| Environment variable   | Value                     |
| ---------------------- | ------------------------- |
| `BITRISE_SOURCE_DIR`   | `$(BITRISE_SOURCE_DIR)`   |
| `BITRISE_TRIGGERED_WORKFLOW_ID`  | `$(BITRISE_TRIGGERED_WORKFLOW_ID)`  |
| `BITRISE_BUILD_SLUG`   | `$(BITRISE_BUILD_SLUG)`   |
| `BITRISE_BUILD_NUMBER` | `$(BITRISE_BUILD_NUMBER)` |
| `BITRISE_BUILD_URL`    | `$(BITRISE_BUILD_URL)`    |

Additional Git configuration for physical device testing:

| Environment variable               | Value                                 |
| ---------------------------------- | ------------------------------------- |
| `GIT_REPOSITORY_URL`               | `$(GIT_REPOSITORY_URL)`               |
| `BITRISE_GIT_COMMIT`               | `$(BITRISE_GIT_COMMIT)`               |
| `BITRISE_GIT_BRANCH`               | `$(BITRISE_GIT_BRANCH)`               |
| `BITRISE_GIT_TAG`                  | `$(BITRISE_GIT_TAG)`                  |
| `GIT_CLONE_COMMIT_HASH`            | `$(GIT_CLONE_COMMIT_HASH)`            |
| `BITRISE_GIT_MESSAGE`              | `$(BITRISE_GIT_MESSAGE)`              |
| `GIT_CLONE_COMMIT_MESSAGE_SUBJECT` | `$(GIT_CLONE_COMMIT_MESSAGE_SUBJECT)` |
| `GIT_CLONE_COMMIT_MESSAGE_BODY`    | `$(GIT_CLONE_COMMIT_MESSAGE_BODY)`    |
| `GIT_CLONE_COMMIT_AUTHOR_NAME`     | `$(GIT_CLONE_COMMIT_AUTHOR_NAME)`     |
| `GIT_CLONE_COMMIT_AUTHOR_EMAIL`    | `$(GIT_CLONE_COMMIT_AUTHOR_EMAIL)`    |
| `GIT_CLONE_COMMIT_COMMITER_NAME`   | `$(GIT_CLONE_COMMIT_COMMITER_NAME)`   |
| `GIT_CLONE_COMMIT_COMMITER_EMAIL`  | `$(GIT_CLONE_COMMIT_COMMITER_EMAIL)`  |

{{% /tab %}}
{{< /tabs >}}

## Manual testing API

If you use XCTests with your Swift projects, the `DatadogSDKTesting` framework automatically instruments them and sends the results to the Datadog backend. If you don't use XCTest, you can instead use the Swift/Objective-C manual testing API, which also reports test results to the backend. 

The API is based around three concepts: *test sessions*, *test suites*, and *tests*.

### Test sessions

A test session includes the whole process of running the tests, from when the user launches the testing process until the last test ends and results are reported. The test session also includes starting the environment and the process where the tests run.

To start a test session, call `DDTestSession.start()` and pass the name of the module or bundle to test.

When all your tests have finished, call `session.end()`, which forces the library to send all remaining test results to the backend.

### Test Suites

A test suite comprises a set of tests that share common functionality. They can share a common initialization and teardown, and can also share some variables.

Create test suites in the test session by calling `session.suiteStart()` and passing the name of the test suite.

Call `suite.end()` when all the related tests in the suite have finished their execution.

### Tests

Each test runs inside a suite and must end in one of these three statuses: `pass`, `fail`, or `skip`. A test can optionally have additional information like attributes or error information.

Create tests in a suite by calling `suite.testStart()` and passing the name of the test. When a test ends, one of the predefined statuses must be set.

### API interface

{{< code-block lang="swift" >}}
class DDTestSession {
    // Starts the session.
    // - Parameters:
    //   - bundleName: Name of the module or bundle to test.
    //   - startTime: Optional. The time the session started.
    static func start(bundleName: String, startTime: Date? = nil) -> DDTestSession
    //
    // Ends the session.
    // - Parameters:
    //   - endTime: Optional. The time the session ended.
    func end(endTime: Date? = nil)
    // Adds a tag/attribute to the test session. Any number of tags can be added.
    // - Parameters:
    //   - key: The name of the tag. If a tag with the same name already exists, 
    //     its value will be replaced by the new value.
    //   - value: The value of the tag. Can be a number or a string.
    func setTag(key: String, value: Any)
    //
    // Starts a suite in this session.
    // - Parameters:
    //   - name: Name of the suite.
    //   - startTime: Optional. The time the suite started.
    func suiteStart(name: String, startTime: Date: Date? = nil) -> DDTestSuite
}
    //
public class DDTestSuite : NSObject {
    // Ends the test suite.
    // - Parameters:
    //   - endTime: Optional. The time the suite ended.
    func end(endTime: Date? = nil)
    // Adds a tag/attribute to the test suite. Any number of tags can be added.
    // - Parameters:
    //   - key: The name of the tag. If a tag with the same name already exists, 
    //     its value will be replaced by the new value.
    //   - value: The value of the tag. Can be a number or a string.
    func setTag(key: String, value: Any)
    //
    // Starts a test in this suite.
    // - Parameters:
    //   - name: Name of the test.
    //   - startTime: Optional. The time the test started.
    func testStart(name: String, startTime: Date: Date? = nil) -> DDTest
}
    //
public class DDTest : NSObject {
    // Adds a tag/attribute to the test. Any number of tags can be added.
    // - Parameters:
    //   - key: The name of the tag. If a tag with the same name already exists, 
    //     its value will be replaced by the new value.
    //   - value: The value of the tag. Can be a number or a string.
    func setTag(key: String, value: Any)
    //
    // Adds error information to the test. Only one errorInfo can be reported by a test.
    // - Parameters:
    //   - type: The type of error to be reported.
    //   - message: The message associated with the error.
    //   - callstack: Optional. The callstack associated with the error.
    func setErrorInfo(type: String, message: String, callstack: String? = nil)
    //
    // Ends the test.
    // - Parameters:
    //   - status: The status reported for this test.
    //   - endTime: Optional. The time the test ended.
    func end(status: DDTestStatus, endTime: Date: Date? = nil)
}
    //
// Possible statuses reported by a test:
enum DDTestStatus {
  // The test passed.
  case pass 
  //
  //Test test failed.
  case fail
  //
  //The test was skipped.
  case skip
}
{{< /code-block >}}

### Code example

The following code represents a simple usage of the API:

{{< code-block lang="swift" >}}
import DatadogSDKTesting
let session = DDTestSession.start(bundleName: "ManualSession")
let suite1 = session.suiteStart(name: "ManualSuite 1")
let test1 = suite1.testStart(name: "Test 1")
test1.setTag(key: "key", value: "value")
test1.end(status: .pass)
let test2 = suite1.testStart(name: "Test 2")
test2.SetErrorInfo(type: "Error Type", message: "Error message", callstack: "Optional callstack")
test2.end(test: test2, status: .fail)
suite1.end()
let suite2 = session.suiteStart(name: "ManualSuite 2") 
..
..
session.end() 
{{< /code-block >}}

Always call `session.end()` at the end so that all the test info is flushed to Datadog.

[1]: https://app.datadoghq.com/organization-settings/client-tokens
[2]: /getting_started/site/

{{< /site-region >}}

## Further reading

{{< partial name="whats-next/whats-next.html" >}}<|MERGE_RESOLUTION|>--- conflicted
+++ resolved
@@ -2,26 +2,21 @@
 title: Swift Tests
 kind: documentation
 further_reading:
-    - link: "/continuous_integration/explore_tests"
-      tag: "Documentation"
-      text: "Explore Test Results and Performance"
-    - link: "/continuous_integration/troubleshooting/"
-      tag: "Documentation"
-      text: "Troubleshooting CI"
+- link: "/continuous_integration/explore_tests"
+tag: "Documentation"
+text: "Explore Test Results and Performance"
+- link: "/continuous_integration/troubleshooting/"
+tag: "Documentation"
+text: "Troubleshooting CI"
 ---
 
-<<<<<<< HEAD
 {{< site-region region="gov" >}}
-<div class="alert alert-warning">CI Visibility is not available in the selected site ({{< region-param key="dd_site_name" >}}) at this time.</div>
-=======
-{{< site-region region="us5,gov" >}}
 <div class="alert alert-warning">
 The selected Datadog site ({{< region-param key="dd_site_name" >}}) is not supported.
 </div>
->>>>>>> a2a27f34
 {{< /site-region >}}
 
-{{< site-region region="us,eu,us3" >}}
+{{< site-region region="us,us3,us5,eu" >}}
 ## Compatibility
 
 Supported languages:
@@ -60,12 +55,12 @@
 
 {{< code-block lang="ruby" >}}
 target 'MyApp' do
-  # ...
-
-  target 'MyAppTests' do
-    inherit! :search_paths
-    pod 'DatadogSDKTesting'
-  end
+# ...
+
+target 'MyAppTests' do
+inherit! :search_paths
+pod 'DatadogSDKTesting'
+end
 end
 {{< /code-block >}}
 
@@ -128,10 +123,6 @@
 **Recommended**: `$(SRCROOT)`<br/>
 **Example**: `/Users/ci/source/MyApp`
 
-<<<<<<< HEAD
-{{< site-region region="us3,us5,eu" >}}
-=======
->>>>>>> a2a27f34
 Additionally, configure the Datadog site to use the selected one ({{< region-param key="dd_site_name" >}}):
 
 `DD_SITE` (Required)
@@ -195,25 +186,8 @@
 
 After installation, run your tests as you normally do, for example using the `xcodebuild test` command. Tests, network requests, and application logs are instrumented automatically. Pass your environment variables when running your tests in the CI, for example:
 
-<<<<<<< HEAD
-{{< site-region region="us" >}}
-<pre class="chroma">
-<code class="language-bash" data-lang="bash">
-DD_TEST_RUNNER=1 DD_ENV=ci xcodebuild \
-  -project "MyProject.xcodeproj" \
-  -scheme "MyScheme" \
-  -destination "platform=macOS,arch=x86_64" \
-  test
-</code>
-</pre>
-{{< /site-region >}}
-{{< site-region region="us3,us5,eu" >}}
-<pre class="chroma">
-<code class="language-bash" data-lang="bash">
-=======
 <pre>
 <code>
->>>>>>> a2a27f34
 DD_TEST_RUNNER=1 DD_ENV=ci DD_SITE={{< region-param key="dd_site" >}} xcodebuild \
   -project "MyProject.xcodeproj" \
   -scheme "MyScheme" \
@@ -221,13 +195,6 @@
   test
 </code>
 </pre>
-<<<<<<< HEAD
-{{< /site-region >}}
-{{< site-region region="gov" >}}
-<div class="alert alert-warning">CI Visibility is not available in the selected site ({{< region-param key="dd_site_name" >}}) at this time.</div>
-{{< /site-region >}}
-=======
->>>>>>> a2a27f34
 
 ### UI tests
 
@@ -236,8 +203,8 @@
 ## Additional optional configuration
 
 For the following configuration settings:
- - `Boolean` variables can use any of: `1`, `0`, `true`, `false`, `YES`, or `NO`
- - `String` list variables accept a list of elements separated by `,` or `;`
+- `Boolean` variables can use any of: `1`, `0`, `true`, `false`, `YES`, or `NO`
+- `String` list variables accept a list of elements separated by `,` or `;`
 
 ### Disabling auto-instrumentation
 
@@ -570,7 +537,7 @@
 
 ## Manual testing API
 
-If you use XCTests with your Swift projects, the `DatadogSDKTesting` framework automatically instruments them and sends the results to the Datadog backend. If you don't use XCTest, you can instead use the Swift/Objective-C manual testing API, which also reports test results to the backend. 
+If you use XCTests with your Swift projects, the `DatadogSDKTesting` framework automatically instruments them and sends the results to the Datadog backend. If you don't use XCTest, you can instead use the Swift/Objective-C manual testing API, which also reports test results to the backend.
 
 The API is based around three concepts: *test sessions*, *test suites*, and *tests*.
 
@@ -600,81 +567,81 @@
 
 {{< code-block lang="swift" >}}
 class DDTestSession {
-    // Starts the session.
-    // - Parameters:
-    //   - bundleName: Name of the module or bundle to test.
-    //   - startTime: Optional. The time the session started.
-    static func start(bundleName: String, startTime: Date? = nil) -> DDTestSession
-    //
-    // Ends the session.
-    // - Parameters:
-    //   - endTime: Optional. The time the session ended.
-    func end(endTime: Date? = nil)
-    // Adds a tag/attribute to the test session. Any number of tags can be added.
-    // - Parameters:
-    //   - key: The name of the tag. If a tag with the same name already exists, 
-    //     its value will be replaced by the new value.
-    //   - value: The value of the tag. Can be a number or a string.
-    func setTag(key: String, value: Any)
-    //
-    // Starts a suite in this session.
-    // - Parameters:
-    //   - name: Name of the suite.
-    //   - startTime: Optional. The time the suite started.
-    func suiteStart(name: String, startTime: Date: Date? = nil) -> DDTestSuite
+// Starts the session.
+// - Parameters:
+//   - bundleName: Name of the module or bundle to test.
+//   - startTime: Optional. The time the session started.
+static func start(bundleName: String, startTime: Date? = nil) -> DDTestSession
+//
+// Ends the session.
+// - Parameters:
+//   - endTime: Optional. The time the session ended.
+func end(endTime: Date? = nil)
+// Adds a tag/attribute to the test session. Any number of tags can be added.
+// - Parameters:
+//   - key: The name of the tag. If a tag with the same name already exists,
+//     its value will be replaced by the new value.
+//   - value: The value of the tag. Can be a number or a string.
+func setTag(key: String, value: Any)
+//
+// Starts a suite in this session.
+// - Parameters:
+//   - name: Name of the suite.
+//   - startTime: Optional. The time the suite started.
+func suiteStart(name: String, startTime: Date: Date? = nil) -> DDTestSuite
 }
-    //
+//
 public class DDTestSuite : NSObject {
-    // Ends the test suite.
-    // - Parameters:
-    //   - endTime: Optional. The time the suite ended.
-    func end(endTime: Date? = nil)
-    // Adds a tag/attribute to the test suite. Any number of tags can be added.
-    // - Parameters:
-    //   - key: The name of the tag. If a tag with the same name already exists, 
-    //     its value will be replaced by the new value.
-    //   - value: The value of the tag. Can be a number or a string.
-    func setTag(key: String, value: Any)
-    //
-    // Starts a test in this suite.
-    // - Parameters:
-    //   - name: Name of the test.
-    //   - startTime: Optional. The time the test started.
-    func testStart(name: String, startTime: Date: Date? = nil) -> DDTest
+// Ends the test suite.
+// - Parameters:
+//   - endTime: Optional. The time the suite ended.
+func end(endTime: Date? = nil)
+// Adds a tag/attribute to the test suite. Any number of tags can be added.
+// - Parameters:
+//   - key: The name of the tag. If a tag with the same name already exists,
+//     its value will be replaced by the new value.
+//   - value: The value of the tag. Can be a number or a string.
+func setTag(key: String, value: Any)
+//
+// Starts a test in this suite.
+// - Parameters:
+//   - name: Name of the test.
+//   - startTime: Optional. The time the test started.
+func testStart(name: String, startTime: Date: Date? = nil) -> DDTest
 }
-    //
+//
 public class DDTest : NSObject {
-    // Adds a tag/attribute to the test. Any number of tags can be added.
-    // - Parameters:
-    //   - key: The name of the tag. If a tag with the same name already exists, 
-    //     its value will be replaced by the new value.
-    //   - value: The value of the tag. Can be a number or a string.
-    func setTag(key: String, value: Any)
-    //
-    // Adds error information to the test. Only one errorInfo can be reported by a test.
-    // - Parameters:
-    //   - type: The type of error to be reported.
-    //   - message: The message associated with the error.
-    //   - callstack: Optional. The callstack associated with the error.
-    func setErrorInfo(type: String, message: String, callstack: String? = nil)
-    //
-    // Ends the test.
-    // - Parameters:
-    //   - status: The status reported for this test.
-    //   - endTime: Optional. The time the test ended.
-    func end(status: DDTestStatus, endTime: Date: Date? = nil)
+// Adds a tag/attribute to the test. Any number of tags can be added.
+// - Parameters:
+//   - key: The name of the tag. If a tag with the same name already exists,
+//     its value will be replaced by the new value.
+//   - value: The value of the tag. Can be a number or a string.
+func setTag(key: String, value: Any)
+//
+// Adds error information to the test. Only one errorInfo can be reported by a test.
+// - Parameters:
+//   - type: The type of error to be reported.
+//   - message: The message associated with the error.
+//   - callstack: Optional. The callstack associated with the error.
+func setErrorInfo(type: String, message: String, callstack: String? = nil)
+//
+// Ends the test.
+// - Parameters:
+//   - status: The status reported for this test.
+//   - endTime: Optional. The time the test ended.
+func end(status: DDTestStatus, endTime: Date: Date? = nil)
 }
-    //
+//
 // Possible statuses reported by a test:
 enum DDTestStatus {
-  // The test passed.
-  case pass 
-  //
-  //Test test failed.
-  case fail
-  //
-  //The test was skipped.
-  case skip
+// The test passed.
+case pass
+//
+//Test test failed.
+case fail
+//
+//The test was skipped.
+case skip
 }
 {{< /code-block >}}
 
@@ -693,10 +660,10 @@
 test2.SetErrorInfo(type: "Error Type", message: "Error message", callstack: "Optional callstack")
 test2.end(test: test2, status: .fail)
 suite1.end()
-let suite2 = session.suiteStart(name: "ManualSuite 2") 
+let suite2 = session.suiteStart(name: "ManualSuite 2")
 ..
 ..
-session.end() 
+session.end()
 {{< /code-block >}}
 
 Always call `session.end()` at the end so that all the test info is flushed to Datadog.
