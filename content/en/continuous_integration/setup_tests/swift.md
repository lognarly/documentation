--- conflicted
+++ resolved
@@ -17,37 +17,15 @@
 * Objective-C >= 2.0
 
 Supported platforms:
-<<<<<<< HEAD
 * iOS >= 12.0
 * macOS >= 10.13
 * tvOS >= 12.0
 
 ## Installing the Swift testing SDK
 
+There are two ways of installing the testing framework:
+
 ### Via Swift Package Manager
-=======
-* iOS 12.0+
-* macOS 10.13+
-* tvOS 12.0+
-
-Supported CI providers:
-* Appveyor
-* Azure Pipelines
-* BitBucket
-* BuildKite
-* CircleCI
-* GitHub Actions
-* GitLab
-* Jenkins
-* TravisCI
-* Bitrise
-
-## Installing the Swift testing SDK 
-
-There are two ways of installing the testing framework:
-
-### Using Swift Package Manager
->>>>>>> 396fdad5
 
 1. Add `dd-sdk-swift-testing` package to your project. It is located at [`https://github.com/DataDog/dd-sdk-swift-testing`][1].
 
@@ -55,15 +33,9 @@
 
 3. If you run UITests, also link the app running the tests with this library.
 
-<<<<<<< HEAD
-### Via direct binary linking
-
-1. Download and decompress `DatadogSDKTesting.zip` from the release page.
-=======
 ### Adding the framework to your project
 
-1. Download and decompress `DatadogSDKTesting.zip` from the [release page][2]. 
->>>>>>> 396fdad5
+1. Download and decompress `DatadogSDKTesting.zip` from the [release page][2].
 
 2. Copy and link your test targets with the resulting XCFramework.
 
