---
title: Set up Tracing on a Buildkite Pipeline
kind: documentation
further_reading:
    - link: "/continuous_integration/explore_pipelines"
      tag: "Documentation"
      text: "Explore Pipeline Execution Results and Performance"
    - link: "/continuous_integration/troubleshooting/"
      tag: "Documentation"
      text: "Troubleshooting CI"
---

{{< site-region region="us,eu,us3" >}}
## Configure the Datadog integration

The Datadog integration for [Buildkite][2] works by using [webhooks][1] to send pipeline data to Datadog.

{{< site-region region="us" >}}
1. Go to **Settings > Notification Services** in Buildkite and add a new webhook:
   * **Webhook URL**: `https://webhook-intake.datadoghq.com/api/v2/webhook/?dd-api-key=<API_KEY>` where `<API_KEY>` is [your Datadog API key][1].
   * **Events**: Select `job.finished` and `build.finished`.
   * **Pipelines**: Select all pipelines or the subset of pipelines you want to trace.

[1]: https://app.datadoghq.com/organization-settings/api-keys
{{< /site-region >}}

{{< site-region region="eu" >}}
1. Go to **Settings > Notification Services** in Buildkite and add a new webhook:
   * **Webhook URL**: `https://webhook-intake.datadoghq.eu/api/v2/webhook/?dd-api-key=<API_KEY>` where `<API_KEY>` is [your Datadog API key][1].
   * **Events**: Select `job.finished` and `build.finished`.
   * **Pipelines**: Select all pipelines or the subset of pipelines you want to trace.

[1]: https://app.datadoghq.eu/organization-settings/api-keys
{{< /site-region >}}

{{< site-region region="us3" >}}
1. Go to **Settings > Notification Services** in Buildkite and add a new webhook:
  * **Webhook URL**: `https://webhook-intake.us3.datadoghq.com/api/v2/webhook/?dd-api-key=<API_KEY>` where `<API_KEY>` is [your Datadog API key][1].
  * **Events**: Select `job.finished` and `build.finished`.
  * **Pipelines**: Select all pipelines or the subset of pipelines you want to trace.

[1]: https://us3.datadoghq.com/organization-settings/api-keys
{{< /site-region >}}

2. Click **Add Webhook Notification** to save the new webhook.

## Visualize pipeline data in Datadog

{{< site-region region="us" >}}
The [Pipelines][1] and [Pipeline Executions][2] pages populate with data after the pipelines finish.

[1]: https://app.datadoghq.com/ci/pipelines
[2]: https://app.datadoghq.com/ci/pipeline-executions
{{< /site-region >}}

{{< site-region region="eu" >}}

The [Pipelines][1] and [Pipeline Executions][2] pages populate with data after the pipelines finish.

[1]: https://app.datadoghq.eu/ci/pipelines
[2]: https://app.datadoghq.eu/ci/pipeline-executions
{{< /site-region >}}

{{< site-region region="us3" >}}

The [Pipelines][1] and [Pipeline Executions][2] pages populate with data after the pipelines finish.

[1]: https://us3.datadoghq.com/ci/pipelines
[2]: https://us3.datadoghq.com/ci/pipeline-executions
{{< /site-region >}}

**Note**: The Pipelines page shows data for only the default branch of each repository.

## Further reading

{{< partial name="whats-next/whats-next.html" >}}

[1]: https://buildkite.com/docs/apis/webhooks
[2]: https://buildkite.com
[3]: /getting_started/tagging/unified_service_tagging
{{< /site-region >}}

<<<<<<< HEAD
{{< site-region region="gov" >}}
=======
{{< site-region region="us3,us5,gov" >}}
>>>>>>> 7e41d48e
This feature is not supported for the selected Datadog site ({{< region-param key="dd_site_name" >}}).
{{< /site-region >}}<|MERGE_RESOLUTION|>--- conflicted
+++ resolved
@@ -80,10 +80,6 @@
 [3]: /getting_started/tagging/unified_service_tagging
 {{< /site-region >}}
 
-<<<<<<< HEAD
-{{< site-region region="gov" >}}
-=======
-{{< site-region region="us3,us5,gov" >}}
->>>>>>> 7e41d48e
+{{< site-region region="us5,gov" >}}
 This feature is not supported for the selected Datadog site ({{< region-param key="dd_site_name" >}}).
 {{< /site-region >}}