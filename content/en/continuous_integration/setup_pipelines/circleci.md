---
title: Set up Tracing on a CircleCI Workflow
kind: documentation
further_reading:
    - link: "/continuous_integration/explore_pipelines"
      tag: "Documentation"
      text: "Explore Pipeline Execution Results and Performance"
    - link: "/continuous_integration/setup_pipelines/custom_spans/"
      tag: "Documentation"
      text: "Extending Pipeline Visibility with Custom Spans"
    - link: "/continuous_integration/troubleshooting/"
      tag: "Documentation"
      text: "Troubleshooting CI"
---

{{< site-region region="us,eu,us3" >}}
## Configure the Datadog integration

The Datadog integration for [CircleCI][1] works by using [webhooks][2] to send data to Datadog.


{{< site-region region="us" >}}
1. For each project, go to **Project Settings > Webhooks** in CircleCI and add a new webhook:
   * **Webhook URL**: `https://webhook-intake.datadoghq.com/api/v2/webhook/?dd-api-key=<API_KEY>` where `<API_KEY>` is [your Datadog API key][1].
   * **Name**: `Datadog CI Visibility` or any other identifier name that you want to provide.
   * **Events**: Select `Workflow Completed` and `Job Completed`.
   * **Certificate verifications**: Enable this check.

[1]: https://app.datadoghq.com/account/settings#api
{{< /site-region >}}

{{< site-region region="eu" >}}
1. For each project, go to **Project Settings > Webhooks** in CircleCI and add a new webhook:
   * **Webhook URL**: `https://webhook-intake.datadoghq.eu/api/v2/webhook/?dd-api-key=<API_KEY>` where `<API_KEY>` is [your Datadog API key][1].
   * **Name**: `Datadog CI Visibility` or any other identifier name that you want to provide.
   * **Events**: Select `Workflow Completed` and `Job Completed`.
   * **Certificate verifications**: Enable this check.

[1]: https://app.datadoghq.eu/account/settings#api
{{< /site-region >}}

{{< site-region region="us3" >}}
1. For each project, go to **Project Settings > Webhooks** in CircleCI and add a new webhook:
  * **Webhook URL**: `https://webhook-intake.us3.datadoghq.com/api/v2/webhook/?dd-api-key=<API_KEY>` where `<API_KEY>` is [your Datadog API key][1].
  * **Name**: `Datadog CI Visibility` or any other identifier name that you want to provide.
  * **Events**: Select `Workflow Completed` and `Job Completed`.
  * **Certificate verifications**: Enable this check.

[1]: https://us3.datadoghq.com/account/settings#api
{{< /site-region >}}

2. Click **Add Webhook** to save the new webhook.

## Visualize pipeline data in Datadog

{{< site-region region="us" >}}

The [Pipelines][1] and [Pipeline Executions][2] pages populate with data after the workflows finish.

[1]: https://app.datadoghq.com/ci/pipelines
[2]: https://app.datadoghq.com/ci/pipeline-executions
{{< /site-region >}}

{{< site-region region="eu" >}}

The [Pipelines][1] and [Pipeline Executions][2] pages populate with data after the workflows finish.

[1]: https://app.datadoghq.eu/ci/pipelines
[2]: https://app.datadoghq.eu/ci/pipeline-executions
{{< /site-region >}}

{{< site-region region="us3" >}}

The [Pipelines][1] and [Pipeline Executions][2] pages populate with data after the workflows finish.

[1]: https://us3.datadoghq.com/ci/pipelines
[2]: https://us3.datadoghq.com/ci/pipeline-executions
{{< /site-region >}}

**Note**: The Pipelines page shows data for only the default branch of each repository.

## Further reading

{{< partial name="whats-next/whats-next.html" >}}

[1]: https://circleci.com/
[2]: https://circleci.com/docs/2.0/webhooks
{{< /site-region >}}

<<<<<<< HEAD
{{< site-region region="gov" >}}
=======
{{< site-region region="us3,us5,gov" >}}
>>>>>>> 7e41d48e
This feature is not supported for the selected Datadog site ({{< region-param key="dd_site_name" >}}).
{{< /site-region >}}<|MERGE_RESOLUTION|>--- conflicted
+++ resolved
@@ -87,10 +87,6 @@
 [2]: https://circleci.com/docs/2.0/webhooks
 {{< /site-region >}}
 
-<<<<<<< HEAD
-{{< site-region region="gov" >}}
-=======
-{{< site-region region="us3,us5,gov" >}}
->>>>>>> 7e41d48e
+{{< site-region region="us5,gov" >}}
 This feature is not supported for the selected Datadog site ({{< region-param key="dd_site_name" >}}).
 {{< /site-region >}}