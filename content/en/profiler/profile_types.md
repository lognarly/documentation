--- conflicted
+++ resolved
@@ -168,11 +168,7 @@
 : The amount of heap memory allocated by each method that has not yet been garbage collected. This is useful for investigating the overall memory usage of your service and identifying potential memory leaks.<br />
 _Requires: Ruby 3.1+_ and [manual enablement][2]
 
-<<<<<<< HEAD
-GVL profiling (in Timeline) (Preview, v2.4.0+)
-=======
 GVL profiling (in Timeline) (v2.11.0+)
->>>>>>> 53747353
 : Records time when threads are prevented from working by other "noisy neighbor" threads, including background threads. This is useful for investigating latency spikes in the application when using the timeline visualization.<br />
 _Requires: Ruby 3.2+_
 
