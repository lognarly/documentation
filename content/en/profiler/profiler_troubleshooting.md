---
title: Profiler Troubleshooting
kind: documentation
further_reading:
    - link: '/tracing/troubleshooting'
      tag: 'Documentation'
      text: 'APM Troubleshooting'
aliases:
  - /tracing/profiler/profiler_troubleshooting/
---

{{< programming-lang-wrapper langs="java,python,go,ruby,dotnet,php,ddprof" >}}
{{< programming-lang lang="java" >}}

## Missing profiles in the profile search page

If you've configured the profiler and don't see profiles in the profile search page, turn on [debug mode][1] and [open a support ticket][2] with debug files and the following information:

- Operating system type and version (for example, Linux Ubuntu 20.04)
- Runtime type, version, and vendor (for example, Java OpenJDK 11 AdoptOpenJDK)


## Reduce overhead from default setup

If the default setup overhead is not acceptable, you can use the profiler with minimal configuration settings. Minimal configuration has the following changes compared to the default:

- Increases sampling threshold to 500ms for `ThreadSleep`, `ThreadPark`, and `JavaMonitorWait` events compared to 100ms default
- Disables `ObjectAllocationInNewTLAB`, `ObjectAllocationOutsideTLAB`, `ExceptionSample`, `ExceptionCount` events

To use the minimal configuration ensure you have `dd-java-agent` version `0.70.0` then change your service invocation to the following:

```
java -javaagent:dd-java-agent.jar -Ddd.profiling.enabled=true -Ddd.profiling.jfr-template-override-file=minimal -jar <YOUR_SERVICE>.jar <YOUR_SERVICE_FLAGS>
```

## Increase profiler information granularity

If you want more granularity in your profiling data, you can specify the `comprehensive` configuration. Note that this approach will increase your profiler overhead at the cost of further granularity. Comprehensive configuration has the following changes compared to the default:

- Reduces sampling threshold to 10ms for `ThreadSleep`, `ThreadPark`, and `JavaMonitorWait` events compared to 100ms default
- Enables `ObjectAllocationInNewTLAB`, `ObjectAllocationOutsideTLAB`, `ExceptionSample`, `ExceptionCount` events

To use the comprehensive configuration ensure you have `dd-trace-java` version `0.70.0` then change your service invocation to the following:

```
java -javaagent:dd-java-agent.jar -Ddd.profiling.enabled=true -Ddd.profiling.jfr-template-override-file=comprehensive -jar <YOUR_SERVICE>.jar <YOUR_SERVICE_FLAGS>
```

## Enabling the allocation profiler

On Java 15 and lower, the allocation profiler is turned off by default because it can overwhelm the profiler in allocation-heavy applications.

To enable the allocation profiler, start your application with the `-Ddd.profiling.allocation.enabled=true` JVM setting or the `DD_PROFILING_ALLOCATION_ENABLED=true` environment variable.

Alternatively, you can enable the following events in your `jfp` [override template file](#creating-and-using-a-jfr-template-override-file):

```
jdk.ObjectAllocationInNewTLAB#enabled=true
jdk.ObjectAllocationOutsideTLAB#enabled=true
```

[Learn how to use override templates.](#creating-and-using-a-jfr-template-override-file)

## Enabling the heap profiler
<div class="alert alert-info">The Java heap profiler feature is in beta.</div>
<div class="aler alert-info">This feature requires at least Java 11.0.12, 15.0.4, 16.0.2, 17.0.3 or 18 and newer</div>
To enable the heap profiler, start your application with the `-Ddd.profiling.heap.enabled=true` JVM setting or the `DD_PROFILING_HEAP_ENABLED=true` environment variable.

Alternatively, you can enable the following events in your `jfp` [override template file](#creating-and-using-a-jfr-template-override-file):

```
jdk.OldObjectSample#enabled=true
```

[Learn how to use override templates.](#creating-and-using-a-jfr-template-override-file)

## Removing sensitive information from profiles

If your system properties contain sensitive information such as user names or passwords, turn off the system property event by creating a `jfp` [override template file](#creating-and-using-a-jfr-template-override-file) with `jdk.InitialSystemProperty` disabled:

```
jdk.InitialSystemProperty#enabled=false
```

[Learn how to use override templates.](#creating-and-using-a-jfr-template-override-file)

## Large allocation events overwhelming the profiler

To turn off allocation profiling, disable the following events in your `jfp` [override template file](#creating-and-using-a-jfr-template-override-file):

```
jdk.ObjectAllocationInNewTLAB#enabled=false
jdk.ObjectAllocationOutsideTLAB#enabled=false
```

[Learn how to use override templates.](#creating-and-using-a-jfr-template-override-file)

## Memory leak detection slowing down garbage collector

To turn off memory leak detection, disable the following event in your `jfp` [override template file](#creating-and-using-a-jfr-template-override-file):

```
jdk.OldObjectSample#enabled=false
```

[Learn how to use override templates.](#creating-and-using-a-jfr-template-override-file)

## Exceptions overwhelming the profiler

The Datadog exception profiler has a small footprint and overhead under normal conditions. If a lot of exceptions are created and thrown, it can cause significant overhead for the profiler. This can happen when you use exceptions for control flow. If you have an unusually high exception rate, turn off exception profiling temporarily until you fix the cause.

To disable exception profiling, start the tracer with the `-Ddd.integration.throwables.enabled=false` JVM setting.

Remember to turn this setting back on after you've returned to a more typical rate of exceptions.

## Java 8 support

The following OpenJDK 8 vendors are supported for Continuous Profiling because they include JDK Flight Recorder in their latest versions:

| Vendor                      | JDK version that includes Flight Recorder |
| --------------------------- | ----------------------------------------- |
| Azul                        | u212 (u262 is recommended)                |
| AdoptOpenJDK                | u262                                      |
| RedHat                      | u262                                      |
| Amazon (Corretto)           | u262                                      |
| Bell-Soft (Liberica)        | u262                                      |
| All vendors upstream builds | u272                                      |

If your vendor is not on the list, [open a support ticket][2], as other vendors may be in development or available for beta support.

## Creating and using a JFR template override file

Override templates let you specify profiling properties to override. However, the default settings are balanced for a good tradeoff between overhead and data density that cover most use cases. To use an override file, perform the following steps:

1. Create an override file in a directory accessible by `dd-java-agent` at service invocation:
    ```
    touch dd-profiler-overrides.jfp
    ```

2. Add your desired overrides to the jfp file. For example, to disable allocation profiling and JVM system properties, your `dd-profiler-overrides.jfp` file would look like the following:

    ```
    jdk.ObjectAllocationInNewTLAB#enabled=false
    jdk.ObjectAllocationOutsideTLAB#enabled=false
    jdk.InitialSystemProperty#enabled=false
    ```

3. When running your application with `dd-java-agent`, your service invocation must point to the override file with `-Ddd.profiling.jfr-template-override-file=</path/to/override.jfp>`, for example:

    ```
    java -javaagent:/path/to/dd-java-agent.jar -Ddd.profiling.enabled=true -Ddd.logs.injection=true -Ddd.profiling.jfr-template-override-file=</path/to/override.jfp> -jar path/to/your/app.jar
    ```

[1]: /tracing/troubleshooting/#tracer-debug-logs
[2]: /help/
{{< /programming-lang >}}
{{< programming-lang lang="python" >}}

## Missing profiles in the profile search page

If you've configured the profiler and don't see profiles in the profile search page, turn on [debug mode][1] and [open a support ticket][2] with debug files and the following information:

- Operating system type and version (for example, Linux Ubuntu 20.04)
- Runtime type, version, and vendor (for example, Python 3.9.5)

Refer to the python APM client [troubleshooting documentation][3] for additional guidance.  

[1]: /tracing/troubleshooting/#tracer-debug-logs
[2]: /help/
[3]: https://ddtrace.readthedocs.io/en/stable/troubleshooting.html
{{< /programming-lang >}}
{{< programming-lang lang="go" >}}

## Missing profiles in the profile search page

If you've configured the profiler and don't see profiles in the profile search page, turn on [debug mode][1] and [open a support ticket][2] with debug files and the following information:

- Operating system type and version (for example, Linux Ubuntu 20.04)
- Runtime type, version, and vendor (for example, Go 1.16.5)


[1]: /tracing/troubleshooting/#tracer-debug-logs
[2]: /help/
{{< /programming-lang >}}
{{< programming-lang lang="ruby" >}}

## Missing profiles in the profile search page

If you've configured the profiler and don't see profiles in the profile search page, turn on [debug mode][1] and [open a support ticket][2] with debug files and the following information:

- Operating system type and version (for example, Linux Ubuntu 20.04)
- Runtime type, version, and vendor (for example, Ruby 2.7.3)

## Application triggers "stack level too deep (SystemStackError)" errors

This issue is not expected to happen since [`dd-trace-rb` version `0.54.0`][3].
If you're still running into it, [open a support ticket][2] taking care to include the full backtrace leading to the error.

Prior to version `0.54.0`, the profiler needed to instrument the Ruby VM to track thread creation, which clashed
with similar instrumentation from other gems.

If you're using any of the below gems:

* `rollbar`: Ensure you're using version 3.1.2 or newer.
* `logging`: Disable `logging`'s thread context inheritance by setting the `LOGGING_INHERIT_CONTEXT` environment
  variable to `false`.

## Missing profiles for Resque jobs

When profiling [Resque][4] jobs, you should set the `RUN_AT_EXIT_HOOKS` environment
variable to `1`, as described in the
[Resque documentation][5].

Without this flag, profiles for short-lived Resque jobs will be unavailable.

## Profiling does not turn on because compilation of the Ruby VM just-in-time header failed

There is a known incompatibility between Ruby 2.7 and older GCC versions (4.8 and below) that impacts the profiler ([upstream Ruby report][6], [`dd-trace-rb` bug report][7]). This can result in the following error message: "Your ddtrace installation is missing support for the Continuous Profiler because compilation of the Ruby VM just-in-time header failed. Your C compiler or Ruby VM just-in-time compiler seem to be broken."

To fix this, update your operating system or Docker image so that the GCC version is something more recent than v4.8.

For further help with this issue, [contact support][2] and include the output of running `DD_PROFILING_FAIL_INSTALL_IF_MISSING_EXTENSION=true gem install ddtrace` and the resulting `mkmf.log` file.

## Frames omitted when backtraces are very deep

The Ruby profiler truncates deep backtraces when collecting profiling data. Truncated backtraces are missing some of their caller functions, making it impossible to link them to the root call frame. As a result, truncated backtraces are grouped together under a `N frames omitted` frame.

You can increase the maximum depth with the `DD_PROFILING_MAX_FRAMES` environment variable, or in code:

```ruby
Datadog.configure do |c|
  c.profiling.advanced.max_frames = 500
end
```

[1]: /tracing/troubleshooting/#tracer-debug-logs
[2]: /help/
[3]: https://github.com/DataDog/dd-trace-rb/releases/tag/v0.54.0
[4]: https://github.com/resque/resque
[5]: https://github.com/resque/resque/blob/v2.0.0/docs/HOOKS.md#worker-hooks
[6]: https://bugs.ruby-lang.org/issues/18073
[7]: https://github.com/DataDog/dd-trace-rb/issues/1799
{{< /programming-lang >}}
{{< programming-lang lang="dotnet" >}}

## Missing profiles in the profile search page

If you've configured the profiler and don't see profiles in the profile search page, here are things to check, depending on the operating system.

{{< tabs >}}

{{% tab "Linux" %}}

1. Check that the Agent is installed and running.

2. Check that the profiler has been loaded from the loader log:

   1. Open the `dotnet-native-loader-dotnet-<pid>` log file in the `/var/log/datadog` folder.

   2. Look for `CorProfiler::Initialize: Continuous Profiler initialized successfully.` near the end. If that message is not present, enable debug logs by setting the `DD_TRACE_DEBUG` environment variable for the application.

   3. Restart the application.

   4. Open the `dotnet-native-loader-dotnet-<pid>` log file in the `/var/log/datadog` folder.

   5. Look for the `#Profiler` entry.

   6. Check the following lines to ensure that the profiler library has been loaded:
      ```
      [...] #Profiler
      [...] PROFILER;{BD1A650D-AC5D-4896-B64F-D6FA25D6B26A};win-x64;.\Datadog.Profiler.Native.dll
      [...] PROFILER;{BD1A650D-AC5D-4896-B64F-D6FA25D6B26A};win-x86;.\Datadog.Profiler.Native.dll
      [...] DynamicDispatcherImpl::LoadConfiguration: [PROFILER] Loading: .\Datadog.Profiler.Native.dll [AbsolutePath=/opt/datadog/linux-x64/./Datadog.Tracer.Native.so]
      [...] [PROFILER] Creating a new DynamicInstance object
      [...] Load: /opt/datadog/linux-x64/./Datadog.Tracer.Native.so
      [...] GetFunction: DllGetClassObject
      [...] GetFunction: DllCanUnloadNow
      ```

3. Check the result of profiles export:

   1. If debug logs were not enabled in step 2.2, set the `DD_TRACE_DEBUG` environment variable to `true` for the application and restart it.

   2. Open the `DD-DotNet-Profiler-Native-<Application Name>-<pid>` log file in the `/var/log/datadog` folder.

   3. Look for `libddprof error: Failed to send profile.` entries: this message means it can't contact the agent. Ensure the `DD_TRACE_AGENT_URL` is set to the correct Agent URL. See [Enabling the .NET Profiler-Configuration][1] for more information.

   4. If the `Failed to send profile` message is not present, look for `The profile was sent. Success?` entries.

      The following message means the profile has been sent successfully:
      ```
      true, Http code: 200
      ```

   5. Check the other HTTP codes for possible errors such as 403 for invalid API key.

4. For missing CPU or Wall time profiles only, check that the Datadog signal handler for stack walk has not been replaced:

   1. Open the `DD-DotNet-Profiler-Native-<Application Name>-<pid>` log file in the `/var/log/datadog` folder.

   2. Look for these two messages:
      - `Profiler signal handler was replaced again. It will not be restored: the profiler is disabled.`
      - `Fail to restore profiler signal handler.`

   3. If one of these messages is present, it means that the application code or a third party code is repeatedly reinstalling its own signal handler over the Datadog signal handler. To avoid any further conflict, the CPU and Wall time profilers are disabled.

   Note that the following message could appear, but it does not impact Datadog profiling: `Profiler signal handler has been replaced. Restoring it.` This indicates only that the Datadog signal handler is reinstalled when it was overwritten.

[1]: /profiler/enabling/dotnet/?tab=linux#configuration

{{% /tab %}}

{{% tab "Windows" %}}

1. Check that the Agent is installed and running and is visible in the Windows Services panel.

2. Check that the profiler has been loaded from the loader log:

   1. Open the `dotnet-native-loader-<Application Name>-<pid>` log file in the `%ProgramData%\Datadog-APM\logs\DotNet` folder.

   2. Look for `CorProfiler::Initialize: Continuous Profiler initialized successfully.` near the end. If the `initialized successfully` message is not present, enable debug logs by setting the `DD_TRACE_DEBUG` environment variable for the application.

   3. Restart the application.

   4. Open the `dotnet-native-loader-<Application Name>-<pid>` log file in the `%ProgramData%\Datadog-APM\logs\DotNet` folder.

   5. Look for the `#Profiler` entry.

   6. Check the following lines to ensure that the profiler library has been loaded:
      ```
      [...] #Profiler
      [...] PROFILER;{BD1A650D-AC5D-4896-B64F-D6FA25D6B26A};win-x64;.\Datadog.Profiler.Native.dll
      [...] PROFILER;{BD1A650D-AC5D-4896-B64F-D6FA25D6B26A};win-x86;.\Datadog.Profiler.Native.dll
      [...] DynamicDispatcherImpl::LoadConfiguration: [PROFILER] Loading: .\Datadog.Profiler.Native.dll [AbsolutePath=C:\Program Files\Datadog\.NET Tracer\win-x64\Datadog.Profiler.Native.dll]
      [...] [PROFILER] Creating a new DynamicInstance object
      [...] Load: C:\Program Files\Datadog\.NET Tracer\win-x64\Datadog.Profiler.Native.dll
      [...] GetFunction: DllGetClassObject
      [...] GetFunction: DllCanUnloadNow
      ```

3. Check the result of profiles export:

   1. If debug logs were not enabled in step 2.2, set the `DD_TRACE_DEBUG` environment variable to `true` for the application and restart it.

   2. Open the `DD-DotNet-Profiler-Native-<Application Name>-<pid>` log file in the `%ProgramData%\Datadog-APM\logs\DotNet` folder.

   3. Look for `libddprof error: Failed to send profile.` entries: This message means that it can't contact the agent. Ensure the `DD_TRACE_AGENT_URL` is set to the correct Agent URL. See [Enabling the .NET Profiler-Configuration][1] for more information.

   4. If the `Failed to send profile` message is not present, look for `The profile was sent. Success?` entries.

      The following message means the profile has been sent successfully:
      ```
      true, Http code: 200
      ```

   5. Check the other HTTP codes for possible errors such as 403 for invalid API key.

[1]: /profiler/enabling/dotnet/?tab=linux#configuration

{{% /tab %}}

{{< /tabs >}}

Otherwise, turn on [debug mode][1] and [open a support ticket][2] with the debug files and the following information:
- Operating system type and version (for example, Windows Server 2019 or Ubuntu 20.04).
- Runtime type and version (for example, .NET Framework 4.8 or .NET Core 6.0).
- Application type (for example, Web application running in IIS).


## Reduce overhead when using the profiler

### Enabling the profiler machine-wide

Datadog does not recommend enabling the profiler at machine-level or for all IIS application pools, as the profiler has fixed overhead per profiled application. In order to reduce the amount of resources used by the profiler, you can:
- Increase the allocated resources, such as increasing CPU cores.
- Profile only specific applications by setting environment in batch files instead of directly running the application.
- Reduce the number of IIS pools being profiled (only possible in IIS 10 or later).
- Disable wall time profiling with the setting `DD_PROFILING_WALLTIME_ENABLED=0`.

### Linux Containers

The profiler has a fixed overhead. The exact value can vary but this fixed cost means that the relative overhead of the profiler can be significant in very small containers. To avoid this situation, the profiler is disabled in containers with less than one core. You can override the one core threshold by setting the `DD_PROFILING_MIN_CORES_THRESHOLD` environment variable to a value less than one. For example, a value of `0.5` allows the profiler to run in a container with at least 0.5 cores.

### Disabling the profiler

Since APM tracing also relies on the CLR Profiling API, if you want to stop collecting .NET profiles but continue receiving .NET traces, set the following environment variables to disable only profiling.

```
 DD_PROFILING_ENABLED=0 
 CORECLR_ENABLE_PROFILING=1
```

<<<<<<< HEAD
The profiler has a fixed overhead. The exact value can vary but this fixed cost means that the relative overhead of the profiler can be significant in very small containers. To avoid this situation, the profiler is disabled in containers with less than one core.
You can override the one core threshold by setting `DD_PROFILING_MIN_CORES_THRESHOLD` environment variable to a value less than one. For example, a value of `0.5` allows the profiler to run in a container with at least 0.5 cores.


=======
>>>>>>> 88e24685
## No CPU or Wall time because the application on Linux is hung

If an application hangs, or otherwise becomes unresponsive on Linux, CPU and Wall time samples are no longer available, follow these steps:

1. Open the `DD-DotNet-Profiler-Native-<Application Name>-<pid>` log file in the `/var/log/datadog/dotnet` folder.

2. Look for `StackSamplerLoopManager::WatcherLoopIteration - Deadlock intervention still in progress for thread ...`. If this message is not present, the rest does not apply.

3. If the message is found, it means that the stack walking mechanism could be deadlocked. To investigate the issue, dump the call stacks of all threads in the application. For example, to do this with the gdb debugger:

   1. Install gdb.

   2. Run the following command:
      ```
      gdb -p <process id> -batch -ex "thread apply all bt full" -ex "detach" -ex "quit"
      ```

   3. Send the resulting output to [Datadog Support][2].


[1]: /tracing/troubleshooting/#tracer-debug-logs
[2]: /help/
{{< /programming-lang >}}
{{< programming-lang lang="php" >}}

## Missing profiles in the profile search page

If you've configured the profiler and don't see profiles in the profile search page, run the `phpinfo()` function. The profiler hooks into `phpinfo()` to run diagnostics. If the webserver is having problems, run `phpinfo()` from the webserver and not from the command line as each Server API (SAPI) can be configured independently.

[Open a support ticket][1] with the following information:

- Operating system type and version (for example, Linux Ubuntu 20.04)
- The output from `phpinfo()`, which includes PHP version, SAPI type, Datadog library versions, and the profiler diagnostics.


[1]: /help/
{{< /programming-lang >}}

{{< programming-lang lang="ddprof" >}}

## Missing profiles in the profile search page

If you've configured the profiler and don't see profiles in the profile search page, turn on [verbose logging][1] and [open a support ticket][2] with log files and the following information:

- Linux kernel version (`uname -r`)
- libc version (`ldd --version`)
- Value of `/proc/sys/kernel/perf_event_paranoid`
- Complete command line, including both profiler and application arguments

If you prefer, you can also troubleshoot the problem by enabling verbose logs and reviewing the sections below.

### "\<ERROR\> Error calling perfopen on watcher"

This error typically occurs when you do not have sufficient permission to engage the profiler. The most common reason for this is that required operating system features have been disabled, which causes profiling to fail. This is typically a host-level configuration, which cannot be set at the level of an individual pod or container.

Setting `perf_event_paranoid` so that it persists across restarts depends on your distribution. As a diagnostic step, try the following:

```shell
echo 1 | sudo tee /proc/sys/kernel/perf_event_paranoid

```

**Note**: This must be executed from a mount namespace in which the `/proc/sys/kernel/perf_event_paranoid` object exists and is writable. Within a container, this setting is inherited from the host.

There are two capabilities you can use to override the value of `perf_event_paranoid`:
- `CAP_SYS_ADMIN`: adds many permissions and thus may be discouraged
- `CAP_PERFMON`: adds BPF and `perf_event_open` capabilities (available on Linux v5.8 or later)

There are a few less common permissions issues:
- The profiler is not always able to instrument processes that change their UID on startup. This is common for many webservers and databases.
- The profiler relies upon the `perf_event_open()` syscall, which is disallowed by some container runtimes. Check the appropriate documentation to see whether this might be the case.
- Some seccomp profiles forbid `perf_event_open()`. If your system runs such a configuration, you may not be able to run the profiler.

### "\<WARNING\> Could not finalize watcher"

You can encounter this warning when the system is unable to allocate sufficient locked memory for the profiler. This most commonly happens when too many instances of the profiler are active on a given host, as when many containerized services are instrumented individually on the same host. You can resolve this by increasing the `mlock()` memory limit or decreasing the number of instrumented applications.

Other profiling tools may contribute to the same limit.

### "\<WARNING\> Failure to establish connection"

This error usually means that the profiler is unable to connect to the Datadog Agent. Enable [configuration logging][3] to identify the hostname and port number used by the profiler for uploads. Additionally, the content of the error message may relay the hostname and port used. Compare these values to your Agent configuration. See [Enabling the profiler][4] for details on profiler input parameters and default values.

## Profiles are empty or sparse

Your profiles may be empty ("No CPU time reported") or contain few frames. Sometimes this is caused when applications have poor symbolization information. This may also be expected--the profiler activates only when the instrumented application is scheduled on the CPU, and applications may be predominately off-CPU for many reasons, such as low user load or high application wait time.

The root of your profile is the frame annotated with the application name in parentheses. If this frame shows a significant amount of CPU time, but no child frames, your application may have poor profiling fidelity. Consider the following:
- Stripped binaries do not have symbols available. Try using a non-stripped binary or a non-minified container image.
- Certain applications and libraries benefit from their debug packages being installed. This is true for services installed through your repo's package manager or similar.

## Error while loading shared libraries

When using the Continuous Profiler for compiled languages as a dynamic library, your application may fail to launch with the following error:

```
error while loading shared libraries: libdd_profiling.so: cannot open shared object file: No such file or directory
```

This happens when your application is built with `libdd_profiling.so` as a dependency, but it cannot be found at runtime during dependency reconciliation. You can fix this by doing one of the following:

- Rebuild your application using the static library. In some build systems the choice between dynamic and static libraries can be ambiguous, so use `ldd` to check whether the resulting binary includes an unwanted dynamic dependency on `libdd_profiling.so`.
- Copy `libdd_profiling.so` to one of the directories in the search path for the dynamic linker. You can get a list of these directories by running `ld --verbose | grep SEARCH_DIR | tr -s ' ;' \\n` on most Linux systems.

[1]: /tracing/troubleshooting/#tracer-debug-logs
[2]: /help/
[3]: /profiler/enabling/ddprof/?tab=environmentvariables#configuration
[4]: /profiler/enabling/ddprof/
{{< /programming-lang >}}
{{< /programming-lang-wrapper >}}

## Further Reading

{{< partial name="whats-next/whats-next.html" >}}<|MERGE_RESOLUTION|>--- conflicted
+++ resolved
@@ -390,13 +390,6 @@
  CORECLR_ENABLE_PROFILING=1
 ```
 
-<<<<<<< HEAD
-The profiler has a fixed overhead. The exact value can vary but this fixed cost means that the relative overhead of the profiler can be significant in very small containers. To avoid this situation, the profiler is disabled in containers with less than one core.
-You can override the one core threshold by setting `DD_PROFILING_MIN_CORES_THRESHOLD` environment variable to a value less than one. For example, a value of `0.5` allows the profiler to run in a container with at least 0.5 cores.
-
-
-=======
->>>>>>> 88e24685
 ## No CPU or Wall time because the application on Linux is hung
 
 If an application hangs, or otherwise becomes unresponsive on Linux, CPU and Wall time samples are no longer available, follow these steps:
