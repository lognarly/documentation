--- conflicted
+++ resolved
@@ -117,13 +117,8 @@
 
 [1]: https://app.datadoghq.com/profiling
 {{% /tab %}}
-
-<<<<<<< HEAD
-{{< tab "Internet Information Services (IIS)" >}}
-
-=======
 {{% tab "Internet Information Services (IIS)" %}}
->>>>>>> a30847bb
+
 3. Set needed environment variables to configure and enable Profiler.
  To enable the Profiler for IIS applications, it is required to set the `DD_PROFILING_ENABLED` environment variable in the Registry under `HKLM\System\CurrentControlSet\Services\WAS` and `HKLM\System\CurrentControlSet\Services\W3SVC` nodes.
 
@@ -239,17 +234,12 @@
 
 [1]: https://app.datadoghq.com/profiling
 {{% /tab %}}
-
-<<<<<<< HEAD
-{{< tab "Windows Standalone applications" >}}
+{{% tab "Windows Standalone applications" %}}
 
 <div class="alert alert-info">
   <div class="alert-info">Starting v2.14.0, you don't need to set the `CORECLR_PROFILER`/`COR_PROFILER` when you installed the tracer using the MSI.</div>
 </div>
 
-=======
-{{% tab "Windows Standalone applications" %}}
->>>>>>> a30847bb
 3. Set needed environment variables to configure and enable Profiler for a non-service application, such as console, ASP.NET (Core), Windows Forms, or WPF. To enable the Profiler for Standalone applications, it is required to set the `DD_PROFILING_ENABLED` environment variable. If the profiler is running alone (the tracer is deactivated), you can optionally set the `DD_SERVICE`, `DD_ENV` and `DD_VERSION` environment variables. The recommended approach is to create a batch file that sets these and starts the application, and run your application using the batch file.
 
    For .NET Core and .NET 5+:
