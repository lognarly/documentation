--- conflicted
+++ resolved
@@ -73,11 +73,7 @@
 
 | Parameter  | Type            | Required | Description                                                                                                                                                  |
 | ------     | -----           | -----    | -----                                                                                                                                                        |
-<<<<<<< HEAD
-| `type`     | string          | yes      | Type of the widget, for the distribution widget use `distribution`.                                                                                                 |
-=======
-| `type`     | string          | yes      | Type of widget, for the group widget use `distribution`.                                                                                                 |
->>>>>>> b0ce30db
+| `type`     | string          | yes      | Type of widget, for the distribution widget use `distribution`.                                                                                                 |
 | `requests` | array of object | yes      | Array of one `request` object to display in the widget. See the dedicated [Request JSON schema documentation][3] to learn how to build the `REQUEST_SCHEMA`. |
 | `title`    | string          | no       | Title of your widget.                                                                                                                                        |
 
