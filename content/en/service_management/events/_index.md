--- conflicted
+++ resolved
@@ -37,13 +37,11 @@
 
 More than 100 Datadog integrations support events collection, including [Kubernetes][1], [Docker][2], [Jenkins][3], [Chef][4], [Puppet][5], [Amazon ECS][6] or [Autoscaling][7], [Sentry][8], and [Nagios][9]. 
 
-<<<<<<< HEAD
+**Tip**: To open the Event Management page from Datadog's global search, press <kbd>Cmd</kbd>/<kbd>Ctrl</kbd> + <kbd>K</kbd> and search for `event explorer`.
+
 {{< callout url="https://docs.datadoghq.com/api/latest/events/" header="false" >}}
 **Update to the aggregation_key for Datadog monitor events starting March1st:** Currently, the aggregation_key is unique per Monitor ID. Starting March 1st, we will update it to be unique per Monitor ID and Monitor Group. If you’re using monitor events aggregation_key in dashboard queries or the Event API, please migrate to using @monitor.id. Please reach out to [support](https://www.datadoghq.com/support/) if you have any question.
 {{< /callout >}}
-=======
-**Tip**: To open the Event Management page from Datadog's global search, press <kbd>Cmd</kbd>/<kbd>Ctrl</kbd> + <kbd>K</kbd> and search for `event explorer`.
->>>>>>> 79c30cf8
 
 ## Components
 
