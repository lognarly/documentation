---
title: On-Call
further_reading:
- link: 'https://www.datadoghq.com/blog/datadog-on-call/'
  tag: 'Blog'
  text: 'Enrich your on-call experience by using Datadog On-Call'
cascade:
    algolia:
        rank: 70
---

<<<<<<< HEAD
{{< callout url="https://www.datadoghq.com/preview/on-call/" >}}
  On-Call is in Preview. Complete the form to request access.
=======
{{< site-region region="gov" >}}
<div class="alert alert-warning">On-Call is not supported for your selected <a href="/getting_started/site">Datadog site</a> ({{< region-param key="dd_site_name" >}}).</div>
{{< /site-region >}}

{{< callout url="https://www.datadoghq.com/private-beta/on-call/" >}}
  On-Call is in private beta. Complete the form to request access.
>>>>>>> 100c0ecb
{{< /callout >}} 

{{< site-region region="gov" >}}
<div class="alert alert-warning">This feature is not available for the Datadog for Government site.</div>
{{< /site-region >}}

Datadog On-Call integrates monitoring, paging, and incident response into one platform.

{{< img src="service_management/oncall/oncall_overview.png" alt="Overview of how Pages are routed. From a monitor, incident, security signal, or API call, the Page is sent to a Team (e.g. 'payments-team'), then to processing rules (e.g. based on priority) then to an escalation policy. There, it can be sent to a schedule or directly to a user." style="width:100%;" >}}

## Concepts

- **Pages** represent something to get alerted for, such as a monitor, incident, or security signal. A Page can have a status of `Triggered`, `Acknowledged`, or `Resolved`.
- **Teams** are groups configured within Datadog to handle specific types of Pages, based on expertise and operational roles.
- **Processing rules** allow Teams to finely adjust their reactions to specific types of incoming events. These rules can set a Page's urgency level and route Pages to different escalation policies depending on the event's metadata.
- **Escalation policies** determine how Pages are escalated within or across Teams.
- **Schedules** set timetables for when specific Team members are on-call to respond to Pages.

## How it works

**Teams** are the central organizational unit of Datadog On-Call. When a notification is triggered in Datadog, a **Page** is sent to the designated On-Call Team.

{{< img src="service_management/oncall/notification_page.png" alt="Notification that mentions an On-Call Team." style="width:80%;" >}}

Each Team owns **escalation policies** and **schedules**. Escalation policies define how a Page is sent to various schedules, such as _Checkout Operations - Interrupt Handler_, _Primary_, and _Secondary_ in the following screenshot. Each Team can also configure **processing rules** to route Pages to different escalation policies.

{{< img src="service_management/oncall/escalation_policy.png" alt="A sample escalation policy." style="width:80%;" >}}

A schedule defines specific times when Team members are assigned to respond to Pages. Schedules organize and manage the availability of Team members across different time zones and shifts.

{{< img src="service_management/oncall/schedule.png" alt="A sample schedule, with multiple layers for JP, EU, and US business hours." style="width:80%;" >}}

## Start using Datadog On-Call

To get started with On-Call, [onboard an On-Call Team][1] and ensure that all Team members configure their [On-Call profile settings][2] to receive notifications.

{{< whatsnext desc="This section includes the following topics:">}}
  {{< nextlink href="/service_management/on-call/teams">}}<u>Onboard a Team</u>: Create a new On-Call Team, add an existing Datadog Team to On-Call, or import a team from PagerDuty or Opsgenie.{{< /nextlink >}}
  {{< nextlink href="/service_management/on-call/pages">}}<u>Send a Page</u>: Page a team through monitors, incidents, security signals, etc.; or manually send a Page through Datadog, Slack, Microsoft Teams, or the Datadog API. {{< /nextlink >}}
  {{< nextlink href="/service_management/on-call/escalation_policies">}}<u>Escalation Policies</u>: Define steps for how a Page is sent to different schedules. {{< /nextlink >}}
  {{< nextlink href="/service_management/on-call/schedules">}}<u>Schedules</u>: Define timetables for Team members' on-call rotations.{{< /nextlink >}}
  {{< nextlink href="/service_management/on-call/profile_settings">}}<u>Profile Settings</u>: Configure your contact methods and notification preferences to ensure you receive timely and effective Pages.{{< /nextlink >}}
{{< /whatsnext >}}

## Further Reading

{{< partial name="whats-next/whats-next.html" >}}

[1]: /service_management/on-call/teams
[2]: /service_management/on-call/profile_settings<|MERGE_RESOLUTION|>--- conflicted
+++ resolved
@@ -9,22 +9,14 @@
         rank: 70
 ---
 
-<<<<<<< HEAD
 {{< callout url="https://www.datadoghq.com/preview/on-call/" >}}
   On-Call is in Preview. Complete the form to request access.
-=======
+{{< /callout >}} 
+
 {{< site-region region="gov" >}}
 <div class="alert alert-warning">On-Call is not supported for your selected <a href="/getting_started/site">Datadog site</a> ({{< region-param key="dd_site_name" >}}).</div>
 {{< /site-region >}}
 
-{{< callout url="https://www.datadoghq.com/private-beta/on-call/" >}}
-  On-Call is in private beta. Complete the form to request access.
->>>>>>> 100c0ecb
-{{< /callout >}} 
-
-{{< site-region region="gov" >}}
-<div class="alert alert-warning">This feature is not available for the Datadog for Government site.</div>
-{{< /site-region >}}
 
 Datadog On-Call integrates monitoring, paging, and incident response into one platform.
 
