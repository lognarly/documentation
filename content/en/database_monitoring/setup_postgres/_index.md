--- conflicted
+++ resolved
@@ -11,7 +11,7 @@
 
 ### Postgres versions supported
 
-<<<<<<< HEAD
+
 |  | Self-hosted | AWS RDS | AWS Aurora | Google Cloud SQL | Azure |
 |--|------------|---------|------------|------------------|---------|
 | Postgres 9.6 | {{< X >}} | {{< X >}} | {{< X >}} | {{< X >}} | {{< X >}} |
@@ -19,15 +19,7 @@
 | Postgres 11 | {{< X >}} | {{< X >}} | {{< X >}} | {{< X >}} | {{< X >}} |
 | Postgres 12 | {{< X >}} | {{< X >}} | {{< X >}} | {{< X >}} | {{< X >}} |
 | Postgres 13 | {{< X >}} | {{< X >}} | {{< X >}} | {{< X >}} | {{< X >}} |
-=======
-|  | Self-hosted | AWS RDS | AWS Aurora | Google Cloud SQL |
-|--|------------|---------|------------|------------------|
-| Postgres 9.6 | {{< X >}} | {{< X >}} | {{< X >}} |  |
-| Postgres 10 | {{< X >}} | {{< X >}} | {{< X >}} | {{< X >}} |
-| Postgres 11 | {{< X >}} | {{< X >}} | {{< X >}} | {{< X >}} |
-| Postgres 12 | {{< X >}} | {{< X >}} | {{< X >}} | {{< X >}} |
-| Postgres 13 | {{< X >}} | {{< X >}} | {{< X >}} | {{< X >}} |
->>>>>>> dfeb21af
+
 
 For setup instructions, select your hosting type:
 
