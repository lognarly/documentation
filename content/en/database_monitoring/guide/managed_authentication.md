--- conflicted
+++ resolved
@@ -119,16 +119,6 @@
 ```yaml
 instances:
 - dbm: true
-<<<<<<< HEAD
-  host: example-endpoint.us-east-2.rds.amazonaws.com
-  port: 5432
-  username: datadog
-  aws:
-    instance_endpoint: example-endpoint.us-east-2.rds.amazonaws.com
-    region: us-east-2
-    managed_authentication:
-      enabled: true
-=======
  host: example-endpoint.us-east-2.rds.amazonaws.com
  port: 5432
  username: datadog
@@ -137,7 +127,6 @@
    region: us-east-2
    managed_authentication:
     enabled: true
->>>>>>> cc5c8478
 ```
 
 
@@ -278,7 +267,6 @@
 
 ```yaml
 instances:
-<<<<<<< HEAD
   - host: "example.cfcc2366ab90.database.windows.net,1433"
     connector: "odbc"
     driver: "{ODBC Driver 18 for SQL Server}"
@@ -290,18 +278,6 @@
       managed_authentication:
         enabled: true
         client_id: "<CLIENT_ID>"
-=======
- - host: "example.cfcc2366ab90.database.windows.net,1433"
-   connector: "odbc"
-   driver: "{ODBC Driver 18 for SQL Server}"
-   dbm: true
-   connection_string: "TrustServerCertificate=no;Encrypt=yes;"
-   managed_identity:
-     client_id: "<CLIENT_ID>"
-   azure:
-     deployment_type: managed_instance
-     fully_qualified_domain_name: example.cfcc2366ab90.database.windows.net
->>>>>>> cc5c8478
 ```
 
 
