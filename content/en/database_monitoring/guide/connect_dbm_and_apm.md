---
title: Connecting DBM and APM
kind: guide
beta: true
private: true
---

<div class="alert alert-warning">
The features described on this page are in beta. Contact your Customer Success Manager to learn more about them.
</div>

This guide assumes that you have configured [Datadog Monitoring][1] and are using [APM][2].

## Before you begin

Supported tracers
<<<<<<< HEAD
: [dd-trace-go][3] >= 1.42.0 (support for [database/sql][4] and [sqlx][5] packages)<br />
[dd-trace-rb][6] >= 1.6.0 (support for [mysql2][7] and [pg][8] gems)<br />
[dd-trace-py][9] >= 1.7.0 (support for [psycopg2][10])
=======
: [dd-trace-go][3] >= 1.44.0 (support for [database/sql][4] and [sqlx][5] packages)<br />
[dd-trace-rb][6] >= 1.6.0 (support for [mysql2][7] and [pg][8] gems)<br />
[dd-trace-js][9] >= 3.9.0 or >= 2.22.0 (support for [postgres client][10])
>>>>>>> 3eb415f7

Supported databases
: postgres, mysql

Supported Agent versions
: 7.36.1+

Data privacy
: Enabling SQL comment propagation results in potentially confidential data (service names) being stored in the databases which can then be accessed by other third-parties that have been granted access to the database.

## Setup

{{< tabs >}}
{{% tab "Go" %}}

Update your app dependencies to include [dd-trace-go@v1.44.0][1] or greater:
```
go get gopkg.in/DataDog/dd-trace-go.v1@v1.44.0
```

Update your code to import the `contrib/database/sql` package:
```go
import (
   "database/sql"
   "gopkg.in/DataDog/dd-trace-go.v1/ddtrace/tracer"
   sqltrace "gopkg.in/DataDog/dd-trace-go.v1/contrib/database/sql"
)
```

Enable the database monitoring propagation feature using one of the following methods:
1. Env variable:
   `DD_DBM_PROPAGATION_MODE=full`

2. Using code during the driver registration:
   ```go
   sqltrace.Register("postgres", &pq.Driver{}, sqltrace.WithDBMPropagation(tracer.DBMPropagationModeFull), sqltrace.WithServiceName("my-db-service"))
   ```

3. Using code on `sqltrace.Open`:
   ```go
   sqltrace.Register("postgres", &pq.Driver{}, sqltrace.WithServiceName("my-db-service"))

   db, err := sqltrace.Open("postgres", "postgres://pqgotest:password@localhost/pqgotest?sslmode=disable", sqltrace.WithDBMPropagation(tracer.DBMPropagationModeFull))
   if err != nil {
	   log.Fatal(err)
   }
   ```

Full example:
```go
import (
	"database/sql"
	"gopkg.in/DataDog/dd-trace-go.v1/ddtrace/tracer"
	sqltrace "gopkg.in/DataDog/dd-trace-go.v1/contrib/database/sql"
)

func main() {
	// The first step is to set the dbm propagation mode when registering the driver. Note that this can also
	// be done on sqltrace.Open for more granular control over the feature.
	sqltrace.Register("postgres", &pq.Driver{}, sqltrace.WithDBMPropagation(tracer.DBMPropagationModeFull))

	// Followed by a call to Open.
	db, err := sqltrace.Open("postgres", "postgres://pqgotest:password@localhost/pqgotest?sslmode=disable")
	if err != nil {
		log.Fatal(err)
	}

	// Then, we continue using the database/sql package as we normally would, with tracing.
	rows, err := db.Query("SELECT name FROM users WHERE age=?", 27)
	if err != nil {
		log.Fatal(err)
	}
	defer rows.Close()
}
```

[1]: https://pkg.go.dev/gopkg.in/DataDog/dd-trace-go.v1

{{% /tab %}}

{{% tab "Ruby" %}}

In your Gemfile, install or udpate [dd-trace-rb][1] to version greater than `1.6.0`:

```rb
source 'https://rubygems.org'
gem 'ddtrace', '>= 1.6.0'

# Depends on your usage
gem 'mysql2'
gem 'pg'
```

Enable the database monitoring propagation feature using one of the following methods:
1. Env variable:
   `DD_DBM_PROPAGATION_MODE=service`

2. Option `comment_propagation` (default: `ENV['DD_DBM_PROPAGATION_MODE']`), for [mysql2][2] or [pg][3]:
   ```rb
	Datadog.configure do |c|
		c.tracing.instrument :mysql2, comment_propagation: 'service'
		c.tracing.instrument :pg, comment_propagation: 'disabled'
	end
   ```

Full example:
```rb
require 'mysql2'
require 'ddtrace'

Datadog.configure do |c|
	c.service = 'billing-api'
	c.env = 'production'
	c.version = '1.3-alpha'

	c.tracing.instrument :mysql2, comment_propagation: ENV['DD_DBM_PROPAGATION_MODE']
end

client = Mysql2::Client.new(:host => "localhost", :username => "root")
client.query("SELECT 1;")
```

[1]: https://github.com/dataDog/dd-trace-rb
[2]: /tracing/trace_collection/dd_libraries/ruby/#mysql2
[3]: /tracing/trace_collection/dd_libraries/ruby/#postgres

{{% /tab %}}

<<<<<<< HEAD
{{% tab "Python" %}}

Update your app dependencies to include [dd-trace-py>=1.7.0][1]:
```
pip install "ddtrace>=1.7.0"
```

Install [psycopg2][2] (Note - DBM-APM linking is not currently supported for mysql clients):
```
pip install psycopg2
```

Enable the database monitoring propagation feature by setting the following environment variable:
   - `DD_TRACE_SQL_COMMENT_INJECTION_MODE=full`

For the best user experience ensure the following environment variables are set in your application:
   - `DD_SERVICE=(application name)`
   - `DD_ENV=(application environment)`
   - `DD_VERSION=(application version)`

Full example:
```python

import psycopg2

#TODO: update postgres configurations
POSTGRES_CONFIG = {
    "host": "127.0.0.1",
    "port": 5432,
    "user": "postgres_user",
    "password": "postgres_password",
    "dbname": "postgres_db_name",
}

# connect to postgres db
conn = psycopg2.connect(**POSTGRES_CONFIG)
cursor = conn.cursor()
# execute sql queries
cursor.execute("select 'blah'")
cursor.executemany("select %s", (("foo",), ("bar",)))
```

[1]: https://ddtrace.readthedocs.io/en/stable/release_notes.html
[2]: https://ddtrace.readthedocs.io/en/stable/integrations.html#module-ddtrace.contrib.psycopg
=======
{{% tab "NodeJS" %}}

Install or udpate [dd-trace-js][1] to version greater than `3.9.0` (or `2.22.0` if using end-of-life Node.js version 12):

```
npm install dd-trace@^3.9.0
```

Update your code to import and initialize the tracer:
```javascript
// This line must come before importing any instrumented module.
const tracer = require('dd-trace').init();
```

Enable the database monitoring propagation feature using one of the following methods:
1. Env variable:
   `DD_DBM_PROPAGATION_MODE=full`

2. Option `dbmPropagationMode` (default: `ENV['DD_DBM_PROPAGATION_MODE']`):
   ```javascript
   tracer.use('pg', { dbmPropagationMode: 'full', service: 'my-db-service' })
   ```

Full example:
```javascript
const pg = require('pg')
const tracer = require('dd-trace').init()

tracer.use('pg', { dbmPropagationMode: 'full', service: 'my-db-service' })

const client = new pg.Client({
	user: 'postgres',
	password: 'postgres',
	database: 'postgres'
})

client.connect(err => {
	console.error(err);
	process.exit(1);
});

client.query('SELECT $1::text as message', ['Hello world!'], (err, result) => {
	// handle result
})
```

[1]: https://github.com/DataDog/dd-trace-js
>>>>>>> 3eb415f7

{{% /tab %}}

{{< /tabs >}}


[1]: /database_monitoring/#getting-started
[2]: /tracing/
[3]: https://pkg.go.dev/gopkg.in/DataDog/dd-trace-go.v1
[4]: https://pkg.go.dev/database/sql
[5]: https://pkg.go.dev/github.com/jmoiron/sqlx
[6]: https://github.com/dataDog/dd-trace-rb
[7]: https://github.com/brianmario/mysql2
[8]: https://github.com/ged/ruby-pg
<<<<<<< HEAD
[9]: https://github.com/dataDog/dd-trace-py
[10]: https://www.psycopg.org/docs/index.html
=======
[9]: https://github.com/DataDog/dd-trace-js
[10]: https://node-postgres.com/
>>>>>>> 3eb415f7
<|MERGE_RESOLUTION|>--- conflicted
+++ resolved
@@ -14,15 +14,10 @@
 ## Before you begin
 
 Supported tracers
-<<<<<<< HEAD
-: [dd-trace-go][3] >= 1.42.0 (support for [database/sql][4] and [sqlx][5] packages)<br />
-[dd-trace-rb][6] >= 1.6.0 (support for [mysql2][7] and [pg][8] gems)<br />
-[dd-trace-py][9] >= 1.7.0 (support for [psycopg2][10])
-=======
 : [dd-trace-go][3] >= 1.44.0 (support for [database/sql][4] and [sqlx][5] packages)<br />
 [dd-trace-rb][6] >= 1.6.0 (support for [mysql2][7] and [pg][8] gems)<br />
 [dd-trace-js][9] >= 3.9.0 or >= 2.22.0 (support for [postgres client][10])
->>>>>>> 3eb415f7
+[dd-trace-py][11] >= 1.7.0 (support for [psycopg2][12])
 
 Supported databases
 : postgres, mysql
@@ -151,7 +146,6 @@
 
 {{% /tab %}}
 
-<<<<<<< HEAD
 {{% tab "Python" %}}
 
 Update your app dependencies to include [dd-trace-py>=1.7.0][1]:
@@ -196,7 +190,7 @@
 
 [1]: https://ddtrace.readthedocs.io/en/stable/release_notes.html
 [2]: https://ddtrace.readthedocs.io/en/stable/integrations.html#module-ddtrace.contrib.psycopg
-=======
+
 {{% tab "NodeJS" %}}
 
 Install or udpate [dd-trace-js][1] to version greater than `3.9.0` (or `2.22.0` if using end-of-life Node.js version 12):
@@ -244,7 +238,6 @@
 ```
 
 [1]: https://github.com/DataDog/dd-trace-js
->>>>>>> 3eb415f7
 
 {{% /tab %}}
 
@@ -259,10 +252,7 @@
 [6]: https://github.com/dataDog/dd-trace-rb
 [7]: https://github.com/brianmario/mysql2
 [8]: https://github.com/ged/ruby-pg
-<<<<<<< HEAD
 [9]: https://github.com/dataDog/dd-trace-py
 [10]: https://www.psycopg.org/docs/index.html
-=======
-[9]: https://github.com/DataDog/dd-trace-js
-[10]: https://node-postgres.com/
->>>>>>> 3eb415f7
+[11]: https://github.com/DataDog/dd-trace-js
+[12]: https://node-postgres.com/