---
title: Understanding RUM and Product Analytics

description: Guide for existing RUM users looking to understand the relationship between RUM and Product Analytics.
further_reading:
- link: '/real_user_monitoring/'
  tag: 'Documentation'
  text: 'Learn about RUM'
---

## What is Product Analytics?

Product Analytics is a dedicated offering built for product managers, product owners, engineering leaders, and others who want to leverage real user behavior to drive product and business insights, without requiring knowledge of other Datadog observability products.

{{< img src="product_analytics/guide/rum_and_product_analytics/product-analytics-transition-1.png" alt="Product Analytics is for anyone who wants to leverage real user behavior to drive product and business insights." style="width:100%;" >}}

## Product Analytics and RUM

Previously, Product Analytics data was available as a preview in the RUM offering. All Product Analytics features that used to live in RUM are now exclusively in the Product Analytics UI, including the following:

- Funnels
- Pathways
- User Retention Analysis
- Heatmaps

Session Replay remains a part of both RUM and Product Analytics.

## FAQs

### Will current RUM customers be able to pick up where they left off in the Product Analytics UI?

- Existing RUM customers on an annual commit (as of September 1, 2024) can continue to use the generally available features from Product Analytics they used previously (Funnels and Heatmaps) from within the RUM UI.
- We can show data from the last 30 days (the standard RUM retention) but if you are on the 90-day retention plan, we do not backfill the additional 60 days.

### Why can I no longer access Pathways and Retention Analysis?
- These features were part of a preview and available to RUM customers as a beta, but were not part of the core RUM offering. These features are now exclusively available to customers on a Product Analytics contract.

### How do you set up Product Analytics data?
- Product Analytics is in limited available and must be set up with Datadog. If you are interested in getting set up with Product Analytics, please reach out to your account team.

### What is the difference between RUM and Product Analytics?
- Both Product Analytics and Real User Monitoring rely on the Browser and/or Mobile SDKs.
- Product Analytics offers 15-month retention on behavioral events (Sessions, Views, and Actions), as well as Resources, Long Tasks, Errors, and Vitals. Real User Monitoring is dedicated to performance monitoring.
- Users have the option to purchase both products together, or each individually.

### Will the funnel widget be removed?
- RUM users can continue to use it as part of their contractual grandfathering, but the use of it is limited to the sample rate and data retention they have in their RUM configuration.
- After September 1, 2024, the funnel widget is exclusively available to Product Analytics customers.

### Is Session Replay available with Product Analytics?

[Session Replay][1] is a standalone offering that can be purchased alongside Product Analytics.

### What is available to RUM customers versus what is available to Product Analytics customers?
See the full feature comparison table below.

| Feature | RUM | Product Analytics |
|---------|-----|-------------------|
| Data retention | 30 days | 15 months |
| Session, View, and Action events | {{< X >}} | |
| Error, Resource, and Long Task events | {{< X >}} | |
| User attributes | {{< X >}} | {{< X >}} |
| Frustration signals | {{< X >}} | {{< X >}} |
| Core Web Vitals and Mobile Vitals | {{< X >}} | {{< X >}} |
| Performance Summary | {{< X >}} | |
| Analytics Summary | {{< X >}} | {{< X >}} |
| Vitals troubleshooting | {{< X >}} (browser only) | |
| Custom Vitals | {{< X >}} (browser only) | |
| Feature Flags performance / Deployment Tracking page | {{< X >}} | |
| Error Tracking / Crash Reporting | {{< X >}} | |
| RUM <> APM correlation | {{< X >}} | |
| RUM Synthetic tests | {{< X >}} (through Session Replay) | |
| Retention Analysis | | {{< X >}} |
<<<<<<< HEAD
| [Conversion page][tk] | | {{< X >}} |
| User Journeys (Funnels, Pathways) | | {{< X >}} |
=======
| [Conversion page][2] | | {{< X >}} |
| User Journeys (Funnels, Sankeys) | | {{< X >}} |
>>>>>>> 68d50e3a
| Segmentation | | {{< X >}} |
| Heatmaps | | {{< X >}} |
| Analytics Explorer/Search, Dashboards, Notebooks | {{< X >}} | {{< X >}} |
| Monitors | {{< X >}} | (coming soon) |
| RBAC | {{< X >}} | {{< X >}} |

## Further Reading

{{< partial name="whats-next/whats-next.html" >}}

[1]: https://www.datadoghq.com/pricing/?product=real-user-monitoring--session-replay#products
[2]: /product_analytics/journeys/#conversion<|MERGE_RESOLUTION|>--- conflicted
+++ resolved
@@ -30,13 +30,13 @@
 ### Will current RUM customers be able to pick up where they left off in the Product Analytics UI?
 
 - Existing RUM customers on an annual commit (as of September 1, 2024) can continue to use the generally available features from Product Analytics they used previously (Funnels and Heatmaps) from within the RUM UI.
-- We can show data from the last 30 days (the standard RUM retention) but if you are on the 90-day retention plan, we do not backfill the additional 60 days.
+- Datadog can show data from the last 30 days (the standard RUM retention) but if you are on the 90-day retention plan, the additional 60 days do not get backfilled.
 
 ### Why can I no longer access Pathways and Retention Analysis?
-- These features were part of a preview and available to RUM customers as a beta, but were not part of the core RUM offering. These features are now exclusively available to customers on a Product Analytics contract.
+- These features were part of a preview and available to RUM customers as a beta, but were not part of the core RUM offering. These features are  exclusively available to customers on a Product Analytics contract.
 
 ### How do you set up Product Analytics data?
-- Product Analytics is in limited available and must be set up with Datadog. If you are interested in getting set up with Product Analytics, please reach out to your account team.
+- Product Analytics is in limited available and must be set up with Datadog. If you are interested in getting set up with Product Analytics, reach out to your account team.
 
 ### What is the difference between RUM and Product Analytics?
 - Both Product Analytics and Real User Monitoring rely on the Browser and/or Mobile SDKs.
@@ -71,13 +71,8 @@
 | RUM <> APM correlation | {{< X >}} | |
 | RUM Synthetic tests | {{< X >}} (through Session Replay) | |
 | Retention Analysis | | {{< X >}} |
-<<<<<<< HEAD
-| [Conversion page][tk] | | {{< X >}} |
+| [Conversion page][2] | | {{< X >}} |
 | User Journeys (Funnels, Pathways) | | {{< X >}} |
-=======
-| [Conversion page][2] | | {{< X >}} |
-| User Journeys (Funnels, Sankeys) | | {{< X >}} |
->>>>>>> 68d50e3a
 | Segmentation | | {{< X >}} |
 | Heatmaps | | {{< X >}} |
 | Analytics Explorer/Search, Dashboards, Notebooks | {{< X >}} | {{< X >}} |
