--- conflicted
+++ resolved
@@ -132,20 +132,18 @@
 
     **Note**: If the `systemctl` command is not available on your system, run the following command instead: `sudo service datadog-agent restart`
 
-<<<<<<< HEAD
 
 6. [Optional] If runing on AWS, enable 'standard collection' in your AWS integration for additional visibility  to Elastic Load Balancers, Application Load Balancers, and Network Load Balancers. This feature is not available in the Govcloud region.
-=======
+
 {{< site-region region="us,us3,us5,eu" >}}
 
-6. Optionally, enable additional cloud integrations to allow Network Performance Monitoring to discover cloud-managed entities.
+7. Optionally, enable additional cloud integrations to allow Network Performance Monitoring to discover cloud-managed entities.
       * Install the [Azure integration][1] for visibility into Azure load balancers.
       * Install the [AWS Integration][2] for visibility in AWS Load Balancer. **you must enable ENI and EC2 metric collection**
 
   [1]: /integrations/azure
   [2]: /integrations/amazon_web_services/
 {{< /site-region >}}
->>>>>>> 8a562693
 
 ### SELinux-enabled systems
 
