---
title: Network Page
kind: documentation
description: Explore your Network data between each source and destination across your stack.
aliases:
    - /network_performance_monitoring/network_table
    - /network_performance_monitoring/network_page
further_reading:
    - link: 'https://www.datadoghq.com/blog/network-performance-monitoring'
      tag: 'Blog'
      text: 'Network Performance Monitoring'
    - link: '/network_monitoring/devices'
      tag: 'Documentation'
      text: 'Network Device Monitoring'
    - link: '/network_monitoring/performance/setup'
      tag: 'Documentation'
      text: 'Collect your Network Data with the Datadog Agent.'
    - link: '/dashboards/widgets/network'
      tag: 'Documentation'
      text: 'Network Widget'
---

{{< img src="network_performance_monitoring/network_page/main_page_npm.png" alt="Main page" >}}

## Queries

To refine your search to traffic between particular endpoints, aggregate and filter your network aggregate connections **with tags**. You can select tags for the **_source_** and **_destination_** by using the search bar at the top of the page.

The following screenshot shows the default view, which aggregates the _source_ and _destination_ by the `service` tag. Accordingly, each row in the table represents service-to-service aggregate connections when aggregated over a one hour time period.

{{< img src="network_performance_monitoring/network_page/context_npm.png" alt="context"  style="width:80%;">}}

The next example shows all aggregate connections from IP addresses representing services in region `us-east-1` to availability zones:

{{< img src="network_performance_monitoring/network_page/flow_table_region_az.png" alt="Aggregate connection table filtered"  style="width:80%;">}}

You can set the timeframe over which traffic is aggregated using the time selector at the top right of the page:

{{< img src="network_performance_monitoring/network_page/npm_timeframe.png" alt="Time frame NPM"  style="width:30%;">}} 

### Facet panels

Facet panels mirror the tags in your search bar query. Switch between the facet panels with the _Source_ and _Destination_ tabs on top:

{{< img src="network_performance_monitoring/network_page/destination_panel.png" alt="Destination panel"  style="width:20%;">}}

#### Custom facets

Aggregate and filter your traffic data by any tags in Datadog network page. A whitelist of tags is provided by default, which you can find in the search bar dropdown menu:

{{< img src="network_performance_monitoring/network_page/drop_down_npm.png" alt="Drop down menu"  style="width:90%;">}}

Whitelisted tags include `service`, `availability zone`, `env`, `environment`, `pod`, `host`, `ip`, and `port`, among others. If you want to aggregate or filter traffic by a tag that is not already in the menu, add it as a custom Facet:

1. Select the `+` button on the top right of the facet panels.
2. Enter the relevant tag you want to create a custom facet upon.
3. Click `Create`.

Once the custom facet is created, use this tag to filter and aggregate traffic in the network page and map. All custom facets can be viewed in the bottom `Custom` section of the facet panels.

### Wildcard search
To perform a multi-character wildcard search, use the `*` symbol as follows:

- `service:web*` matches all services that start with web
- `service:*web` matches all services that end with web
- `service:*web*` matches all services that contain the string web

Wildcard searches work within facets with this syntax. This query returns all the services that end with the string mongo:

`service:*mongo`

To learn more, see the [search syntax][1] documentation.

## Network data

{{< img src="network_performance_monitoring/network_page/network_data.png" alt="network data"  style="width:90%;" >}}

Your network metrics are displayed through the graphs and the associated table. All sent and received metrics are displayed from the perspective of the source :

* **Sent metrics**: measure the value of something from the _source_ to the _destination_ from the source's perspective.
* **Received metrics**: measure the value of something from the _destination_ to the _source_ from the source's perspective.

Values displayed might be different for `sent_metric(source to destination)` and `received_metric(destination to source)` if there is a large number of packet drops. In this case, if the `destination` sends a lot of bytes to the `source`, the aggregate connections that originate at `destination` include those bytes, but the aggregate connections that originate at `source` do not see them as received.

**Note**: The default collection interval is five minutes and retention is seven days.

### Metrics

#### Network load

The following network load metrics are available:

| Metric          |  Description                                                                                                                                    |
| --------------- | ----------------------------------------------------------------------------------------------------------------------------------------------- |
| **Volume**      | The number of bytes sent or received over a period. Measured in bytes (or orders of magnitude thereof) bidirectional.                           |
|  **Throughput** | The rate of bytes sent or received over a period. Measured in bytes per second, bidirectional.                                                  |

#### TCP

TCP is a connection-oriented protocol that guarantees in-order delivery of packets. The following TCP metrics are available:

| Metric                    |  Description                                                                                                                           |
| ------------------------- | -------------------------------------------------------------------------------------------------------------------------------------- |
| **TCP Retransmits** | TCP Retransmits represent detected failures that are retransmitted to ensure delivery. Measured in count of retransmits from the `source`. |
| **TCP Latency** | Measured as TCP smoothed round-trip time, that is the time between a TCP frame being sent and acknowledged. |
| **TCP Jitter** | Measured as TCP smoothed round-trip time variance. |
| **Established Connections** | The number of TCP connections in an established state. Measured in connections per second from the `source`. |
| **Closed Connections** | The number of TCP connections in a closed state. Measured in connections per second from the `source`. |

### Cloud service autodetection
<<<<<<< HEAD
Filtering by specific AWS cloud services can help pinpoint latency, assess database performance, and visualize your network more completely. For instance, you can filter a search query by service, view the service in the Network Map, and trace communication on that node to see affected services.
=======
By filtering on third-party services such as S3, RDS, Kinesis, and ELB, you can pinpoint latency, assess database performance, and visualize your network more completely. For instance, you can filter a search query by service, view the service in the Network Map, and trace communication on that node to see affected services.
>>>>>>> 0f625a55

{{< img src="network_performance_monitoring/network_page/cloud-service-hero-docs.png" alt="Cloud Service Map" >}}

- **To filter a query**: In a search bar, enter tags such as `service:s3`, `service:kinesis`, and `service:elb`. For some services, you can break down latency and retransmits further by using more out-of-the-box tags like `s3_bucket` and `rds_instance_type`.
- **To visualize specific managed services**: In the [Network Map][2], click the dropdown next to *View* and type or select desired tags. In the map, click a node to view troubleshooting options.
- **To view integration metrics for a service**: In the Network Page, click a row in the [dependency table](#table). In the opened side panel, use the *Integration Metrics* tab to analyze the performance of cloud services and distinguish between a client-side and cloud provider issue.

<<<<<<< HEAD
NPM automatically detects S3, RDS, Kinesis, ELB, Elasticache, and more. View the supported services [here][3]. To monitor other endpoints where an Agent cannot be installed (such as public APIs), group the destination in the Network Overview by  the [`domain` tag](#dns-resolution).
=======
To monitor other endpoints where an Agent cannot be installed (such as public APIs), group the destination in the Network Overview by the [`domain` tag](#dns-resolution).
>>>>>>> 0f625a55

### DNS resolution

Starting with Agent 7.17+, the Agent resolves IPs to human-readable domain names for external and internal traffic. Domain allows you to monitor cloud provider endpoints where a Datadog Agent cannot be installed, such as S3 buckets, application load balancers, and APIs. Unrecognizable domain names such as DGA domains from C&C servers may point to network security threats. **Domain is encoded as a tag in Datadog**, so you can use it in search bar queries and the facet panel to aggregate and filter traffic.

{{< img src="network_performance_monitoring/network_page/domain_aggregation.png" alt="Domain aggregation" >}}

**Note**: DNS resolution is supported for hosts where the system probe is running on the root network namespace, which is usually caused by running the system-probe in a container without using the host network.

### pre-NAT IPs

The Network Address Translation (NAT) is a tool used by Kubernetes and other systems to route traffic between containers. When investigating a specific dependency (for example, service to service), you can use the presence or absence of pre-NAT IPs to distinguish between Kubernetes-native services, which do their own routing, and services that rely on external clients for routing. This feature does not currently include resolution of NAT gateways.

To view pre-NAT and post-NAT IPs, use the _Show pre-NAT IPs_ toggle in the table settings. When this setting is toggled off, IPs shown in the Source IP and Dest IP columns are by default post-NAT IPs. In cases where you have multiple pre-NAT IPs for one post-NAT IP, the top 5 most common pre-NAT IPs will be displayed. `pre_nat.ip` is a tag like any other in the product, so you can use it to aggregate and filter traffic.

{{< img src="network_performance_monitoring/network_page/prenat_ip.png" alt="pre-NAT IPs" >}}

### Network ID

NPM users may configure their networks to have overlapping IP spaces. For instance, you may want to deploy in multiple VPCs (virtual private clouds) which have overlapping address ranges and communicate only through load balancers or cloud gateways.

To correctly classify traffic destinations, NPM uses the concept of a network ID, which is represented as a tag. A network ID is an alphanumeric identifier for a set of IP addresses that can communicate with one another. When an IP address mapping to several hosts with different network IDs is detected, this identifier is used to determine the particular host network traffic is going to or coming from.

In AWS and GCP, the network ID is automatically set to the VPC ID. For other environments, the network ID may be set manually, either in `datadog.yaml` as shown below, or by adding the `DD_NETWORK_ID` to the process and core Agent containers.

  ```shell
  network:
     Id: <your-network-id>
  ```

### Saved views

Organize and share views of traffic data. Saved Views make debugging faster and empower collaboration. For instance, you can create a view, save it for the future for common queries, and copy its link to share network data with your teammates.

{{< img src="network_performance_monitoring/network_page/npm_saved_views.png" alt="Saved Views" >}}

- To save a view: click the *+ Save* button and name the view to record your current query, table configuration, and graph metric selections.
- To load a view: click *Views* at the top left to see your Saved Views and select a view from the list.
- To rename a view: hover over a view in the Saved Views list and click the gear icon to *Edit name*.
- To share a view: hover over a view in the Saved Views list and click the link icon to *Copy permalink*.

To learn more, see the [Saved Views][4] documentation.


## Table

The network table breaks down the _Volume_, _Throughput_, _TCP Retransmits_, _Round-trip Time (RTT)_, and _RTT variance_ metrics between each _source_ and _destination_ defined by your query.

{{< img src="network_performance_monitoring/network_page/network_table.png" alt="Data table" >}}

You can configure the columns in your table using the `Customize` button at the top right of the table.

Congifure the traffic shown with the `Filter Traffic` button.

{{< img src="network_performance_monitoring/network_page/filter_traffic_toggles_v2.png" alt="Flow Details"  style="width:80%;">}}

External traffic (to public IPs) and Datadog Agent traffic is shown by default. To narrow down your view, you can choose to toggle off the `Show Datadog Traffic` and `Show External Traffic` toggles.

### Unresolved traffic

Unresolved source and destination tags are marked as `N/A`. A traffic source or destination endpoint may be unresolved because:

* The host or container source or destination IPs are not tagged with the source or destination tags used for traffic aggregation.
* The endpoint is outside of your private network, and accordingly is not tagged by the Datadog Agent.
* The endpoint is a firewall, service mesh or other entity where a Datadog Agent cannot be installed.

Use the _Show N/A (Unresolved Traffic)_ toggle in the upper right corner of the data table to filter out aggregate connections with unresolved (`N/A`) sources or destinations.

Select any row from the data table to see associated logs, traces, and processes for a given _source_ <=> _destination_ aggregate connection:

{{< img src="network_performance_monitoring/network_page/flow_details.png" alt="Aggregate Connection Details"  style="width:80%;">}}

## Sidepanel

The sidepanel provides contextual telemetry to help you debug network dependencies. Use the Flows, Logs, Traces, and Processes tabs to determine whether a high retransmit count or latency in traffic between two endpoints is due to:
- A spike in traffic volume from a particular port or IP.
- Heavy processes consuming the CPU or memory of the destination endpoint.
- Application errors in the code of the source endpoint.

{{< img src="network_performance_monitoring/network_page/npm_sidepanel.png" alt="Flow Details"  style="width:80%;">}}

### Common tags

The top of the sidepanel displays common source and destination tags shared by the inspected dependency's most recent connections. Use common tags to gain additional context into a faulty endpoint. For instance, when troubleshooting latent communication to a particular service, common destination tags will surface:
- Granular context such as the container, task, or host to which traffic is flowing.
- Wider context such as the availability zone, cloud provider account, or deployment in which the service runs.

## Further Reading

{{< partial name="whats-next/whats-next.html" >}}

[1]: https://docs.datadoghq.com/logs/search_syntax/
[2]: https://docs.datadoghq.com/network_monitoring/performance/network_map/
[3]: https://github.com/aws/aws-sdk-go/blob/main/aws/endpoints/defaults.go#L177
[4]: /logs/explorer/saved_views/<|MERGE_RESOLUTION|>--- conflicted
+++ resolved
@@ -108,11 +108,8 @@
 | **Closed Connections** | The number of TCP connections in a closed state. Measured in connections per second from the `source`. |
 
 ### Cloud service autodetection
-<<<<<<< HEAD
+
 Filtering by specific AWS cloud services can help pinpoint latency, assess database performance, and visualize your network more completely. For instance, you can filter a search query by service, view the service in the Network Map, and trace communication on that node to see affected services.
-=======
-By filtering on third-party services such as S3, RDS, Kinesis, and ELB, you can pinpoint latency, assess database performance, and visualize your network more completely. For instance, you can filter a search query by service, view the service in the Network Map, and trace communication on that node to see affected services.
->>>>>>> 0f625a55
 
 {{< img src="network_performance_monitoring/network_page/cloud-service-hero-docs.png" alt="Cloud Service Map" >}}
 
@@ -120,11 +117,7 @@
 - **To visualize specific managed services**: In the [Network Map][2], click the dropdown next to *View* and type or select desired tags. In the map, click a node to view troubleshooting options.
 - **To view integration metrics for a service**: In the Network Page, click a row in the [dependency table](#table). In the opened side panel, use the *Integration Metrics* tab to analyze the performance of cloud services and distinguish between a client-side and cloud provider issue.
 
-<<<<<<< HEAD
 NPM automatically detects S3, RDS, Kinesis, ELB, Elasticache, and more. View the supported services [here][3]. To monitor other endpoints where an Agent cannot be installed (such as public APIs), group the destination in the Network Overview by  the [`domain` tag](#dns-resolution).
-=======
-To monitor other endpoints where an Agent cannot be installed (such as public APIs), group the destination in the Network Overview by the [`domain` tag](#dns-resolution).
->>>>>>> 0f625a55
 
 ### DNS resolution
 
