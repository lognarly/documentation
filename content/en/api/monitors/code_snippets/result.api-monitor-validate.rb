--- conflicted
+++ resolved
@@ -1,7 +1,3 @@
-<<<<<<< HEAD
-['200', {}]
-=======
 ['400', {
   'errors' => ["The value provided for parameter 'query' is invalid"]
-}]
->>>>>>> 8014ed46
+}]