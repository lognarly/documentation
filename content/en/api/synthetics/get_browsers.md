---
title: Get devices for browser checks
type: apicontent
<<<<<<< HEAD
order: 29.9
external_redirect: /api/#get-devices-for-browser-checks
=======
order: 30.9
external_redirect: /api/#get-browsers
>>>>>>> 0c744a52
---

## Get devices for browser checks

Get a list of devices for browser checks.

**ARGUMENTS**:

*This endpoint takes no JSON arguments.*<|MERGE_RESOLUTION|>--- conflicted
+++ resolved
@@ -1,13 +1,8 @@
 ---
 title: Get devices for browser checks
 type: apicontent
-<<<<<<< HEAD
-order: 29.9
+order: 30.9
 external_redirect: /api/#get-devices-for-browser-checks
-=======
-order: 30.9
-external_redirect: /api/#get-browsers
->>>>>>> 0c744a52
 ---
 
 ## Get devices for browser checks
