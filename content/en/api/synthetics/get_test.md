---
title: Get a test
type: apicontent
<<<<<<< HEAD
order: 29.8
external_redirect: /api/#get-a-test
=======
order: 30.8
external_redirect: /api/#get-test
>>>>>>> 0c744a52
---

## Get a test

Use this method to get information on a specific test.

**ARGUMENTS**:

*This endpoint takes no JSON arguments.*<|MERGE_RESOLUTION|>--- conflicted
+++ resolved
@@ -1,13 +1,8 @@
 ---
 title: Get a test
 type: apicontent
-<<<<<<< HEAD
-order: 29.8
+order: 30.8
 external_redirect: /api/#get-a-test
-=======
-order: 30.8
-external_redirect: /api/#get-test
->>>>>>> 0c744a52
 ---
 
 ## Get a test
