--- conflicted
+++ resolved
@@ -7,11 +7,7 @@
 
 ##### Signature
 
-<<<<<<< HEAD
-`DELETE /api/v1/integration/aws`
-=======
 `DELETE /v1/integration/aws`
->>>>>>> a9e6f287
 
 ##### Example Request
 {{< code-snippets basename="aws_delete" >}}
