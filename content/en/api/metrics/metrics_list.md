---
title: Get list of active metrics
type: apicontent
order: 23.1
external_redirect: /api/#get-list-of-active-metrics
---

## Get list of active metrics
Get the list of actively reporting metrics from a given time until now. This endpoint is not available in the Python and Ruby libraries.

##### ARGUMENTS
* **`from`** [*required*]:
<<<<<<< HEAD
    Seconds since the unix epoch
=======
    Seconds since the Unix epoch
* **`host`** [*optional*]:
    Hostname for filtering the list of metrics returned. If set, metrics retrieved are those with the corresponding hostname tag.
>>>>>>> b459a87a
<|MERGE_RESOLUTION|>--- conflicted
+++ resolved
@@ -10,10 +10,6 @@
 
 ##### ARGUMENTS
 * **`from`** [*required*]:
-<<<<<<< HEAD
-    Seconds since the unix epoch
-=======
     Seconds since the Unix epoch
 * **`host`** [*optional*]:
-    Hostname for filtering the list of metrics returned. If set, metrics retrieved are those with the corresponding hostname tag.
->>>>>>> b459a87a
+    Hostname for filtering the list of metrics returned. If set, metrics retrieved are those with the corresponding hostname tag.