--- conflicted
+++ resolved
@@ -6,18 +6,12 @@
 ---
 
 
-<<<<<<< HEAD
 **SIGNATURE**:
 
-`PUT /v1/users/<USER_ID>`
+`PUT /v1/user/<USER_ID>`
 
 **EXAMPLE REQUEST**:
 
-=======
-##### Signature
-`PUT /v1/user/<USER_ID>`
-##### Example Request
->>>>>>> 3c976dd2
 {{< code-snippets basename="api-user-update" >}}
 
 **EXAMPLE RESPONSE**:
