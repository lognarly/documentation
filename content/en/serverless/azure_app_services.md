---
title: Microsoft Azure App Service Extension
kind: documentation
aliases:
  - /infrastructure/serverless/azure_app_services/
further_reading:
- link: "/integrations/azure_app_services/"
  tag: "Documentation"
  text: "Azure App Service"
- link: "/integrations/azure_app_service_environment/"
  tag: "Documentation"
  text: "Azure App Service Environment"
- link: "https://www.datadoghq.com/blog/azure-app-service-extension/"
  tag: "Blog"
  text: "Monitor .NET web apps with the Datadog extension for Azure App Service"
- link: "https://www.datadoghq.com/pricing/?product=apm--continuous-profiler#apm--continuous-profiler-what-is-considered-as-a-host-for-azure-app-services"
  tag: "Pricing"
  text: "Azure App Service APM Pricing"
- link: "https://www.datadoghq.com/blog/deploy-dotnet-core-azure-app-service/"
  tag: "Blog"
  text: "Deploy ASP.NET Core applications to Azure App Service"

---

## Overview

Microsoft [Azure App Services][1] is a group of serverless resources that enable you to build and host web apps, mobile back ends, event-driven functions, and RESTful APIs without managing infrastructure. It can host workloads of all sizes and offers auto-scaling and high availability options.

Datadog provides monitoring capabilities for all Azure App Service resource types:

- Azure Monitor metrics for [Apps][2] and [Functions][3] using the [Azure Integration][2].
- Use the [Azure App Service View][4] to quickly spot issues, map relationships between your Azure App Service resources, and gain insights into cost and performance.
- Custom metrics can be submitted using the API.
- [Resource logs][5] can be submitted using [Event Hub][6].

The Datadog extension for Azure App Service provides additional monitoring capabilities.

- Full distributed APM tracing using automatic instrumentation.
- Customized APM service and trace views showing relevant Azure App Service metrics and metadata.
- Support for manual APM instrumentation to customize spans.
- `Trace_ID` injection into application logs.
- Support for submitting custom metrics using [DogStatsD][7].

## Setup

{{< tabs >}}
{{% tab ".NET" %}}

### Requirements

1. If you haven't already, set up the [Microsoft Azure integration][1] first.

2. The extension supports the following resource types:
    - Azure App Service Web Apps
    - Function Apps hosted on Basic, Standard, Premium, or Isolated App Service plans. 

    <div class="alert alert-warning">Support for .NET Function Apps is in beta for extension v2.2+. Function Apps on consumption plans are not supported. There are no billing implications for tracing functions during this period.<br/><br/>Interested in support for other App Service resource types or runtimes? <a href="https://forms.gle/n4nQcxEyLqDBMCDA7">Sign up</a> to be notified when a beta becomes available.</div>

3. The Datadog .NET APM extension supports the following .NET runtimes in both x64 and x86 architectures when running on Windows OS (AAS does not yet support extensions on Linux). For more details about automatically instrumented libraries, see the [Tracer documentation][2].

    - .NET Framework 4.6.1 and later
    - .NET Core 2.1
    - .NET Core 2.2 (Microsoft support ended 2019-12-23)
    - .NET Core 3.0 (Microsoft support ended 2020-03-03)
    - .NET Core 3.1
    - .NET 5
<<<<<<< HEAD
    - .NET 6 (Web apps only. Functions running .NET 6 are not supported.)
=======
    - .NET 6

>>>>>>> 2f909667

4. Datadog recommends doing regular updates to the latest version of the extension to ensure optimal performance, stability, and availability of features. Note that both the initial install and subsequent updates require your web app to be fully stopped in order to install/update successfully.

**Note**: Datadog automatic instrumentation relies on the .NET CLR Profiling API. This API allows only one subscriber (for example, APM). To ensure maximum visibility, run only one APM solution within your application environment.

### Installation

1. Configure the [Azure integration][1] to monitor your web app or function. Verify it is configured correctly by ensuring that you see the corresponding `azure.app_service.count` or `azure.functions.count` metric in Datadog. **Note**: This step is critical for metric/trace correlation, functional trace panel views, and improves the overall experience of using Datadog with Azure App Services.

2. Open the [Azure Portal][3] and navigate to the dashboard for the Azure app you wish to instrument with Datadog.

3. Go to the Application settings tab of the Configuration page.
    {{< img src="infrastructure/serverless/azure_app_services/config.png" alt="configuration page" >}}
4. Add your Datadog API key as an application setting called `DD_API_KEY` and a value of your [Datadog API Key][4].
    {{< img src="infrastructure/serverless/azure_app_services/api_key.png" alt="api key page" >}}
5. Configure optional application settings:
    - Set the `DD_SITE` to {{< region-param key="dd_site" code="true" >}} (defaults to `datadoghq.com`).
    - Set `DD_ENV` to group your traces and custom statistics.
    - Set `DD_SERVICE` to specify a service name (defaults to your web app name).
    - Set `DD_LOGS_INJECTION:true` for correlation with application logs from your web app.
    - See a full list of [optional configuration variables][5].
6. Click **Save** (this restarts your application).
7. <div class="alert alert-warning">[REQUIRED] Stop your application by clicking <u>Stop</u>.</div>
8. Go to the Azure extensions page and select the Datadog APM extension.
    {{< img src="infrastructure/serverless/azure_app_services/choose_extension.png" alt="Datadog extension" >}}
9. Accept the legal terms, click **OK**, and wait for the installation to complete. **Note**: the web app must be in a stopped state for this step to complete successfully.
10. Start the main application, click **Start**:
    {{< img src="infrastructure/serverless/azure_app_services/start.png" alt="Start" >}}

### Application logging

Sending logs from your application in Azure App Service to Datadog requires the use of Serilog. Submitting logs with this method allows for trace ID injection, which makes it possible to connect logs and traces in Datadog. To enable trace ID injection with the extension, add the application setting `DD_LOGS_INJECTION:true`.

**Note**: Since this occurs inside your application, any Azure Platform logs you submit with diagnostic settings do not include the trace ID.

See documentation on [setting up agentless logging with Serilog][6] for detailed instructions.

### Custom metrics with DogStatsD

The Azure App Service extension includes an instance of [DogStatsD][7] (Datadog's metrics aggregation service). This enables you to submit custom metrics, service checks, and events directly to Datadog from Azure Web Apps and Functions with the extension.

Writing custom metrics and checks in Azure App Service is similar to the process for doing so with an application on a host running the Datadog Agent. To submit custom metrics to Datadog from Azure App Service using the extension:

1. Add the [DogStatsD NuGet package][8] to your Visual Studio project.
2. Initialize DogStatdD and write custom metrics in your application.
3. Deploy your code to Azure App Service.
4. Install the Datadog App Service extension.

**Note**: Unlike the [standard DogStatsD config process][9], there is no need to set ports or a server name when initializing the DogStatsD configuration. There are ambient environment variables in Azure App Service that determine how the metrics are sent (requires v6.0.0+ of the DogStatsD client).

To send metrics use this code:

```csharp
try
{
// Configure your DogStatsd client and configure any tags
DogStatsd.Configure(new StatsdConfig() { ConstantTags = new[] { "app:sample.mvc.aspnetcore" } });
}
catch (Exception ex)
{
// An exception is thrown by the Configure call if the necessary environment variables are not present.
// These environment variables are present in Azure App Service, but
// need to be set in order to test your custom metrics: DD_API_KEY:{api_key}, DD_AGENT_HOST:localhost
// Ignore or log the exception as it suits you
Console.WriteLine(ex);
}
// Send a metric
DogStatsd.Increment("sample.startup");
```

Learn more about [custom metrics][10].


[1]: /integrations/azure
[2]: /tracing/setup/dotnet/
[3]: https://portal.azure.com/
[4]: https://app.datadoghq.com/organization-settings/api-keys
[5]: /tracing/setup_overview/setup/dotnet-framework/#additional-optional-configuration
[6]: /logs/log_collection/csharp/?tab=serilog#agentless-logging
[7]: /developers/dogstatsd
[8]: https://www.nuget.org/packages/DogStatsD-CSharp-Client
[9]: /developers/dogstatsd/?tab=net#code
[10]: /metrics/
{{% /tab %}}
{{< /tabs >}}

## Programmatic management

Datadog provides scripts to update or install the Azure App Service Extension using Powershell. Scripted extension management enables you to [update extensions in bulk by resource group](#powershell-resource-group) and [designate the installation of specific versions of the site extension](#powershell-specific-version). You can also use scripts to programmatically add the extension in CI/CD pipelines, as well as discover and update extensions that are already installed.

### Prerequisites

- The [Azure CLI][8] or [Azure Cloud Shell][9].
- Azure App Service [user-scope credentials][10]. If you do not already have credentials, go to your [Azure portal][11] and access your Web App or Function App. Navigate to **Deployment** > **Deployment Center** to create or retrieve your user-scope credentials.

### Installing the extension for the first time {#powershell-first-time}

{{< tabs >}}
{{% tab ".NET" %}}

The install script adds the latest version of the extension to an Azure Web App or Azure Function App. This occurs on a per-app basis, rather than at a resource group level.

1. Open the Azure CLI or Azure Cloud Shell.
2. Download the installation script using the following command:

    ```
    Invoke-WebRequest -Uri "https://raw.githubusercontent.com/DataDog/datadog-aas-extension/master/management-scripts/extension/install-latest-extension.ps1" -OutFile "install-latest-extension.ps1"
    ```

3. Run the following command, passing in required and optional arguments as needed.

    ```
    .\install-latest-extension.ps1 -Username <USERNAME> -Password <PASSWORD> -SubscriptionId <SUBSCRIPTION_ID> -ResourceGroup <RESOURCE_GROUP_NAME> -SiteName <SITE_NAME> -DDApiKey <DATADOG_API_KEY> -DDSite <DATADOG_SITE> -DDEnv <DATADOG_ENV> -DDService <DATADOG_SERVICE> -DDVersion <DATADOG_VERSION>
    ```

**Note**: The following arguments are required for the above command:

- `<USERNAME>`: Your Azure user scope username.
- `<PASSWORD>`: Your Azure user scope password.
- `<SUBSCRIPTION_ID>`: Your Azure [subscription ID][1].
- `<RESOURCE_GROUP_NAME>`: Your Azure resource group name.
- `<SITE_NAME>`: The name of your app.
- `<DATADOG_API_KEY>`: Your [Datadog API key][2].

Also, set `DATADOG_SITE` to your [Datadog site][3]. `DATADOG_SITE` defaults to `datadoghq.com`. Your site is: {{< region-param key="dd_site" code="true" >}}.


[1]: https://docs.microsoft.com/en-us/azure/media-services/latest/setup-azure-subscription-how-to
[2]: https://app.datadoghq.com/organization-settings/api-keys
[3]: /getting_started/site/
{{% /tab %}}
{{< /tabs >}}

### Updating the extension for a resource group {#powershell-resource-group}

{{< tabs >}}
{{% tab ".NET" %}}

The update script applies to an entire resource group. This script updates every Web App or Function App that has the extension installed. App Service apps that do not have the Datadog extension installed are not affected.

1. Open the Azure CLI or Azure Cloud Shell.
2. Download the update script using the following command:

    ```
    $baseUri="https://raw.githubusercontent.com/DataDog/datadog-aas-extension/master/management-scripts/extension"; Invoke-WebRequest -Uri "$baseUri/update-all-site-extensions.ps1" -OutFile "update-all-site-extensions.ps1"; Invoke-WebRequest -Uri "$baseUri/install-latest-extension.ps1" -OutFile "install-latest-extension.ps1"
    ```

3. Run the following command. All arguments are required.

    ```
    .\update-all-site-extensions.ps1 -SubscriptionId <SUBSCRIPTION_ID> -ResourceGroup <RESOURCE_GROUP_NAME> -Username <USERNAME> -Password <PASSWORD>
    ```

{{% /tab %}}
{{< /tabs >}}

### Install a specific version of the extension {#powershell-specific-version}

{{< tabs >}}
{{% tab ".NET" %}}
The Azure App Service UI does not support the ability to install a specific version of an extension. You may do this with the install or update script.
{{% /tab %}}
{{< /tabs >}}

#### Install specific version on a single resource

To install a specific version on a single instance, follow the [instructions for installing the extension for the first time](#powershell-first-time) and add the `-ExtensionVersion` parameter to the installation command.

```
.\install-latest-extension.ps1 -Username <USERNAME> -Password <PASSWORD> -SubscriptionId <SUBSCRIPTION_ID> -ResourceGroup <RESOURCE_GROUP_NAME> -SiteName <SITE_NAME> -DDApiKey <DATADOG_API_KEY> -ExtensionVersion <EXTENSION_VERSION>
```

Replace `<EXTENSION_VERSION>` with the version of the extension you wish to install. For instance, `1.4.0`.

#### Install specific version on an entire resource group

To install a specific version for a resource group, follow the [instructions for updating the extension for a resource group](#powershell-resource-group) and add the `-ExtensionVersion` parameter to the installation command.

```
.\update-all-site-extensions.ps1 -SubscriptionId <SUBSCRIPTION_ID> -ResourceGroup <RESOURCE_GROUP_NAME> -Username <USERNAME> -Password <PASSWORD> -ExtensionVersion <EXTENSION_VERSION>
```

Replace `<EXTENSION_VERSION>` with the version of the extension you wish to install. For instance, `1.4.0`.

### ARM template

{{< tabs >}}
{{% tab ".NET" %}}

Many organizations use [Azure Resource Management (ARM) templates][1] to implement the practice of infrastructure-as-code. To build the App Service Extension into these templates, incorporate [Datadog's App Service Extension ARM template][2] into your deployments to add the extension and configure it alongside your App Service resources.


[1]: https://docs.microsoft.com/en-us/azure/azure-resource-manager/templates/overview
[2]: https://github.com/DataDog/datadog-aas-extension/tree/master/ARM
{{% /tab %}}
{{< /tabs >}}

## Troubleshooting

### If your apps are identified as being misconfigured in the Serverless View and/or you are missing corresponding metrics for your traces

It is likely that you do not have the Azure integration configured to monitor your application. Proper configuration improves your ability to correlate metrics, traces, and logs in the Datadog platform. Without the Azure integration configured, you are missing critical context for your traces. To fix this:

1. Go to the Azure integration tile.

2. Ensure you have installed the [Azure integration][12] for the Azure subscription where your application is running.

3. Ensure that any App Service plan filtering rules you have applied include the App Service plan where the app is running. If an App Service plan is not included, all apps and functions hosted on it are also not included. Tags on the app itself are not used for filtering by Datadog.


### If APM traces are not appearing in Datadog

1. Verify you've set `DD_SITE` and `DD_API_KEY` correctly.

2. Do a full stop and start of your application.

3. If not resolved, try uninstalling the extension and re-installing (this also ensures you are running the latest version).

**Note**: To expedite the process of investigating application errors with the support team, set `DD_TRACE_DEBUG:true` and add the content of the Datadog logs directory (`%AzureAppServiceHomeDirectory%\LogFiles\datadog`) to your email.

Still need help? Contact [Datadog support][13].

### Further Reading

{{< partial name="whats-next/whats-next.html" >}}


[1]: https://docs.microsoft.com/en-us/azure/app-service/
[2]: /integrations/azure_app_services/
[3]: /integrations/azure_functions/
[4]: https://app.datadoghq.com/functions?cloud=azure&config_serverless-azure-app=true&group=service
[5]: https://docs.microsoft.com/en-us/azure/azure-monitor/platform/resource-logs
[6]: /integrations/azure/?tab=eventhub#log-collection
[7]: /developers/dogstatsd
[8]: https://docs.microsoft.com/en-us/cli/azure/install-azure-cli
[9]: https://docs.microsoft.com/en-us/azure/cloud-shell/overview
[10]: https://docs.microsoft.com/en-us/azure/app-service/deploy-configure-credentials
[11]: https://portal.azure.com/
[12]: /integrations/azure
[13]: /help<|MERGE_RESOLUTION|>--- conflicted
+++ resolved
@@ -64,12 +64,7 @@
     - .NET Core 3.0 (Microsoft support ended 2020-03-03)
     - .NET Core 3.1
     - .NET 5
-<<<<<<< HEAD
     - .NET 6 (Web apps only. Functions running .NET 6 are not supported.)
-=======
-    - .NET 6
-
->>>>>>> 2f909667
 
 4. Datadog recommends doing regular updates to the latest version of the extension to ensure optimal performance, stability, and availability of features. Note that both the initial install and subsequent updates require your web app to be fully stopped in order to install/update successfully.
 
