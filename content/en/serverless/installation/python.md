--- conflicted
+++ resolved
@@ -2,20 +2,6 @@
 title: Instrumenting Python Serverless Applications
 kind: documentation
 further_reading:
-<<<<<<< HEAD
-- link: 'serverless/distributed_tracing/'
-  tag: 'Documentation'
-  text: 'Tracing Serverless Applications'
-- link: 'serverless/custom_metrics/'
-  tag: 'Documentation'
-  text: 'Submitting Custom Metrics from Serverless Applications'
-- link: '/serverless/guide/troubleshoot_serverless_monitoring'
-  tag: 'Documentation'
-  text: 'Troubleshoot Serverless Monitoring'
-=======
-    - link: 'serverless/datadog_lambda_library/python'
-      tag: 'Documentation'
-      text: 'Datadog Lambda Library for Python'
     - link: 'serverless/distributed_tracing/'
       tag: 'Documentation'
       text: 'Tracing Serverless Applications'
@@ -25,7 +11,6 @@
     - link: '/serverless/guide/troubleshoot_serverless_monitoring'
       tag: 'Documentation'
       text: 'Troubleshoot Serverless Monitoring'
->>>>>>> cc0e121d
 aliases:
     - /serverless/datadog_lambda_library/python/
     - /serverless/guide/python/
@@ -42,31 +27,19 @@
 
 The Datadog CLI modifies existing Lambda functions' configurations to enable instrumentation without requiring a new deployment. It is the quickest way to get started with Datadog's serverless monitoring.
 
-<<<<<<< HEAD
 1. Install the Datadog CLI client
-=======
-You can also add the command to your CI/CD pipelines to enable instrumentation for all your serverless applications. Run the command _after_ your normal serverless application deployment, so that changes made by the Datadog CLI command are not overridden.
->>>>>>> cc0e121d
 
     ```sh
     npm install -g @datadog/datadog-ci
     ```
 
-<<<<<<< HEAD
-2. If you are new to Datadog serverless monitoring, launch the Datadog CLI in the interactive mode to guide your first installation for a quick start, and you can ignore the remaining steps. To permanently install Datadog for your production applications, skip this step and follow the remaining ones to run the Datadog CLI command in your CI/CD pipelines *after* your normal deployment.
+2. If you are new to Datadog serverless monitoring, launch the Datadog CLI in the interactive mode to guide your first installation for a quick start, and you can ignore the remaining steps. To permanently install Datadog for your production applications, skip this step and follow the remaining ones to run the Datadog CLI command in your CI/CD pipelines _after_ your normal deployment.
 
     ```sh
     datadog-ci lambda instrument -i
     ```
 
 3. Configure the AWS credentials
-=======
-Install the Datadog CLI with NPM:
-
-```sh
-npm install -g @datadog/datadog-ci
-```
->>>>>>> cc0e121d
 
     Datadog CLI requires access to the AWS Lambda service, and depends on the AWS JavaScript SDK to [resolve the credentials][1]. Ensure your AWS credentials are configured using the same method you would use when invoking the AWS CLI.
 
@@ -86,16 +59,7 @@
     export DATADOG_API_KEY_SECRET_ARN="<DATADOG_API_KEY_SECRET_ARN>"
     ```
 
-<<<<<<< HEAD
     For quick testing purposes, you can also set the Datadog API key in plaintext:
-=======
-To fill in the placeholders:
-
--   Replace `<functionname>` and `<another_functionname>` with your Lambda function names.
--   Replace `<aws_region>` with the AWS region name.
--   Replace `<layer_version>` with the desired version of the Datadog Lambda Library. The latest version is `{{< latest-lambda-layer-version layer="python" >}}`.
--   Replace `<extension_version>` with the desired version of the Datadog Lambda Extension. The latest version is `{{< latest-lambda-layer-version layer="extension" >}}`.
->>>>>>> cc0e121d
 
     ```sh
     export DATADOG_API_KEY="<DATADOG_API_KEY>"
@@ -131,33 +95,18 @@
 To install and configure the Datadog Serverless Plugin, follow these steps:
 
 1. Install the Datadog Serverless Plugin:
-<<<<<<< HEAD
 
     ```sh
     serverless plugin install --name serverless-plugin-datadog
-=======
-    ```sh
-    npm install serverless-plugin-datadog --save-dev
-    ```
-2. In your `serverless.yml`, add the following:
-    ```yaml
-    plugins:
-        - serverless-plugin-datadog
->>>>>>> cc0e121d
     ```
 
 2. Update your `serverless.yml`:
 
     ```yaml
     custom:
-<<<<<<< HEAD
       datadog:
         site: <DATADOG_SITE>
         apiKeySecretArn: <DATADOG_API_KEY_SECRET_ARN>
-=======
-        datadog:
-            apiKey: # Your Datadog API Key goes here.
->>>>>>> cc0e121d
     ```
 
     To fill in the placeholders:
@@ -192,7 +141,6 @@
 
     Add the `DatadogServerless` transform **after** the `AWS::Serverless` transform under the `Transform` section in your for SAM `template.yml`.
 
-<<<<<<< HEAD
     ```yaml
     Transform:
       - AWS::Serverless-2016-10-31
@@ -208,25 +156,6 @@
     To fill in the placeholders:
     - Replace `<DATADOG_SITE>` with your [Datadog site][4] to send the telemetry to.
     - Replace `<DATADOG_API_KEY_SECRET_ARN>` with the ARN of the AWS secret where your [Datadog API key][5] is securely stored. The key needs to be stored as a plaintext string, instead of being inside a json blob. The `secretsmanager:GetSecretValue` permission is required. For quick testings, you can use `apiKey` instead and set the Datadog API key in plaintext.
-=======
-```yaml
-Transform:
-    - AWS::Serverless-2016-10-31
-    - Name: DatadogServerless
-      Parameters:
-          stackName: !Ref 'AWS::StackName'
-          apiKey: <DATADOG_API_KEY>
-          pythonLayerVersion: { { < latest-lambda-layer-version layer="python" > } }
-          extensionLayerVersion: { { < latest-lambda-layer-version layer="extension" > } }
-          service: '<SERVICE>' # Optional
-          env: '<ENV>' # Optional
-```
-
-To fill in the placeholders:
-
--   Replace `<DATADOG_API_KEY>` with your Datadog API key from the [API Management page][4].
--   Replace `<SERVICE>` and `<ENV>` with appropriate values.
->>>>>>> cc0e121d
 
     More information and additional parameters can be found in the [macro documentation][1].
 
@@ -239,7 +168,6 @@
 {{% /tab %}}
 {{% tab "AWS CDK" %}}
 
-<<<<<<< HEAD
 The [Datadog CDK Construct][1] automatically adds the Datadog Lambda Library to your functions using Lambda Layers, and configures your functions to send metrics, traces, and logs to Datadog through the Datadog Lambda Extension.
 
 1. Install the Datadog CDK constructs library
@@ -251,174 +179,9 @@
     # For AWS CDK v2
     pip install datadog-cdk-constructs-v2
     ```
-=======
-The [Datadog CDK Construct][1] automatically adds the Datadog Lambda Library to your functions using Lambda Layers, and configures your functions to send metrics, traces, and logs to Datadog through the [Datadog Lambda Extension][2].
-
-### Install the Datadog CDK constructs library
-
-Run the following command in your CDK project:
-
-```sh
-#PyPI
-pip install datadog-cdk-constructs
-```
-
-### Instrument the function
-
-Import the `datadog-cdk-construct` module in your AWS CDK app and add the following configuration:
-
-```python
-from datadog_cdk_constructs import Datadog
-
-datadog = Datadog(self, "Datadog",
-    python_layer_version={{< latest-lambda-layer-version layer="python" >}},
-    extension_layer_version={{< latest-lambda-layer-version layer="extension" >}},
-    api_key=<DATADOG_API_KEY>
-)
-datadog.add_lambda_functions([<LAMBDA_FUNCTIONS>])
-```
-
-Replace `<DATADOG_API_KEY>` with your Datadog API key on the [API Management page][1].
-
-More information and additional parameters can be found on the [Datadog CDK NPM page][2].
-
-
-[1]: https://app.datadoghq.com/organization-settings/api-keys
-[2]: https://www.npmjs.com/package/datadog-cdk-constructs
-{{% /tab %}}
-{{% tab "Zappa" %}}
-
-### Update settings
-
-1. Add the following settings to your `zappa_settings.json`:
-
-{{< site-region region="us,us3,us5,eu" >}}
-
-```json
-{
-    "dev": {
-        "layers": [
-            "arn:aws:lambda:<AWS_REGION>:464622532012:layer:Datadog-<RUNTIME>:<LIBRARY_VERSION>",
-            "arn:aws:lambda:<AWS_REGION>:464622532012:layer:Datadog-Extension:<EXTENSION_VERSION>"
-        ],
-        "lambda_handler": "datadog_lambda.handler.handler",
-        "aws_environment_variables": {
-            "DD_LAMBDA_HANDLER": "handler.lambda_handler",
-            "DD_TRACE_ENABLED": "true",
-            "DD_API_KEY": "<DATADOG_API_KEY>"
-        }
-    }
-}
-```
-
-{{< /site-region >}}
-{{< site-region region="gov" >}}
-
-```json
-{
-  "dev": {
-    "layers": [
-      "arn:aws-us-gov:lambda:<AWS_REGION>:002406178527:layer:Datadog-<RUNTIME>:<LIBRARY_VERSION>", "arn:aws-us-gov:lambda:<AWS_REGION>:002406178527:layer:Datadog-Extension:<EXTENSION_VERSION>"
-    ],
-    "lambda_handler": "datadog_lambda.handler.handler",
-    "aws_environment_variables": {
-      "DD_LAMBDA_HANDLER": "handler.lambda_handler",
-      "DD_TRACE_ENABLED": "true",
-      "DD_API_KEY": "<DATADOG_API_KEY>"
-    },
-    }
-  }
-  ```
-{{< /site-region >}}
-2. Replace the following placeholders with appropriate values:
-
-- Replace `<AWS_REGION>` with the AWS region to which your Lambda functions are deployed.
-- Replace `<RUNTIME>` with the appropriate Python runtime. The available `RUNTIME` options are `Python27`, `Python36`, `Python37`, and `Python38`.
-- Replace `<LIBRARY_VERSION>` with the desired version of the Datadog Lambda Library. The latest version is `{{< latest-lambda-layer-version layer="python" >}}`.
-- Replace `<EXTENSION_VERSION>` with the desired version of the Datadog Lambda Extension. The latest version is `{{< latest-lambda-layer-version layer="extension" >}}`.
-- Replace `<DATADOG_API_KEY>` with your Datadog API key on the [API Management page][1].
-- If the lambda is using the arm64 architecture, add -ARM to the layer name.
-
-For example:
-
-{{< site-region region="us,us3,us5,eu" >}}
-```
-
-// For x86 architecture
-arn:aws:lambda:us-east-1:464622532012:layer:Datadog-Python38:{{< latest-lambda-layer-version layer="python" >}}
-arn:aws:lambda:us-east-1:464622532012:layer:Datadog-Extension:{{< latest-lambda-layer-version layer="extension" >}}
-// For arm64 architecture
-arn:aws:lambda:us-east-1:464622532012:layer:Datadog-Python38-ARM:{{< latest-lambda-layer-version layer="python" >}}
-arn:aws:lambda:us-east-1:464622532012:layer:Datadog-Extension-ARM:{{< latest-lambda-layer-version layer="extension" >}}
-
-```
-{{< /site-region >}}
-{{< site-region region="gov" >}}
-```
-
-// For x86 architecture
-arn:aws-us-gov:lambda:us-gov-east-1:002406178527:layer:Datadog-Python38:{{< latest-lambda-layer-version layer="python" >}}
-arn:aws-us-gov:lambda:us-gov-east-1:002406178527:layer:Datadog-Extension:{{< latest-lambda-layer-version layer="extension" >}}
-// For arm64 architecture
-arn:aws-us-gov:lambda:us-gov-east-1:002406178527:layer:Datadog-Python38-ARM:{{< latest-lambda-layer-version layer="python" >}}
-arn:aws-us-gov:lambda:us-gov-east-1:002406178527:layer:Datadog-Extension-ARM:{{< latest-lambda-layer-version layer="extension" >}}
-
-```
-{{< /site-region >}}
-
-[1]: https://app.datadoghq.com/organization-settings/api-keys
-{{% /tab %}}
-{{% tab "Chalice" %}}
-
-### Update the project
-
-1. Add the [Datadog Lambda Extension][1] and the following environment variables in your `config.json`:
-  {{< site-region region="us,us3,us5,eu" >}}
-  ```json
-  {
-    "version": "2.0",
-    "app_name": "hello-chalice",
-    "stages": {
-      "dev": {
-        "api_gateway_stage": "api",
-        "environment_variables": {
-          "DD_TRACE_ENABLED": "true",
-          "DD_API_KEY": "<DATADOG_API_KEY>",
-        },
-        "layers": ["arn:aws:lambda:<AWS_REGION>:464622532012:layer:Datadog-Extension:<EXTENSION_VERSION>"],
-      }
-    }
-  }
-```
-
-{{< /site-region >}}
-{{< site-region region="gov" >}}
-
-```json
-{
-  "version": "2.0",
-  "app_name": "hello-chalice",
-  "stages": {
-    "dev": {
-      "api_gateway_stage": "api",
-      "environment_variables": {
-        "DD_TRACE_ENABLED": "true",
-        "DD_API_KEY": "<DATADOG_API_KEY>",
-      },
-      "layers": ["arn:aws-us-gov:lambda:<AWS_REGION>:002406178527:layer:Datadog-Extension:<EXTENSION_VERSION>"],
-    }
-  }
-  ```
-  {{< /site-region >}}
-
-  **Note**: For security, you may wish to store your Datadog API key in AWS Secrets Manager. In this case, set the environment variable `DD_API_KEY_SECRET_ARN` with the ARN of the Secrets Manager secret containing your Datadog API key. In other words, you can replace the line `"DD_API_KEY": "<DATADOG_API_KEY>"` in the configuration above with `"DD_API_KEY_SECRET_ARN": "<SECRET_ARN_DATADOG_API_KEY>"`. Accessing this key during a cold start adds extra latency.
-
-2. Replace the following placeholders with appropriate values:
->>>>>>> cc0e121d
 
 2. Instrument your Lambda functions
 
-<<<<<<< HEAD
     ```python
     # For AWS CDK v1
     from datadog_cdk_constructs import Datadog
@@ -438,103 +201,12 @@
     To fill in the placeholders:
     - Replace `<DATADOG_SITE>` with your [Datadog site][2] to send the telemetry to.
     - Replace `<DATADOG_API_KEY_SECRET_ARN>` with the ARN of the AWS secret where your [Datadog API key][3] is securely stored. The key needs to be stored as a plaintext string, instead of being inside a json blob. The `secretsmanager:GetSecretValue` permission is required. For quick testings, you can use `apiKey` instead and set the Datadog API key in plaintext.
-=======
-3. Add `datadog_lambda` to your `requirements.txt`.
-4. Register `datadog_lambda_wrapper` as a [middleware][2] in your `app.py`:
-  ```python
-  from chalice import Chalice, ConvertToMiddleware
-  from datadog_lambda.wrapper import datadog_lambda_wrapper
-
-  app = Chalice(app_name='hello-chalice')
-
-  app.register_middleware(ConvertToMiddleware(datadog_lambda_wrapper))
-
-  @app.route('/')
-  def index():
-      return {'hello': 'world'}
-  ```
-
-[1]: /serverless/libraries_integrations/extension/
-[2]: https://aws.github.io/chalice/topics/middleware.html?highlight=handler#registering-middleware
-{{% /tab %}}
-{{% tab "Terraform" %}}
-
-### Update configurations
-
-1. Add the following configurations to the `aws_lambda_function` resources in your .tf files:
-
-{{< site-region region="us,us3,us5,eu" >}}
-```hcl
-variable "dd_api_key" {
-type        = string
-description = "Datadog API key"
-}
-resource "aws_lambda_function" "my_func" {
-function_name = "my_func"
-handler = "datadog_lambda.handler.handler"
-layers = [
-    "arn:aws:lambda:<AWS_REGION>:464622532012:layer:Datadog-<RUNTIME>:<LIBRARY_VERSION>",
-    "arn:aws:lambda:<AWS_REGION>:464622532012:layer:Datadog-Extension:<EXTENSION_VERSION>",
-]
-environment {
-  variables = {
-    DD_LAMBDA_HANDLER = "my_func.handler"
-    DD_TRACE_ENABLED = true
-    DD_API_KEY = var.dd_api_key
-  }
-}
-}
-```
-
-{{< /site-region >}}
-{{< site-region region="gov" >}}
-
-```hcl
-variable "dd_api_key" {
-  type        = string
-  description = "Datadog API key"
-}
-resource "aws_lambda_function" "my_func" {
-  function_name = "my_func"
-  handler = "datadog_lambda.handler.handler"
-  layers = [
-      "arn:aws-us-gov:lambda:<AWS_REGION>:002406178527:layer:Datadog-<RUNTIME>:<LIBRARY_VERSION>",
-      "arn:aws-us-gov:lambda:<AWS_REGION>:002406178527:layer:Datadog-Extension:<EXTENSION_VERSION>",
-  ]
-  environment {
-    variables = {
-      DD_LAMBDA_HANDLER = "my_func.handler"
-      DD_TRACE_ENABLED = true
-      DD_API_KEY = var.dd_api_key
-    }
-  }
-}
-```
-
-{{< /site-region >}}
->>>>>>> cc0e121d
 
     More information and additional parameters can be found on the [Datadog CDK documentation][1].
 
-<<<<<<< HEAD
 [1]: https://github.com/DataDog/datadog-cdk-constructs
 [2]: https://docs.datadoghq.com/getting_started/site/
 [3]: https://app.datadoghq.com/organization-settings/api-keys
-=======
-    - Replace `<AWS_REGION>` with the AWS region to which your Lambda functions are deployed.
-    - Replace `<RUNTIME>` with the appropriate Python runtime. The available `RUNTIME` options are `Python27`, `Python36`, `Python37`, and `Python38`.
-    - Replace `<LIBRARY_VERSION>` with the desired version of the Datadog Lambda Library. The latest version is `{{< latest-lambda-layer-version layer="python" >}}`.
-    - Replace `<EXTENSION_VERSION>` with the desired version of the Datadog Lambda Extension. The latest version is `{{< latest-lambda-layer-version layer="extension" >}}`.
-
-3. Apply the Terraform configuration with your Datadog API key that can be found on the [API Management page][1]:
-
-    ```bash
-    terraform apply -var "dd_api_key=<DD_API_KEY>"
-    ```
-
-
-[1]: https://app.datadoghq.com/organization-settings/api-keys
->>>>>>> cc0e121d
 {{% /tab %}}
 {{% tab "Container Image" %}}
 
@@ -560,22 +232,11 @@
 
 3. Configure your Lambda functions
 
-<<<<<<< HEAD
     - Set your image's `CMD` value to `datadog_lambda.handler.handler`. You can set this in AWS or directly in your Dockerfile. Note that the value set in AWS overrides the value in the Dockerfile if you set both.
     - Set the environment variable `DD_LAMBDA_HANDLER` to your original handler, for example, `myfunc.handler`.
     - Set the environment variable `DD_SITE` with your [Datadog site][2] to send the telemetry to.
     - Set the environment variable `DD_API_KEY_SECRET_ARN` with the ARN of the AWS secret where your [Datadog API key][3] is securely stored. The key needs to be stored as a plaintext string, instead of being inside a json blob. The `secretsmanager:GetSecretValue` permission is required. For quick testings, you can use `DD_API_KEY` instead and set the Datadog API key in plaintext.
     - Set the environment variable `DD_TRACE_ENABLED` to `true`.
-=======
-1. Set your image's `CMD` value to `datadog_lambda.handler.handler`. You can set this in AWS or directly in your Dockerfile. Note that the value set in AWS overrides the value in the Dockerfile if you set both.
-2. Set the following environment variables in AWS:
-
--   Set `DD_LAMBDA_HANDLER` to your original handler, for example, `myfunc.handler`.
--   Set `DD_TRACE_ENABLED` to `true`.
--   Set `DD_API_KEY` with your Datadog API key on the [API Management page][2].
-
-3. Optionally add `service` and `env` tags with appropriate values to your function.
->>>>>>> cc0e121d
 
 
 [1]: https://gallery.ecr.aws/datadog/lambda-extension
@@ -599,31 +260,13 @@
       arn:aws:lambda:<AWS_REGION>:464622532012:layer:Datadog-<RUNTIME>:{{< latest-lambda-layer-version layer="python" >}}
       arn:aws:lambda:<AWS_REGION>:464622532012:layer:Datadog-<RUNTIME>-ARM:{{< latest-lambda-layer-version layer="python" >}}
 
-<<<<<<< HEAD
       # AWS GovCloud regions (x86 and arm64, respectively)
       arn:aws-us-gov:lambda:<AWS_REGION>:002406178527:layer:Datadog-<RUNTIME>:{{< latest-lambda-layer-version layer="python" >}}
       arn:aws-us-gov:lambda:<AWS_REGION>:002406178527:layer:Datadog-<RUNTIME>-ARM:{{< latest-lambda-layer-version layer="python" >}}
       ```
-=======
-{{< site-region region="us,us3,us5,eu" >}}
-
-```
-arn:aws:lambda:<AWS_REGION>:464622532012:layer:Datadog-<RUNTIME>:<VERSION>
-```
-
-{{< /site-region >}}
-{{< site-region region="gov" >}}
-
-```
-arn:aws-us-gov:lambda:<AWS_REGION>:002406178527:layer:Datadog-<RUNTIME>:<VERSION>
-```
-
-{{< /site-region >}}
->>>>>>> cc0e121d
 
       Replace `<AWS_REGION>` with a valid AWS region, such as `us-east-1`. The available `RUNTIME` options are `Python37`, `Python38` and `Python39`.
 
-<<<<<<< HEAD
     - Option B: If you cannot use the prebuilt Datadog Lambda layer for some reason, alternatively install the `datadog-lambda` package and its dependencies locally to your function project folder using your favorite Python package manager, such as `pip`.
 
       ```sh
@@ -631,30 +274,6 @@
       ```
 
       **Note**: `datadog-lambda` depends on `ddtrace`, which uses native extensions; therefore they must be installed and compiled in a Linux environment on the right architecture (`x86_64` or `arm64`). For example, you can use [dockerizePip][2] for the Serverless Framework and [--use-container][3] for AWS SAM. For more details, see [how to add dependencies to your function deployment package][4].
-=======
-{{< site-region region="us,us3,us5,eu" >}}
-
-```
-// If using x86 architecture
-arn:aws:lambda:us-east-1:464622532012:layer:Datadog-Python37:{{< latest-lambda-layer-version layer="python" >}}
-
-// If using arm64 architecture
-arn:aws:lambda:us-east-1:464622532012:layer:Datadog-Python37-ARM:{{< latest-lambda-layer-version layer="python" >}}
-```
-
-{{< /site-region >}}
-{{< site-region region="gov" >}}
-
-```
-// If using x86 architecture
-arn:aws-us-gov:lambda:us-gov-east-1:002406178527:layer:Datadog-Python37:{{< latest-lambda-layer-version layer="python" >}}
-// If using arm64 architecture
-arn:aws-us-gov:lambda:us-gov-east-1:002406178527:layer:Datadog-Python37-ARM:{{< latest-lambda-layer-version layer="python" >}}
-
-```
-
-{{< /site-region >}}
->>>>>>> cc0e121d
 
       See the [latest release][5].
 
@@ -676,7 +295,6 @@
 
 3. Configure your Lambda functions
 
-<<<<<<< HEAD
     - Set your function's handler to `datadog_lambda.handler.handler`.
     - Set the environment variable `DD_LAMBDA_HANDLER` to your original handler, for example, `myfunc.handler`.
     - Set the environment variable `DD_SITE` with your [Datadog site][6] to send the telemetry to.
@@ -684,28 +302,6 @@
     - Set the environment variable `DD_TRACE_ENABLED` to `true`.
 
 4. (AWS Chalice only) Register the middleware
-=======
-{{< site-region region="us,us3,us5,eu" >}}
-
-```
-// For x86 architecture
-arn:aws:lambda:<AWS_REGION>:464622532012:layer:Datadog-Extension:<EXTENSION_VERSION>
-// For arm64 architecture
-arn:aws:lambda:<AWS_REGION>:464622532012:layer:Datadog-Extension-ARM:<EXTENSION_VERSION>
-```
-
-{{< /site-region >}}
-{{< site-region region="gov" >}}
-
-```
-// For x86 architecture
-arn:aws-us-gov:lambda:<AWS_REGION>:002406178527:layer:Datadog-Extension:<EXTENSION_VERSION>
-// For arm64 architecture
-arn:aws-us-gov:lambda:<AWS_REGION>:002406178527:layer:Datadog-Extension-ARM:<EXTENSION_VERSION>
-```
-
-{{< /site-region >}}
->>>>>>> cc0e121d
 
     If you are using [AWS Chalice][8], you must install `datadog-lambda` using `pip`, and register `datadog_lambda_wrapper` as a [middleware][9] in your `app.py`:
     
@@ -741,15 +337,7 @@
 
 ## Explore Datadog serverless monitoring
 
-<<<<<<< HEAD
 Congratulations! Once you complete all the installation steps above, you can now view metrics, logs, and traces on the [Serverless Homepage][4].
-=======
-Serverless logs generated by managed resources besides AWS Lambda functions can be hugely valuable in helping identify the root cause of issues in your serverless applications. Datadog recommends you forward logs from the following managed resources in your environment:
-
--   APIs: API Gateway, AppSync, ALB
--   Queues & Streams: SQS, SNS, Kinesis
--   Data Stores: DynamoDB, S3, RDS, etc.
->>>>>>> cc0e121d
 
 What's next?
 - See the sample code to [monitor custom business logic](#monitor-custom-business-logic)
