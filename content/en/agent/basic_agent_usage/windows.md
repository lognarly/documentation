--- conflicted
+++ resolved
@@ -23,34 +23,10 @@
 
 ## Agent installation
 
-<<<<<<< HEAD
-**Starting with release `6.11`, the Windows Agent main components (i.e. Core, APM/Trace, and Process) run under the `ddagentuser` account, created at install time, instead of running on prior version under the `LOCAL_SYSTEM` account.**
+**Starting with release `6.11.0`, the Windows Agent main components (i.e. Core, APM/Trace, and Process) run under the `ddagentuser` account, created at install time, instead of running on prior version under the `LOCAL_SYSTEM` account.**
 
 [Refer to the dedicated ddagentuser FAQ to learn more.][3]
 
-Many items can be configured on the command line when installing the Datadog Windows Agent. Each configuration item is added as an install property to the command line. For instance, the following commands install the Agent, configure the Agent configuration file with the `<DATADOG_API_KEY>`, and set the `<HOSTNAME>` and tags.
-
-* cmd: `msiexec /qn /i datadog-agent-6-latest.amd64.msi APIKEY="<DATADOG_API_KEY>" HOSTNAME="<HOSTNAME>" TAGS="key_1:val_1,key_2:val_2"`
-* Powershell: `Start-Process msiexec -ArgumentList '/qn /i datadog-agent-6-latest.amd64.msi APIKEY="<DATADOG_API_KEY>" HOSTNAME="<HOSTNAME>" TAGS="key_1:val_1,key_2:val_2"'`
-
-The following configuration command line options are available when installing the Agent:
-
-| Variable          | Type   | Description                                                                                                                                                                                       |
-|-------------------|--------|---------------------------------------------------------------------------------------------------------------------------------------------------------------------------------------------------|
-| `APIKEY`          | String | Adds the Datadog API KEY to the configuration file.                                                                                                                                               |
-| `TAGS`            | String | Comma separated list of tags to assign in the configuration file.                                                                                                                                 |
-| `HOSTNAME`        | String | Configures the hostname reported by the Agent to Datadog (overrides any hostname calculated at runtime).                                                                                          |
-| `LOGS_ENABLED`    | String | Enable (`"true"`) or disable (`"false"`) the log collection feature in the configuration file. Logs are disabled by default.                                                                      |
-| `APM_ENABLED`     | String | Enable (`"true"`) or disable (`"false"`) the APM Agent in the configuration file. APM is enabled by default.                                                                                      |
-| `PROCESS_ENABLED` | String | Enable (`"true"`) or disable (`"false"`) the Process Agent in the configuration file. The Process Agent is disabled by default.                                                                   |
-| `CMD_PORT`        | Number | A valid port number between 0 and 65534. The Datadog Agent uses port 5001 by default for it's control API. If that port is already in use by another program, the default may be overridden here. |
-| `PROXY_HOST`      | String | If using a proxy, sets your proxy host. [Learn more about using a proxy with the Datadog Agent][4].                                                                                               |
-| `PROXY_PORT`      | Number | If using a proxy, sets your proxy port. [Learn more about using a proxy with the Datadog Agent][4].                                                                                               |
-| `PROXY_USER`      | String | If using a proxy, sets your proxy user. [Learn more about using a proxy with the Datadog Agent][4].                                                                                               |
-| `PROXY_PASSWORD`  | String | If using a proxy, sets your proxy password. [Learn more about using a proxy with the Datadog Agent][4].                                                                                           |
-| `DDAGENTUSER_NAME` | String | Override the default `ddagentuser` username used during Agent installation. [Learn more about the Datadog Windows Agent User][3]|
-|`DDAGENTUSER_PASSWORD` | String | Override the randomly generated password for the `ddagentuser` user during Agent installation. [Learn more about the Datadog Windows Agent User][3] |
-=======
 To install the Agent, you may simply download and run the Datadog Agent MSI as Administrator.
 
 Optionally, install the Agent with the command line to customize the install settings and/or run an unattended install. Each configuration item is added as an install property to the command line. For instance, the following command installs the Agent and configures the Agent configuration file with the `<DATADOG_API_KEY>`.
@@ -62,24 +38,23 @@
 
 The following configuration command line options are available when installing the Agent:
 
-| Variable                   | Type   | Description                                                                                                                                                                                              |
-|----------------------------|--------|----------------------------------------------------------------------------------------------------------------------------------------------------------------------------------------------------------|
-| `APIKEY`                   | String | Adds the Datadog API KEY to the configuration file.                                                                                                                                                      |
-| `TAGS`                     | String | Comma separated list of tags to assign in the configuration file. Example: `TAGS="key_1:val_1,key_2:val_2"`                                                                                              |
-| `HOSTNAME`                 | String | Configures the hostname reported by the Agent to Datadog (overrides any hostname calculated at runtime).                                                                                                 |
-| `LOGS_ENABLED`             | String | Enable (`"true"`) or disable (`"false"`) the log collection feature in the configuration file. Logs are disabled by default.                                                                             |
-| `APM_ENABLED`              | String | Enable (`"true"`) or disable (`"false"`) the APM Agent in the configuration file. APM is enabled by default.                                                                                             |
-| `PROCESS_ENABLED`          | String | Enable (`"true"`) or disable (`"false"`) the Process Agent in the configuration file. The Process Agent is disabled by default.                                                                          |
-| `CMD_PORT`                 | Number | A valid port number between 0 and 65534. The Datadog Agent uses port 5001 by default for it's control API. If that port is already in use by another program, the default may be overridden here.        |
-| `PROXY_HOST`               | String | If using a proxy, sets your proxy host. [Learn more about using a proxy with the Datadog Agent][3].                                                                                                      |
-| `PROXY_PORT`               | Number | If using a proxy, sets your proxy port. [Learn more about using a proxy with the Datadog Agent][3].                                                                                                      |
-| `PROXY_USER`               | String | If using a proxy, sets your proxy user. [Learn more about using a proxy with the Datadog Agent][3].                                                                                                      |
-| `PROXY_PASSWORD`           | String | If using a proxy, sets your proxy password. [Learn more about using a proxy with the Datadog Agent][3].                                                                                                  |
-| `DDAGENTUSER_NAME`         | String | Creates/uses this `username` as user context for running the Datadog Agent. Default: `ddagentuser`. _(since v6.11.0)_                                                                                    |
-| `DDAGENTUSER_PASSWORD`     | String | Specifies password to assign to the Datadog Agent user. Must be provided for installs on Domain Servers. Default: cryptographically secure password generated during the install. _(since v6.11.0)_      |
-| `APPLICATIONDATADIRECTORY` | Path   | Specifies the directory to use for the configuration file directory tree. May only be provided on initial install; not valid for upgrades. Default: `c:\programdata\datadog`. _(since v6.11.0)_          |
-| `PROJECTLOCATION`          | Path   | Specifies the directory to use for the binary file directory tree. May only be provided on initial install; not valid for upgrades. Default: `c:\Program Files\Datadog\Datadog Agent`. _(since v6.11.0)_ |
->>>>>>> 91302725
+| Variable                   | Type   | Description                                                                                                                                                                                                                            |
+|----------------------------|--------|----------------------------------------------------------------------------------------------------------------------------------------------------------------------------------------------------------------------------------------|
+| `APIKEY`                   | String | Adds the Datadog API KEY to the configuration file.                                                                                                                                                                                    |
+| `TAGS`                     | String | Comma separated list of tags to assign in the configuration file. Example: `TAGS="key_1:val_1,key_2:val_2"`                                                                                                                            |
+| `HOSTNAME`                 | String | Configures the hostname reported by the Agent to Datadog (overrides any hostname calculated at runtime).                                                                                                                               |
+| `LOGS_ENABLED`             | String | Enable (`"true"`) or disable (`"false"`) the log collection feature in the configuration file. Logs are disabled by default.                                                                                                           |
+| `APM_ENABLED`              | String | Enable (`"true"`) or disable (`"false"`) the APM Agent in the configuration file. APM is enabled by default.                                                                                                                           |
+| `PROCESS_ENABLED`          | String | Enable (`"true"`) or disable (`"false"`) the Process Agent in the configuration file. The Process Agent is disabled by default.                                                                                                        |
+| `CMD_PORT`                 | Number | A valid port number between 0 and 65534. The Datadog Agent uses port 5001 by default for it's control API. If that port is already in use by another program, the default may be overridden here.                                      |
+| `PROXY_HOST`               | String | If using a proxy, sets your proxy host. [Learn more about using a proxy with the Datadog Agent][4].                                                                                                                                    |
+| `PROXY_PORT`               | Number | If using a proxy, sets your proxy port. [Learn more about using a proxy with the Datadog Agent][4].                                                                                                                                    |
+| `PROXY_USER`               | String | If using a proxy, sets your proxy user. [Learn more about using a proxy with the Datadog Agent][4].                                                                                                                                    |
+| `PROXY_PASSWORD`           | String | If using a proxy, sets your proxy password. [Learn more about using a proxy with the Datadog Agent][4].                                                                                                                                |
+| `DDAGENTUSER_NAME`         | String | Override the default `ddagentuser` username used during Agent installation _(since v6.11.0)_. [Learn more about the Datadog Windows Agent User][3]                                                                                     |
+| `DDAGENTUSER_PASSWORD`     | String | Override the cryptographically secure password generated for the `ddagentuser` user during Agent installation _(since v6.11.0)_. Must be provided for installs on Domain Servers. [Learn more about the Datadog Windows Agent User][3] |
+| `APPLICATIONDATADIRECTORY` | Path   | Override the directory to use for the configuration file directory tree. May only be provided on initial install; not valid for upgrades. Default: `c:\programdata\datadog`. _(since v6.11.0)_                                         |
+| `PROJECTLOCATION`          | Path   | Override the directory to use for the binary file directory tree. May only be provided on initial install; not valid for upgrades. Default: `c:\Program Files\Datadog\Datadog Agent`. _(since v6.11.0)_                                |
 
 **Note**: If a valid `datadog.yaml` is found and has an `API_KEY` configured, that file takes precedence over all specified command-line options.
 
