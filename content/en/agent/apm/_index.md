---
title: APM Agent Configuration
kind: Documentation
aliases:
  - /tracing/languages/
  - /tracing/environments/
  - /tracing/setup/environment
  - /tracing/setup/first_class_dimensions
  - /tracing/getting_further/first_class_dimensions/
further_reading:
- link: "/agent/docker/apm"
  tag: "Documentation"
  text: "Docker APM setup"
- link: "/integrations/amazon_ecs/#trace-collection"
  tag: "Documentation"
  text: "ECS EC2 APM setup"
- link: "/integrations/ecs_fargate/#trace-collection"
  tag: "Documentation"
  text: "ECS Fargate APM setup"
---

To use APM, you need to download the Datadog Agent and then configure your agent to receive traces. For the full overview of all of the steps to set up APM, see the [APM overivew][1].

{{< partial name="apm/apm-steps.2.html" >}}

With Datadog's infrastructure monitoring, metrics are sent to the Agent, which then forwards them to Datadog. Similarly, tracing metrics are also sent to the Agent: the application code instrumentation sends to the Agent every second ([see here for the Python client][2] for instance) and the Agent sends to the Datadog API every 10 seconds.

To start tracing your application, [install the Datadog Agent][3], and then [Configure the Datadog Agent to receive traces](#setting-up-trace-collection).

## Setting up trace collection

APM is enabled by default in Agent 6. Set `apm_non_local_traffic: true` if you are sending traces from a nonlocal environment (like a container). To get an overview of all the possible settings for APM, take a look at the Agent’s [Agent `datadog.yaml` main configuration file][4] file. For more information about the Datadog Agent, see the [dedicated doc page] or check out the datadog.yaml templates.

Find below the list of all available parameters for your `datadog.yaml` configuration file:

| File setting              | Type        | Description                                                                                                                                                        |
| ------------------------- | ----------- | ------------------------------------------------------------------------------------------------------------------------------------------------------------------ |
| `enabled`                 | boolean     | When set to `true`, the Datadog Agent accepts trace metrics. The default value is `true`.                                                                              |
| `apm_dd_url`              | string      | Datadog API endpoint where traces are sent.                                                                                                                        |
| `env`                     | string      | Default environment to which traces should be registered under (e.g., *staging*, *production*, etc..).                                                              |
| `extra_sample_rate`       | float       | Use this setting to adjust the trace sample rate. The value should be a float between `0` (no sampling) and `1` (normal sampling). The default value is `1`.           |
| `max_traces_per_second`   | float       | Maximum number of traces to sample per second. Set to `0` to disable the limit (*not recommended*). The default value is `10`.                                     |
| `ignore_resources`        | list        | A list of resources that the Agent should ignore.                                                                                                                  |
| `log_file`                | string      | Location of the log file.                                                                                                                                          |
| `replace_tags`            | list        | A list of tag replacement rules. Read more about scrubbing sensitive data with [replace rules][5].                                              |
| `receiver_port`           | number      | Port that the Datadog Agent's trace receiver listen on. The default value is `8126`.                                                                                   |
| `apm_non_local_traffic`   | boolean     | Set to `true` to allow the Agent to receive outside connections, and then listen on all interfaces.                                                                                 |
| `max_memory`              | float       | Maximum memory that the Agent is allowed to occupy. Exceeding the max limit kills the process.                                                                   |
| `max_cpu_percent`         | float       | Maximum CPU percentage that the Agent should use. The Agent automatically adjusts its pre-sampling rate to stay below this number.                                 |

To get ta an overview of all the possible settings for APM, take a look at the Agent's [`datadog.example.yaml`][6] configuration file.
For more information about the Datadog Agent, see the [dedicated doc page][7] or refer to the [`datadog.yaml` templates][8].

## Other ways to collect traces

There are alternernates to the Agent that you can use to collect traces.

### Lamda - X-Ray

For more information abut setting up Lamda - X-Ray, see the [Amazon X-Ray integration documentation][9]

### Heroku

Tracing is enabled by default when monitoring with Heroku. For more information abut configuring tracing for Heroku, see the [Heroku cloud documentation][10].

### Cloud Foundry

Tracing is enabled by default when monitoring with Cloud Foundry. For more information abut configuring tracing for Cloud Foundry, see the [Cloud Foundry documentation][11].

<<<<<<< HEAD
### Other(GAE, AAS, Serverless)

Datadog APM currently requires sending trace data to a running Agent. A workaround for enabling trace collection for a serverless setup is to setup a separate VM that accepts trace traffic externally.

## Next steps
=======
| File setting              | Type        | Description                                                                                                                                                        |
| ------------------------- | ----------- | ------------------------------------------------------------------------------------------------------------------------------------------------------------------ |
| `enabled`                 | boolean     | When set to `true`, the Datadog Agent accepts trace metrics. Default value is `true`.                                                                              |
| `apm_dd_url`              | string      | Datadog API endpoint where traces are sent.                                                                                                                        |
| `env`                     | string      | Default environment to which traces should be registered under (e.g. *staging*, *production*, etc..).                                                              |
| `extra_sample_rate`       | float       | Use this setting to adjust the trace sample rate. The value should be a float between `0` (no sampling) and `1` (normal sampling). Default value is `1`.           |
| `max_traces_per_second`   | float       | Maximum number of traces to sample per second. Set to `0` to disable the limit (*not recommended*). The default value is `10`.                                     |
| `ignore_resources`        | list        | A list of root span resources that the Agent should ignore.                                                                                                         |
| `log_file`                | string      | Location of the log file.                                                                                                                                          |
| `replace_tags`            | list        | A list of tag replacement rules. Read more about scrubbing sensitive data with [replace rules][11].                                              |
| `receiver_port`           | number      | Port that the Datadog Agent's trace receiver listen on. Default value is `8126`.                                                                                   |
| `apm_non_local_traffic`   | boolean     | Set to `true` to allow the Agent to receive outside connections, and then listen on all interfaces.                                                                                 |
| `max_memory`              | float       | Maximum memory that the Agent is allowed to occupy. When this is exceeded the process is killed.                                                                   |
| `max_cpu_percent`         | float       | Maximum CPU percentage that the Agent should use. The Agent automatically adjusts its pre-sampling rate to stay below this number.                                 |
>>>>>>> d0eafe60

For the full overview of all of the steps to set up APM, see the [APM overivew][1].

## Further Reading

{{< partial name="whats-next/whats-next.html" >}}

[1]: /tracing
[2]: https://github.com/DataDog/dd-trace-py
[3]: https://app.datadoghq.com/account/settings#agent
[4]: /agent/guide/agent-configuration-files/?tab=agentv6#agent-main-configuration-file
[5]: /tracing/guide/security
[6]: https://github.com/DataDog/datadog-trace-agent/blob/6.4.1/datadog.example.yaml
[7]: /agent
[8]: https://github.com/DataDog/datadog-agent/blob/master/pkg/config/config_template.yaml
[9]: /integrations/amazon_xray/#overview
[10]: /agent/basic_agent_usage/heroku/#installation
[11]: /integrations/cloud_foundry/#trace-collection<|MERGE_RESOLUTION|>--- conflicted
+++ resolved
@@ -35,17 +35,17 @@
 
 | File setting              | Type        | Description                                                                                                                                                        |
 | ------------------------- | ----------- | ------------------------------------------------------------------------------------------------------------------------------------------------------------------ |
-| `enabled`                 | boolean     | When set to `true`, the Datadog Agent accepts trace metrics. The default value is `true`.                                                                              |
+| `enabled`                 | boolean     | When set to `true`, the Datadog Agent accepts trace metrics. Default value is `true`.                                                                              |
 | `apm_dd_url`              | string      | Datadog API endpoint where traces are sent.                                                                                                                        |
-| `env`                     | string      | Default environment to which traces should be registered under (e.g., *staging*, *production*, etc..).                                                              |
-| `extra_sample_rate`       | float       | Use this setting to adjust the trace sample rate. The value should be a float between `0` (no sampling) and `1` (normal sampling). The default value is `1`.           |
+| `env`                     | string      | Default environment to which traces should be registered under (e.g. *staging*, *production*, etc..).                                                              |
+| `extra_sample_rate`       | float       | Use this setting to adjust the trace sample rate. The value should be a float between `0` (no sampling) and `1` (normal sampling). Default value is `1`.           |
 | `max_traces_per_second`   | float       | Maximum number of traces to sample per second. Set to `0` to disable the limit (*not recommended*). The default value is `10`.                                     |
-| `ignore_resources`        | list        | A list of resources that the Agent should ignore.                                                                                                                  |
+| `ignore_resources`        | list        | A list of root span resources that the Agent should ignore.                                                                                                         |
 | `log_file`                | string      | Location of the log file.                                                                                                                                          |
 | `replace_tags`            | list        | A list of tag replacement rules. Read more about scrubbing sensitive data with [replace rules][5].                                              |
-| `receiver_port`           | number      | Port that the Datadog Agent's trace receiver listen on. The default value is `8126`.                                                                                   |
+| `receiver_port`           | number      | Port that the Datadog Agent's trace receiver listen on. Default value is `8126`.                                                                                   |
 | `apm_non_local_traffic`   | boolean     | Set to `true` to allow the Agent to receive outside connections, and then listen on all interfaces.                                                                                 |
-| `max_memory`              | float       | Maximum memory that the Agent is allowed to occupy. Exceeding the max limit kills the process.                                                                   |
+| `max_memory`              | float       | Maximum memory that the Agent is allowed to occupy. When this is exceeded the process is killed.                                                                   |
 | `max_cpu_percent`         | float       | Maximum CPU percentage that the Agent should use. The Agent automatically adjusts its pre-sampling rate to stay below this number.                                 |
 
 To get ta an overview of all the possible settings for APM, take a look at the Agent's [`datadog.example.yaml`][6] configuration file.
@@ -65,30 +65,13 @@
 
 ### Cloud Foundry
 
-Tracing is enabled by default when monitoring with Cloud Foundry. For more information abut configuring tracing for Cloud Foundry, see the [Cloud Foundry documentation][11].
+Tracing is enabled by default when monitoring with Cloud Foundry. For more information abut configuring tracing for Cloud Foundry, see the [Cloud Foundry documentation][5].
 
-<<<<<<< HEAD
 ### Other(GAE, AAS, Serverless)
 
 Datadog APM currently requires sending trace data to a running Agent. A workaround for enabling trace collection for a serverless setup is to setup a separate VM that accepts trace traffic externally.
 
 ## Next steps
-=======
-| File setting              | Type        | Description                                                                                                                                                        |
-| ------------------------- | ----------- | ------------------------------------------------------------------------------------------------------------------------------------------------------------------ |
-| `enabled`                 | boolean     | When set to `true`, the Datadog Agent accepts trace metrics. Default value is `true`.                                                                              |
-| `apm_dd_url`              | string      | Datadog API endpoint where traces are sent.                                                                                                                        |
-| `env`                     | string      | Default environment to which traces should be registered under (e.g. *staging*, *production*, etc..).                                                              |
-| `extra_sample_rate`       | float       | Use this setting to adjust the trace sample rate. The value should be a float between `0` (no sampling) and `1` (normal sampling). Default value is `1`.           |
-| `max_traces_per_second`   | float       | Maximum number of traces to sample per second. Set to `0` to disable the limit (*not recommended*). The default value is `10`.                                     |
-| `ignore_resources`        | list        | A list of root span resources that the Agent should ignore.                                                                                                         |
-| `log_file`                | string      | Location of the log file.                                                                                                                                          |
-| `replace_tags`            | list        | A list of tag replacement rules. Read more about scrubbing sensitive data with [replace rules][11].                                              |
-| `receiver_port`           | number      | Port that the Datadog Agent's trace receiver listen on. Default value is `8126`.                                                                                   |
-| `apm_non_local_traffic`   | boolean     | Set to `true` to allow the Agent to receive outside connections, and then listen on all interfaces.                                                                                 |
-| `max_memory`              | float       | Maximum memory that the Agent is allowed to occupy. When this is exceeded the process is killed.                                                                   |
-| `max_cpu_percent`         | float       | Maximum CPU percentage that the Agent should use. The Agent automatically adjusts its pre-sampling rate to stay below this number.                                 |
->>>>>>> d0eafe60
 
 For the full overview of all of the steps to set up APM, see the [APM overivew][1].
 
@@ -100,10 +83,9 @@
 [2]: https://github.com/DataDog/dd-trace-py
 [3]: https://app.datadoghq.com/account/settings#agent
 [4]: /agent/guide/agent-configuration-files/?tab=agentv6#agent-main-configuration-file
-[5]: /tracing/guide/security
+[5]: /integrations/cloud_foundry/#trace-collection
 [6]: https://github.com/DataDog/datadog-trace-agent/blob/6.4.1/datadog.example.yaml
 [7]: /agent
 [8]: https://github.com/DataDog/datadog-agent/blob/master/pkg/config/config_template.yaml
 [9]: /integrations/amazon_xray/#overview
-[10]: /agent/basic_agent_usage/heroku/#installation
-[11]: /integrations/cloud_foundry/#trace-collection+[10]: /agent/basic_agent_usage/heroku/#installation