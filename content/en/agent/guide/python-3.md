--- conflicted
+++ resolved
@@ -40,11 +40,7 @@
 
 ### ddev
 
-<<<<<<< HEAD
 The Datadog developer package,`ddev`, contains functions to help you [verify that your custom checks are compatible with Python 3][3].
-=======
-The Datadog developer package,`ddev`, contains functions to help you [verify that your custom checks are compatible with Python 3][1]. 
->>>>>>> 314718a6
 
 #### Installation
 
@@ -83,37 +79,22 @@
 
 While `ddev` catches any issue that could prevent the Python 3 interpreter from running code at all, it cannot check for logical validity. After code changes are made, make sure to run the check and validate the output.
 
-<<<<<<< HEAD
 For more details about ddev, refer to the [ddev documentation][4].
 
 ### 2to3
 
 [2to3][5] converts Python 2 code to Python 3 code. If you have a custom check that is named `foo.py`, run 2to3:
-=======
-For more details about ddev, refer to the [ddev documentation][2].
-
-### 2to3
-
-[2to3][3] converts Python 2 code to Python 3 code. If you have a custom check that is named `foo.py`, run 2to3:
->>>>>>> 314718a6
+
 
 ```bash
 $ 2to3 foo.py
 ```
 
-<<<<<<< HEAD
 Running 2to3 prints a diff against the original source file. For more details about 2to3, refer to the official [2to3 documentation][5].
 
 ### Editors
 
 Most modern IDEs and editors provide advanced linting automatically. Make sure that they are pointed to a Python 3 executable, so that when you open a legacy Python 2–only file, any linting errors or warnings show up on the side as a colorful tick in [PyCharm][6] or as a clickable box on the bottom in [Visual Studio Code][7].
-=======
-Running 2to3 prints a diff against the original source file. For more details about 2to3, refer to the official [2to3 documentation][3].
-
-### Editors
-
-Most modern IDEs and editors provide advanced linting automatically. Make sure that they are pointed to a Python 3 executable, so that when you open a legacy Python 2–only file, any linting errors or warnings show up on the side as a colorful tick in [PyCharm][4] or as a clickable box on the bottom in [Visual Studio Code][5].
->>>>>>> 314718a6
 
 ## Python Migration
 
@@ -133,11 +114,7 @@
 
 ### Six
 
-<<<<<<< HEAD
 [Six][8] is a Python 2/3 compatibility library intended to allow developers to ship Python code that works in both Python 2 and Python3. Some of the examples below make use of six to make legacy Python 2 code compatible with Python 3.
-=======
-[Six][6] is a Python 2/3 compatibility library intended to allow developers to ship Python code that works in both Python 2 and Python3. Some of the examples below make use of six to make legacy Python 2 code compatible with Python 3.
->>>>>>> 314718a6
 
 ### Dictionary methods
 
@@ -171,11 +148,7 @@
 | --- | --- | --- |
 | `import HTMLParser` | `import html.parser` | `from six.moves import html_parser` |
 
-<<<<<<< HEAD
 Consult the [six documentation][9] for the list of renamed modules. Note that the `urllib`, `urllib2`, and `urlparse` modules have been heavily reorganized.
-=======
-Consult the [six documentation][7] for the list of renamed modules. Note that the `urllib`, `urllib2`, and `urlparse` modules have been heavily reorganized.
->>>>>>> 314718a6
 
 ### Unicode
 
@@ -196,11 +169,7 @@
 contents = f.read()  # contents will be decoded to unicode using ‘utf-8’; these are not bytes!
 ```
 
-<<<<<<< HEAD
 Consult Ned Batchelder’s [Pragmatic Unicode][10] for further details.
-=======
-Consult Ned Batchelder’s [Pragmatic Unicode][8] for further details.
->>>>>>> 314718a6
 
 ### Print
 
@@ -316,7 +285,6 @@
 Use the built-in `next` function instead of calling the `next` method. For instance, rewrite `iterator.next()` as `next(iterator)`.
 
 
-<<<<<<< HEAD
 [1]: /agent/guide/agent-configuration-files/?tab=agentv6#agent-main-configuration-file
 [2]: /agent/guide/agent-commands/?tab=agentv6#restart-the-agent
 [3]: /developers/integrations/new_check_howto/#building
@@ -326,14 +294,4 @@
 [7]: https://code.visualstudio.com/docs/setup/setup-overview
 [8]: https://pythonhosted.org/six/#
 [9]: https://pythonhosted.org/six/#module-six.moves
-[10]: https://nedbatchelder.com/text/unipain.html
-=======
-[1]: /developers/integrations/new_check_howto/#building
-[2]: https://datadog-checks-base.readthedocs.io/en/latest/datadog_checks_dev.cli.html
-[3]: https://docs.python.org/3.1/library/2to3.html
-[4]: https://www.jetbrains.com/help/pycharm/install-and-set-up-pycharm.html
-[5]: https://code.visualstudio.com/docs/setup/setup-overview
-[6]: https://pythonhosted.org/six/#
-[7]: https://pythonhosted.org/six/#module-six.moves
-[8]: https://nedbatchelder.com/text/unipain.html
->>>>>>> 314718a6
+[10]: https://nedbatchelder.com/text/unipain.html