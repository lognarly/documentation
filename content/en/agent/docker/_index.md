---
title: Docker Agent
kind: documentation
aliases:
  - /guides/basic_agent_usage/docker/
  - /agent/docker
  - /agent/basic_agent_usage/docker/
further_reading:
- link: "/integrations/java/?tab=docker#configuration"
  tag: "Documentation"
  text: "Docker JMX"
- link: "agent/docker/log"
  tag: "Documentation"
  text: Collect your Docker logs
- link: "graphing/infrastructure/process"
  tag: "Documentation"
  text: Collect your Docker processes
- link: "agent/docker/apm"
  tag: "Documentation"
  text: Collect your Docker traces
---

## Overview
The Datadog Docker Agent is the containerized version of the host [Agent][1]. The official [Docker image][2] is available on Docker Hub.

## Setup
If you haven’t installed the Docker Agent, see below or the [in-app installation instructions][3]. See the Agent documentation for [supported versions][4].

### Installation

Use the one-step install command. Replace `<YOUR_DATADOG_API_KEY>` with your [Datadog API key][5].

{{< tabs >}}
{{% tab "Standard" %}}

```shell
DOCKER_CONTENT_TRUST=1 \
docker run -d -v /var/run/docker.sock:/var/run/docker.sock:ro \
              -v /proc/:/host/proc/:ro \
              -v /sys/fs/cgroup/:/host/sys/fs/cgroup:ro \
              -e DD_API_KEY=<YOUR_DATADOG_API_KEY> \
              datadog/agent:latest
```

{{% /tab %}}
{{% tab "Amazon Linux version <2" %}}

```shell
DOCKER_CONTENT_TRUST=1 \
docker run -d --name dd-agent -v /var/run/docker.sock:/var/run/docker.sock:ro \
                              -v /proc/:/host/proc/:ro \
                              -v /cgroup/:/host/sys/fs/cgroup:ro \
                              -e DD_API_KEY=<YOUR_DATADOG_API_KEY> \
                              datadog/agent:latest
```

{{% /tab %}}
{{< /tabs >}}

### Configuration
The Agent's [main configuration file][6] is `datadog.yaml`. For the Docker Agent, `datadog.yaml` configuration options are passed in with environment variables.

#### Environment variables

##### Global options

| Env Variable  | Description                                                                                                                                                 |
|---------------|-------------------------------------------------------------------------------------------------------------------------------------------------------------|
| `DD_API_KEY`  | Your Datadog API key (**required**)                                                                                                                         |
| `DD_HOSTNAME` | Hostname to use for metrics (if autodetection fails)                                                                                                        |
| `DD_TAGS`     | Host tags separated by spaces. For example: `simple-tag-0 tag-key-1:tag-value-1`                                                                            |
| `DD_SITE`     | Destination site for your metrics, traces, and logs. Valid options are `datadoghq.com` for the Datadog US site, and `datadoghq.eu` for the Datadog EU site. |
| `DD_DD_URL`   | Optional setting to override the URL for metric submission. |
| `DD_CHECK_RUNNERS` | The Agent runs all checks concurrently by default (default value = `4` runners). To run the checks sequentially, set the value to `1`. If you need to run a high number of checks (or slow checks) the `collector-queue` component might fall behind and fail the healthcheck. You can increase the number of runners to run checks in parallel. |

##### Proxy Settings 

Starting with Agent v6.4.0 (and v6.5.0 for the Trace Agent), you can override the Agent proxy settings with the following environment variables:

| Env Variable | Description |
|---------------------|-------------------------------------------------------------------|
| `DD_PROXY_HTTP` | An HTTP URL to use as a proxy for `http` requests. |
| `DD_PROXY_HTTPS` | An HTTPS URL to use as a proxy for `https` requests. |
| `DD_PROXY_NO_PROXY` | A space-separated list of URLs for which no proxy should be used. |

For more information about proxy settings, see the [Agent v6 Proxy documentation][7].

##### Optional collection Agents

Optional collection Agents are disabled by default for security or performance reasons. Use these environment variables to enable them:

| Env Variable               | Description                                                                                                                                                |
|----------------------------|------------------------------------------------------------------------------------------------------------------------------------------------------------|
| `DD_APM_ENABLED`           | Enable [trace collection][8] with the Trace Agent.                                                                                                        |
| `DD_LOGS_ENABLED`          | Enable [log collection][9] with the Logs Agent.                                                                                                            |
| `DD_PROCESS_AGENT_ENABLED` | Enable [live process collection][10] with the Process Agent. The [live container view][11] is already enabled by default if the Docker socket is available. If set to `false`, the [live process collection][10] and the [live container view][11] are disabled.|

##### DogStatsD (custom metrics)

Send custom metrics with [the StatsD protocol][12]:

| Env Variable                     | Description                                                                                       |
|----------------------------------|---------------------------------------------------------------------------------------------------|
| `DD_DOGSTATSD_NON_LOCAL_TRAFFIC` | Listen to DogStatsD packets from other containers (required to send custom metrics).              |
| `DD_HISTOGRAM_PERCENTILES`       | The histogram percentiles to compute (separated by spaces). The default is "0.95".                |
| `DD_HISTOGRAM_AGGREGATES`        | The histogram aggregates to compute (separated by spaces). The default is "max median avg count". |
| `DD_DOGSTATSD_SOCKET`            | Path to the unix socket to listen to. Must be in a `rw` mounted volume.                           |
| `DD_DOGSTATSD_ORIGIN_DETECTION`  | Enable container detection and tagging for unix socket metrics.                                   |
| `DD_DOGSTATSD_TAGS`  | Additional tags to append to all metrics, events, and service checks received by this DogStatsD server, for example: `["env:golden", "group:retrievers"]`. |

Learn more about [DogStatsD over Unix Domain Sockets][13].

##### Tagging

Datadog automatically collects common tags from [Docker][14], [Kubernetes][15], [ECS][16], [Swarm, Mesos, Nomad, and Rancher][14]. To extract even more tags, use the following options:

| Env Variable                            | Description                                               |
|-----------------------------------------|-----------------------------------------------------------|
| `DD_DOCKER_LABELS_AS_TAGS`              | Extract Docker container labels                           |
| `DD_DOCKER_ENV_AS_TAGS`                 | Extract Docker container environment variables            |
| `DD_KUBERNETES_POD_LABELS_AS_TAGS`      | Extract pod labels                                        |
| `DD_KUBERNETES_POD_ANNOTATIONS_AS_TAGS` | Extract pod annotations                                   |
| `DD_COLLECT_EC2_TAGS`                   | Extract custom EC2 tags without using the AWS integration |

The map key is the source (`label/envvar`) name, and the map value is the Datadog tag name, for example:
```shell
DD_KUBERNETES_POD_LABELS_AS_TAGS='{"app":"kube_app","release":"helm_release"}'
DD_DOCKER_LABELS_AS_TAGS='{"com.docker.compose.service":"service_name"}'
```

Additional examples are available on the [Tag Assignment and Extraction][17] page.

##### Using secret files

Integration credentials can be stored in Docker or Kubernetes secrets and used in Autodiscovery templates. For more information, see the [Secrets Management documentation][18].

##### Ignore containers

Exclude containers from logs collection, metrics collection, and Autodiscovery. Datadog excludes Kubernetes and OpenShift `pause` containers by default.

| Env Variable    | Description                                                                                                                                                                                                        |
|-----------------|--------------------------------------------------------------------------------------------------------------------------------------------------------------------------------------------------------------------|
| `DD_AC_INCLUDE` | Whitelist of containers to include (separated by spaces). Use `.*` to include all. For example: `"image:image_name_1 image:image_name_2"`, `image:.*`                                                              |
| `DD_AC_EXCLUDE` | Blacklist of containers to exclude (separated by spaces). Use `.*` to exclude all. For example: `"image:image_name_3 image:image_name_4"` (**Note**: This variable is only honored for Autodiscovery.), `image:.*` |

Additional examples are available on the [Container Discover Management][19] page.

**Note**: The `docker.containers.running`, `.stopped`, `.running.total` and `.stopped.total` metrics are not affected by these settings. All containers are counted. This does not affect your per-container billing.

##### Misc

| Env Variable                        | Description                                                                                                      |
|-------------------------------------|------------------------------------------------------------------------------------------------------------------|
| `DD_PROCESS_AGENT_CONTAINER_SOURCE` | Overrides container source auto-detection to force a single source. e.g `"docker"`, `"ecs_fargate"`, `"kubelet"` |
| `DD_HEALTH_PORT`                    | Set this to `5555` to expose the Agent health check at port `5555`.                                              |

<<<<<<< HEAD
You can add extra listeners and config providers using the `DD_EXTRA_LISTENERS` and `DD_EXTRA_CONFIG_PROVIDERS` environment variables. They are added in addition to the variables defined in the `listeners` and `config_providers` section of the `datadog.yaml` configuration file.
=======
**Note**: If you are using the containerd runtime, set `DD_PROCESS_AGENT_CONTAINER_SOURCE="kubelet"` in order to see your containers on the containers page.
>>>>>>> ff2671e7

### Validation
Run the Docker Agent’s [status command](#commands) to verify installation.

### Commands
These commands are run on the host.

| Type    | Command                                         |
|---------|-------------------------------------------------|
| Start   | Use the [installation command](#installation).  |
| Stop    | `docker exec -it <CONTAINER_NAME> agent stop`   |
| Restart | Use the [installation command](#installation).  |
| Status  | `docker exec -it <CONTAINER_NAME> agent status` |

## Data collected

### Metrics
By default, the Docker Agent collects metrics with the following core checks. To collect metrics from other technologies, see the [Integrations](#integrations) section.

| Check       | Metrics       |
|-------------|---------------|
| CPU         | [System][20]  |
| Disk        | [Disk][21]    |
| Docker      | [Docker][22]  |
| File Handle | [System][20]  |
| IO          | [System][20]  |
| Load        | [System][20]  |
| Memory      | [System][20]  |
| Network     | [Network][23] |
| NTP         | [NTP][24]     |
| Uptime      | [System][20]  |

### Events
The Docker Agent sends events to Datadog when an Agent is started or restarted.

### Service checks
**datadog.agent.up**:  
Returns `CRITICAL` if the Agent is unable to connect to Datadog, otherwise returns `OK`.

**datadog.agent.check_status**:  
Returns `CRITICAL` if an Agent check is unable to send metrics to Datadog, otherwise returns `OK`.

## Integrations
The Docker integration sends metrics automatically with the Docker Agent. To configure other integrations, use Autodiscovery or mounting.

### Autodiscovery
Autodiscovery is enabled for the Docker Agent when using the one-step install by mounting `/var/run/docker.sock`.

To add integrations using Autodiscovery, see the [Autodiscovery Integration Templates][25] page.

### Mounting conf.d

Your integration configuration files can be copied to `/etc/datadog-agent/conf.d/` when starting the Docker Agent by mounting a `/conf.d` folder.

1. Create a configuration folder on the host with your YAML files:
    ```shell
    mkdir /opt/datadog-agent-conf.d
    touch /opt/datadog-agent-conf.d/http_check.yaml
    ```

2. When installing the Docker Agent, add `-v /opt/datadog-agent-conf.d:/conf.d:ro`, for example:
    ```shell
    DOCKER_CONTENT_TRUST=1 \
    docker run -d -v /var/run/docker.sock:/var/run/docker.sock:ro \
                  -v /proc/:/host/proc/:ro \
                  -v /sys/fs/cgroup/:/host/sys/fs/cgroup:ro \
                  -v /opt/datadog-agent-conf.d:/conf.d:ro \
                  -e DD_API_KEY=<YOUR_DATADOG_API_KEY> \
                  datadog/agent:latest
    ```

When the container starts, all files on the host in `/opt/datadog-agent-conf.d` with a `.yaml` extension are copied to `/etc/datadog-agent/conf.d/`. **Note**: If you add new YAML files to `/opt/datadog-agent-conf.d`, restart the Docker Agent.

The same can be done for the `/checks.d` folder. Any Python files in the `/checks.d` folder are automatically copied to `/etc/datadog-agent/checks.d/` when starting the Docker Agent.


## Further Reading

{{< partial name="whats-next/whats-next.html" >}}

[1]: /agent
[2]: https://hub.docker.com/r/datadog/agent
[3]: https://app.datadoghq.com/account/settings#agent/docker
[4]: /agent/#supported-os-versions
[5]: https://app.datadoghq.com/account/settings#api
[6]: /agent/guide/agent-configuration-files/#agent-main-configuration-file
[7]: /agent/proxy/#agent-v6
[8]: /tracing
[9]: /logs
[10]: /graphing/infrastructure/process
[11]: /graphing/infrastructure/livecontainers
[12]: https://docs.datadoghq.com/developers/dogstatsd
[13]: /developers/dogstatsd/unix_socket
[14]: https://github.com/DataDog/datadog-agent/blob/master/pkg/tagger/collectors/docker_extract.go
[15]: https://github.com/DataDog/datadog-agent/blob/master/pkg/tagger/collectors/kubelet_extract.go
[16]: https://github.com/DataDog/datadog-agent/blob/master/pkg/tagger/collectors/ecs_extract.go
[17]: /agent/autodiscovery/tag/?tab=containerizedagent
[18]: /agent/guide/secrets-management/?tab=linux#pagetitle
[19]: /agent/autodiscovery/management/?tab=containerizedagent
[20]: /integrations/system/#metrics
[21]: /integrations/disk/#metrics
[22]: /integrations/docker_daemon/#metrics
[23]: /integrations/network/#metrics
[24]: /integrations/ntp/#metrics
[25]: /agent/autodiscovery/integrations<|MERGE_RESOLUTION|>--- conflicted
+++ resolved
@@ -154,12 +154,9 @@
 | `DD_PROCESS_AGENT_CONTAINER_SOURCE` | Overrides container source auto-detection to force a single source. e.g `"docker"`, `"ecs_fargate"`, `"kubelet"` |
 | `DD_HEALTH_PORT`                    | Set this to `5555` to expose the Agent health check at port `5555`.                                              |
 
-<<<<<<< HEAD
+**Note**: If you are using the containerd runtime, set `DD_PROCESS_AGENT_CONTAINER_SOURCE="kubelet"` in order to see your containers on the containers page.
+
 You can add extra listeners and config providers using the `DD_EXTRA_LISTENERS` and `DD_EXTRA_CONFIG_PROVIDERS` environment variables. They are added in addition to the variables defined in the `listeners` and `config_providers` section of the `datadog.yaml` configuration file.
-=======
-**Note**: If you are using the containerd runtime, set `DD_PROCESS_AGENT_CONTAINER_SOURCE="kubelet"` in order to see your containers on the containers page.
->>>>>>> ff2671e7
-
 ### Validation
 Run the Docker Agent’s [status command](#commands) to verify installation.
 
