--- conflicted
+++ resolved
@@ -367,7 +367,6 @@
     # Uncomment the following configuration for older HAProxy versions
     # server mothership ndm-intake.{{< region-param key="dd_site" >}}:443 check port 443 ssl verify none
 
-<<<<<<< HEAD
 backend datadog-network-devices-snmp-traps
     balance roundrobin
     mode http
@@ -377,9 +376,14 @@
     # server mothership snmp-traps-intake.{{< region-param key="dd_site" >}}:443 check port 443 ssl verify none
 
 backend datadog-instrumentations-telemetry
-=======
+    balance roundrobin
+    mode tcp
+    # The following configuration is for HAProxy 1.8 and newer
+    server-template mothership 5 instrumentation-telemetry-intake.{{< region-param key="dd_site" >}}:443 check port 443 ssl verify none check resolvers my-dns init-addr none resolve-prefer ipv4
+    # Uncomment the following configuration for older HAProxy versions
+    # server mothership instrumentation-telemetry-intake.{{< region-param key="dd_site" >}}:443 check port 443 ssl verify none
+
 backend datadog-appsec-events # deprecated
->>>>>>> 5a01f108
     balance roundrobin
     mode tcp
     # The following configuration is for HAProxy 1.8 and newer
@@ -388,7 +392,7 @@
     # server mothership appsecevts-intake.{{< region-param key="dd_site" >}}:443 check port 443 ssl verify none
 ```
 
-**Note**: Download the certificate with one of the following commands:
+Download the certificate with one of the following commands:
 
 ```shell
 sudo apt-get install ca-certificates # (Debian, Ubuntu)
@@ -578,16 +582,17 @@
         proxy_pass ndm-intake.{{< region-param key="dd_site" >}}:443;
     }
     server {
-<<<<<<< HEAD
         listen 3842; #listen for network devices traps
         proxy_ssl on;
         proxy_pass snmp-traps-intake.{{< region-param key="dd_site" >}}:443;
     }
     server {
         listen 3843; #listen for instrumentations telemetry data
-=======
-        listen 3842; #listen for appsec events (deprecated)
->>>>>>> 5a01f108
+        proxy_ssl on;
+        proxy_pass instrumentation-telemetry-intake.{{< region-param key="dd_site" >}}:443;
+    }
+    server {    
+        listen 3844; #listen for appsec events (deprecated)
         proxy_ssl on;
         proxy_pass appsecevts-intake.{{< region-param key="dd_site" >}}:443;
     }
@@ -628,18 +633,14 @@
 
 network_devices:
     metadata:
-<<<<<<< HEAD
         dd_url: nginx.example.com:3841
     snmp_traps:
         forwarder:
             dd_url: nginx.example.com:3842
-=======
-        dd_url: "<PROXY_SERVER_DOMAIN>:3841"
-
-appsec_config:
+
+appsec_config (deprecated):
     appsec_dd_url: "<PROXY_SERVER_DOMAIN>:3842"
 
->>>>>>> 5a01f108
 ```
 
 When sending logs over TCP, see <a href="/agent/logs/proxy">TCP Proxy for Logs</a>.
