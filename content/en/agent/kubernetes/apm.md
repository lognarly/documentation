---
title: Kubernetes trace collection
kind: documentation
aliases:
    - /agent/kubernetes/apm
further_reading:
- link: "agent/kubernetes/log"
  tag: "Documentation"
  text: "Collect your application logs"
- link: "/agent/kubernetes/prometheus"
  tag: "Documentation"
  text: "Collect your Prometheus metrics"
- link: "/agent/kubernetes/integrations"
  tag: "Documentation"
  text: "Collect automatically your applications metrics and logs"
- link: "/agent/guide/autodiscovery-management"
  tag: "Documentation"
  text: "Limit data collection to a subset of containers only"
- link: "/agent/kubernetes/tag"
  tag: "Documentation"
  text: "Assign tags to all data emitted by a container"
---

In order to start collecting your application traces you must be [running the Datadog Agent in your Kubernetes cluster][1].

## Setup

To enable trace collection with your Agent, follow the instructions below:

1. **Configure the Datadog Agent to accept traces**:

{{< tabs >}}
{{% tab "Helm" %}}

- If you haven't already, [install][1] the Helm chart.
- Update your datadog-values.yaml file with the following APM configuration:

<<<<<<< HEAD
    ```yaml
    datadog:
      ## @param apm - object - required
      ## Enable apm agent and provide custom configs
      #
      apm:
        ## @param enabled - boolean - optional - default: false
        ## Enable this to enable APM and tracing, on port 8126
        #
        enabled: true
    ```

- Then, upgrade your Datadog Helm chart using the following command : `helm upgrade -f datadog-values.yaml <RELEASE NAME> stable/datadog` (don't forget to set the API key in the yaml file)


=======

>>>>>>> 4069c1ed
[1]: /agent/kubernetes/?tab=helm
{{% /tab %}}
{{% tab "Daemonset" %}}

To enable APM trace collection, open the Daemonset configuration file and edit the following:

- Allow incoming data from port `8126` (forwarding traffic from the host to the agent):

    ```yaml
     # (...)
          ports:
            # (...)
            - containerPort: 8126
              hostPort: 8126
              name: traceport
              protocol: TCP
     # (...)
    ```

- **If using an old agent version (7.17 or lower)**, in addition to the steps above, set the `DD_APM_NON_LOCAL_TRAFFIC` and `DD_APM_ENABLED` variable to `true` in your *env* section of the `datadog.yaml` Agent manifest:

    ```yaml
     # (...)
          env:
            # (...)
            - name: DD_APM_ENABLED
              value: 'true'
            - name: DD_APM_NON_LOCAL_TRAFFIC
              value: "true"
     # (...)
    ```

{{% /tab %}}
{{< /tabs >}}

   **Note**: On minikube, you may receive an `Unable to detect the kubelet URL automatically` error. In this case, set `DD_KUBELET_TLS_VERIFY=false`.

2. **Configure your application pods to pull the host IP in order to communicate with the Datadog Agent**: Use the downward API to pull the host IP; the application container needs the `DD_AGENT_HOST` environment variable that points to `status.hostIP`.

    ```yaml
        apiVersion: apps/v1
        kind: Deployment
         # ...
            spec:
              containers:
              - name: "<CONTAINER_NAME>"
                image: "<CONTAINER_IMAGE>"/"<TAG>"
                env:
                  - name: DD_AGENT_HOST
                    valueFrom:
                      fieldRef:
                        fieldPath: status.hostIP
    ```

3. **Configure your application tracers to emit traces**: Point your application-level tracers to where the Datadog Agent host is using the environment variable `DD_AGENT_HOST`. Refer to the [language-specific APM instrumentation docs][2] for more examples.

## Agent Environment Variables

List of all environment variables available for tracing within the Agent running in Kubernetes:

| Environment variable       | Description                                                                                                                                                                                                                                                                                                                 |
| -------------------------- | --------------------------------------------------------------------------------------------------------------------------------------------------------------------------------------------------------------------------------------------------------------------------------------------------------------------------- |
| `DD_API_KEY`               | [Datadog API Key][2]                                                                                                                                                                                                                                                                                                        |
| `DD_PROXY_HTTPS`           | Set up the URL for the proxy to use.                                                                                                                                                                                                                                                                                        |
| `DD_APM_REPLACE_TAGS`      | [Scrub sensitive data from your span’s tags][3].                                                                                                                                                                                                                                                                            |
| `DD_HOSTNAME`              | Manually set the hostname to use for metrics if autodection fails, or when running the Datadog Cluster Agent.                                                                                                                                                                                                               |
| `DD_DOGSTATSD_PORT`        | Set the DogStatsD port.                                                                                                                                                                                                                                                                                                     |
| `DD_APM_RECEIVER_SOCKET`  | Collect your traces through a Unix Domain Sockets and takes priority over hostname and port configuration if set. Off by default, when set it must point to a valid sock file.                                                                                                                                            |
| `DD_BIND_HOST`             | Set the StatsD & receiver hostname.                                                                                                                                                                                                                                                                                         |
| `DD_LOG_LEVEL`             | Set the logging level. (`trace`/`debug`/`info`/`warn`/`error`/`critical`/`off`)                                                                                                                                                                                                                                             |
| `DD_APM_ENABLED`           | When set to `true`, the Datadog Agent accepts trace metrics. Default value is `true` (Agent 7.18+)                                                                                                                                                                                                                                                                |
| `DD_APM_CONNECTION_LIMIT`  | Sets the maximum connection limit for a 30 second time window.                                                                                                                                                                                                                                                              |
| `DD_APM_DD_URL`            | Datadog API endpoint where traces are sent. For Datadog EU site set `DD_APM_DD_URL` to `https://trace.agent.datadoghq.eu`                                                                                                                                                                                                   |
| `DD_APM_RECEIVER_PORT`     | Port that the Datadog Agent's trace receiver listens on. Default value is `8126`.                                                                                                                                                                                                                                           |
| `DD_APM_NON_LOCAL_TRAFFIC` | Allow non-local traffic when tracing from other containers. Default value is `true` (Agent 7.18+)                                                                                                                                                                                                                               |
| `DD_APM_IGNORE_RESOURCES`  | Configure resources for the Agent to ignore. Format should be comma separated, regular expressions. i.e. <code>GET /ignore-me,(GET\|POST) /and-also-me</code>.                                                                                                                                                                          |
| `DD_APM_ANALYZED_SPANS`    | Configure the spans to analyze for transactions. Format should be comma separated instances of <code>\<SERVICE_NAME>\|;\<OPERATION_NAME>=1</code>. i.e. <code>my-express-app\|;express.request=1,my-dotnet-app\|;aspnet_core_mvc.request=1</code>. You can also [enable it automatically][4] with the configuration parameter in the Tracing Client. |
| `DD_APM_ENV`               | Sets the default [environment][5] for your traces.                                                                                                                                                                                                                                                                          |
| `DD_APM_MAX_EPS`           | Sets the maximum Analyzed Spans per second.                                                                                                                                                                                                                                                                                 |
| `DD_APM_MAX_TPS`           | Sets the maximum traces per second.                                                                                                                                                                                                                                                                                         |

## Further Reading

{{< partial name="whats-next/whats-next.html" >}}

[1]: /agent/kubernetes/
[2]: /tracing/setup/
[3]: /tracing/guide/security/#replace-rules
[4]: /tracing/app_analytics/#automatic-configuration
[5]: /tracing/guide/setting_primary_tags_to_scope/#environment<|MERGE_RESOLUTION|>--- conflicted
+++ resolved
@@ -35,25 +35,6 @@
 - If you haven't already, [install][1] the Helm chart.
 - Update your datadog-values.yaml file with the following APM configuration:
 
-<<<<<<< HEAD
-    ```yaml
-    datadog:
-      ## @param apm - object - required
-      ## Enable apm agent and provide custom configs
-      #
-      apm:
-        ## @param enabled - boolean - optional - default: false
-        ## Enable this to enable APM and tracing, on port 8126
-        #
-        enabled: true
-    ```
-
-- Then, upgrade your Datadog Helm chart using the following command : `helm upgrade -f datadog-values.yaml <RELEASE NAME> stable/datadog` (don't forget to set the API key in the yaml file)
-
-
-=======
-
->>>>>>> 4069c1ed
 [1]: /agent/kubernetes/?tab=helm
 {{% /tab %}}
 {{% tab "Daemonset" %}}
