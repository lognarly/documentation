--- conflicted
+++ resolved
@@ -25,11 +25,7 @@
 
 ## Setup
 
-<<<<<<< HEAD
-You can configure the Agent to intake traces by using either TCP (`IP:Port`), Unix Domain Socket (UDS), or both. The Agent can receive traces from both setups at the same time if needed.
-=======
 You can configure the Agent to intake traces by using TCP (`IP:Port`), Unix Domain Socket (UDS), or both. The Agent can receive traces from both setups at the same time if needed.
->>>>>>> 0edf4e31
 
 {{< img src="tracing/visualization/troubleshooting_pipeline_kubernetes.png" alt="The APM troubleshooting pipeline: The tracer sends traces and metrics data from the application pod to the Agent pod, which sends it to the Datadog backend to be shown in the Datadog UI.">}}
 
@@ -45,11 +41,7 @@
 
 #### Optional - Configure the Datadog Agent to accept traces over TCP
 
-<<<<<<< HEAD
-Datadog agent can also be configured to receive traces over TCP. To enable this feature:
-=======
 The Datadog Agent can also be configured to receive traces over TCP. To enable this feature:
->>>>>>> 0edf4e31
 
 - Update your `values.yaml` file with the following APM configuration:
     ```yaml
@@ -63,11 +55,7 @@
 
 Then, upgrade your Datadog Helm chart using the following command: `helm upgrade -f values.yaml <RELEASE NAME> datadog/datadog`. If you did not set your operating system in `values.yaml`, add `--set targetSystem=linux` or `--set targetSystem=windows` to this command.
 
-<<<<<<< HEAD
-**Warning**: The `datadog.apm.portEnabled` parameter opens a port on your host. Make sure your firewall only allows access from your applications or trusted sources. If your network plugin doesn’t support `hostPorts`, so add `hostNetwork: true` in your Agent pod specifications. This shares the network namespace of your host with the Datadog Agent. It also means that all ports opened on the container are opened on the host. If a port is used both on the host and in your container, they conflict (since they share the same network namespace) and the pod does not start. Some Kubernetes installations do not allow this.
-=======
 **Warning**: The `datadog.apm.portEnabled` parameter opens a port on your host. Make sure your firewall only allows access from your applications or trusted sources. If your network plugin doesn’t support `hostPorts`, add `hostNetwork: true` in your Agent pod specifications. This shares the network namespace of your host with the Datadog Agent. This also means that all ports opened on the container are opened on the host. If a port is used both on the host and in your container, they conflict (since they share the same network namespace) and the pod does not start. Some Kubernetes installations do not allow this.
->>>>>>> 0edf4e31
 
 [1]: /agent/kubernetes/?tab=helm
 {{% /tab %}}
@@ -104,11 +92,7 @@
           # (...)
   ```
 
-<<<<<<< HEAD
-**Warning**: The `hostPort` parameter opens a port on your host. Make sure your firewall only allows access from your applications or trusted sources. If your network plugin doesn’t support `hostPorts`, so add `hostNetwork: true` in your Agent pod specifications. This shares the network namespace of your host with the Datadog Agent. It also means that all ports opened on the container are opened on the host. If a port is used both on the host and in your container, they conflict (since they share the same network namespace) and the pod does not start. Some Kubernetes installations do not allow this.
-=======
 **Warning**: The `hostPort` parameter opens a port on your host. Make sure your firewall only allows access from your applications or trusted sources. If your network plugin doesn’t support `hostPorts`, add `hostNetwork: true` in your Agent pod specifications. This shares the network namespace of your host with the Datadog Agent. This also means that all ports opened on the container are opened on the host. If a port is used both on the host and in your container, they conflict (since they share the same network namespace) and the pod does not start. Some Kubernetes installations do not allow this.
->>>>>>> 0edf4e31
 
 
 {{% /tab %}}
@@ -145,11 +129,8 @@
 The default configuration creates a directory on the host and mounts it within the Agent. The Agent then creates and listens on a socket file `/var/run/datadog/apm.socket`. The application pods can then similarly mount this volume and write to this same socket. You can modify the path and socket with the `agent.apm.hostSocketPath` and `agent.apm.socketPath` configuration values.
 
 #### Optional - Configure the Datadog Agent to accept traces over TCP
-<<<<<<< HEAD
-Datadog agent can also be configured to receive traces over TCP. To enable this feature:
-=======
+
 The Datadog Agent can also be configured to receive traces over TCP. To enable this feature:
->>>>>>> 0edf4e31
 
 Update your `datadog-agent.yaml` manifest with the following:
 
@@ -172,11 +153,7 @@
 $ kubectl apply -n $DD_NAMESPACE -f datadog-agent.yaml
 ```
 
-<<<<<<< HEAD
-**Warning**: The `hostPort` parameter opens a port on your host. Make sure your firewall only allows access from your applications or trusted sources. If your network plugin doesn’t support `hostPorts`, so add `hostNetwork: true` in your Agent pod specifications. This shares the network namespace of your host with the Datadog Agent. It also means that all ports opened on the container are opened on the host. If a port is used both on the host and in your container, they conflict (since they share the same network namespace) and the pod does not start. Some Kubernetes installations do not allow this.
-=======
 **Warning**: The `hostPort` parameter opens a port on your host. Make sure your firewall only allows access from your applications or trusted sources. If your network plugin doesn’t support `hostPorts`, add `hostNetwork: true` in your Agent pod specifications. This shares the network namespace of your host with the Datadog Agent. This also means that all ports opened on the container are opened on the host. If a port is used both on the host and in your container, they conflict (since they share the same network namespace) and the pod does not start. Some Kubernetes installations do not allow this.
->>>>>>> 0edf4e31
 
 [1]: https://github.com/DataDog/datadog-operator/blob/main/examples/datadogagent/datadog-agent-apm.yaml
 {{% /tab %}}
@@ -187,12 +164,13 @@
 ### Configure your application pods to submit traces to Datadog Agent
 
 {{< tabs >}}
-<<<<<<< HEAD
+
 {{% tab "Datadog Admission Controller" %}}
 [Datadog Admission Controller][1] is able to inject environment variables and mount the necessary volumes on new application-pods in order to configure pod/agent trace communication automatically.
 
 To learn more on how to automatically configure you application to submit traces to Datadog Agent refer to [Datadog Admission Controller][1].
-=======
+{{% /tab %}}
+
 {{% tab "UDS" %}}
 If you are sending traces to the Agent by using Unix Domain Socket (UDS), mount the host directory the socket is in (that the Agent created) to the application container and specify the path to the socket with `DD_TRACE_AGENT_URL`:
 
@@ -216,17 +194,11 @@
             path: /var/run/datadog/
           name: apmsocketpath
 ```
->>>>>>> 0edf4e31
-
-{{% /tab %}}
-
-<<<<<<< HEAD
-{{% tab "UDS" %}}
-If you are sending traces to the Agent by using Unix Domain Socket (UDS), mount the host directory the socket is in (that the Agent created) to the application container and specify the path to the socket with `DD_TRACE_AGENT_URL`:
-=======
+{{% /tab %}}
+
+
 {{% tab TCP %}}
 If you are sending traces to the Agent by using TCP (`<IP_ADDRESS>:8126`) supply this IP address to your application pods—either automatically with the [Datadog Admission Controller][1], or manually using the downward API to pull the host IP. The application container needs the `DD_AGENT_HOST` environment variable that points to `status.hostIP`:
->>>>>>> 0edf4e31
 
 ```yaml
 apiVersion: apps/v1
@@ -242,30 +214,12 @@
               fieldRef:
                 fieldPath: status.hostIP
 ```
+**Note:** This configuration requires the Agent to be configured to accept traces over TCP
 
 [1]: /agent/cluster_agent/admission_controller/
-{{% /tab %}}
-
-{{% tab TCP %}}
-If you are sending traces to the Agent by using TCP (`<IP_ADDRESS>:8126`) supply this IP address to your application pods—either automatically with the [Datadog Admission Controller][1], or manually using the downward API to pull the host IP. The application container needs the `DD_AGENT_HOST` environment variable that points to `status.hostIP`:
-
-```yaml
-apiVersion: apps/v1
-kind: Deployment
-#(...)
-    spec:
-      containers:
-      - name: "<CONTAINER_NAME>"
-        image: "<CONTAINER_IMAGE>/<TAG>"
-        env:
-          - name: DD_AGENT_HOST
-            valueFrom:
-              fieldRef:
-                fieldPath: status.hostIP
-```
-
-[1]: /agent/cluster_agent/admission_controller/
-{{% /tab %}}
+
+{{% /tab %}}
+
 {{< /tabs >}}
 
 ### Configure your application tracers to emit traces:
@@ -273,11 +227,7 @@
 
 Refer to the [language-specific APM instrumentation docs][1] for more examples.
 
-<<<<<<< HEAD
-**Note:** The PHP tracer does not currently support sending traces over Unix Domain Socket (UDS). For updates on UDS for PHP, contact support.
-=======
 **Note:** The PHP tracer does not support sending traces over Unix Domain Socket (UDS). For updates on UDS for PHP, contact support.
->>>>>>> 0edf4e31
 
 [1]: /tracing/setup/
 
