---
title: Kubernetes
kind: documentation
aliases:
    - /guides/basic_agent_usage/kubernetes
    - /agent/basic_agent_usage/kubernetes
    - /tracing/kubernetes/
    - /tracing/setup/kubernetes
    - /integrations/faq/using-rbac-permission-with-your-kubernetes-integration
    - /integrations/faq/gathering-kubernetes-events
    - /agent/kubernetes/event_collection
    - /agent/kubernetes/daemonset_setup
    - /agent/kubernetes/helm
    - /agent/autodiscovery
further_reading:
    - link: 'agent/kubernetes/log'
      tag: 'Documentation'
      text: 'Collect your application logs'
    - link: '/agent/kubernetes/apm'
      tag: 'Documentation'
      text: 'Collect your application traces'
    - link: '/agent/kubernetes/prometheus'
      tag: 'Documentation'
      text: 'Collect your Prometheus metrics'
    - link: '/agent/kubernetes/integrations'
      tag: 'Documentation'
      text: 'Collect automatically your applications metrics and logs'
    - link: '/agent/guide/autodiscovery-management'
      tag: 'Documentation'
      text: 'Limit data collection to a subset of containers only'
    - link: '/agent/kubernetes/tag'
      tag: 'Documentation'
      text: 'Assign tags to all data emitted by a container'
---

Run the Datadog Agent in your Kubernetes cluster directly in order to start collecting your cluster and applications metrics, traces, and logs. You can deploy it with a [Helm chart](?tab=helm) or a [DaemonSet](?tab=daemonset).

**Note**: Agent version 6.0 and above only support versions of Kubernetes higher than 1.7.6. For prior versions of Kubernetes, consult the [Legacy Kubernetes versions section][1].

## Installation

{{< tabs >}}
{{% tab "Helm" %}}

To install the chart with a custom release name, `<RELEASE_NAME>` (e.g. `datadog-agent`):

1. [Install Helm][1].
2. Download the [Datadog `values.yaml` configuration file][2].
<<<<<<< HEAD
3. Retrieve your Datadog API key from your [Agent installation instructions][3] and run:
=======
3. If this is a fresh install, add the Helm stable repo:
    ```bash
    helm repo add stable https://kubernetes-charts.storage.googleapis.com/ && helm repo update
    ```
4. Retrieve your Datadog API key from your [Agent installation instructions][3] and run:
>>>>>>> 6a9009a1

- **Helm v3+**

    ```bash
<<<<<<< HEAD
    helm install <RELEASE_NAME> -f values.yaml  --set datadog.apiKey=<DATADOG_API_KEY> stable/datadog --set targetSystem=<TARGET_SYSTEM>
=======
    helm install <RELEASE_NAME> -f values.yaml  --set datadog.apiKey=<DATADOG_API_KEY> stable/datadog
>>>>>>> 6a9009a1
    ```

    Replace `<TARGET_SYSTEM>` with the name of your OS: `linux` or `windows`.

- **Helm v1/v2**

    ```bash
    helm install -f values.yaml --name <RELEASE_NAME> --set datadog.apiKey=<DATADOG_API_KEY> stable/datadog
    ```

This chart adds the Datadog Agent to all nodes in your cluster via a DaemonSet. It also optionally deploys the [kube-state-metrics chart][4] and uses it as an additional source of metrics about the cluster. A few minutes after installation, Datadog begins to report hosts and metrics.

Next, enable the Datadog features that you'd like to use: [APM][5], [Logs][6]

**Note**: For a full list of the Datadog chart's configurable parameters and their default values, refer to the [Datadog Helm repository README][7].

### Upgrading from chart v1.x

The Datadog chart has been refactored in v2.0 to regroup the `values.yaml` parameters in a more logical way.

If your current chart version deployed is earlier than `v2.0.0`, follow the [migration guide][8] to map your previous settings with the new fields.


[1]: https://v3.helm.sh/docs/intro/install/
[2]: https://github.com/helm/charts/blob/master/stable/datadog/values.yaml
[3]: https://app.datadoghq.com/account/settings#api
[4]: https://github.com/helm/charts/tree/master/stable/kube-state-metrics
[5]: /agent/kubernetes/apm?tab=helm
[6]: /agent/kubernetes/log?tab=helm
[7]: https://github.com/helm/charts/tree/master/stable/datadog
[8]: https://github.com/helm/charts/blob/master/stable/datadog/docs/Migration_1.x_to_2.x.md
{{% /tab %}}
{{% tab "DaemonSet" %}}

Take advantage of DaemonSets to deploy the Datadog Agent on all your nodes (or on specific nodes by [using nodeSelectors][1]).

To install the Datadog Agent on your Kubernetes cluster:

1. **Configure Agent permissions**: If your Kubernetes has role-based access control (RBAC) enabled, configure RBAC permissions for your Datadog Agent service account. From Kubernetes 1.6 onwards, RBAC is enabled by default. Create the appropriate ClusterRole, ServiceAccount, and ClusterRoleBinding with the following command:

    ```shell
    kubectl apply -f "https://raw.githubusercontent.com/DataDog/datadog-agent/master/Dockerfiles/manifests/rbac/clusterrole.yaml"

    kubectl apply -f "https://raw.githubusercontent.com/DataDog/datadog-agent/master/Dockerfiles/manifests/rbac/serviceaccount.yaml"

    kubectl apply -f "https://raw.githubusercontent.com/DataDog/datadog-agent/master/Dockerfiles/manifests/rbac/clusterrolebinding.yaml"
    ```

    **Note**: Those RBAC configurations are set for the `default` namespace by default. If you are in a custom namespace, update the `namespace` parameter before applying them.

2. **Create a secret that contains your Datadog API Key**. Replace the `<DATADOG_API_KEY>` below with [the API key for your organization][2]. This secret is used in the manifest to deploy the Datadog Agent.

    ```shell
    kubectl create secret generic datadog-secret --from-literal api-key="<DATADOG_API_KEY>" --namespace="default"
    ```

     **Note**: This create a secret in the `default` namespace. If you are in a custom namespace, update the `namespace` parameter of the command before running it.

3. **Create the Datadog Agent manifest**. Create the `datadog-agent.yaml` manifest out of one of the following templates:

    - [Manifest with Logs, APM, process, metrics collection enabled][3].
    - [Manifest with Logs, APM, and metrics collection enabled][4].
    - [Manifest with Logs and metrics collection enabled][5].
    - [Manifest with APM and metrics collection enabled][6].
    - [Manifest with Network Performance Monitoring enabled][7]
    - [Vanilla manifest with just metrics collection enabled][8].

     To enable trace collection completely, [extra steps are required on your application pod configuration][9]. Refer also to the [logs][10], [APM][11], [processes][12], and [Network Performance Monitoring][13] documentation pages to learn how to enable each feature individually.

     **Note**: Those manifests are set for the `default` namespace by default. If you are in a custom namespace, update the `metadata.namespace` parameter before applying them.

4. Optional - **Set your Datadog site**. If you are using the Datadog EU site, set the `DD_SITE` environment variable to `datadoghq.eu` in the `datadog-agent.yaml` manifest.

5. **Deploy the DaemonSet** with the command:

    ```shell
    kubectl apply -f datadog-agent.yaml
    ```

6. **Verification**: To verify the Datadog Agent is running in your environment as a DaemonSet, execute:

    ```shell
    kubectl get daemonset
    ```

     If the Agent is deployed, you will see output similar to the text below, where `DESIRED` and `CURRENT` are equal to the number of nodes running in your cluster.

    ```shell
    NAME            DESIRED   CURRENT   READY     UP-TO-DATE   AVAILABLE   NODE SELECTOR   AGE
    datadog-agent   2         2         2         2            2           <none>          10s
    ```

7. Optional - **Setup Kubernetes State metrics**: Download the [Kube-State manifests folder][14] and apply them to your Kubernetes cluster to automatically collects [kube-state metrics][15]:

    ```shell
    kubectl apply -f <NAME_OF_THE_KUBE_STATE_MANIFESTS_FOLDER>
    ```


[1]: https://kubernetes.io/docs/concepts/configuration/assign-pod-node/#nodeselector
[2]: https://app.datadoghq.com/account/settings#api
[3]: /resources/yaml/datadog-agent-all-features.yaml
[4]: /resources/yaml/datadog-agent-logs-apm.yaml
[5]: /resources/yaml/datadog-agent-logs.yaml
[6]: /resources/yaml/datadog-agent-apm.yaml
[7]: /resources/yaml/datadog-agent-npm.yaml
[8]: /resources/yaml/datadog-agent-vanilla.yaml
[9]: /agent/kubernetes/apm/#setup
[10]: /agent/kubernetes/log/
[11]: /agent/kubernetes/apm/
[12]: /infrastructure/process/?tab=kubernetes#installation
[13]: /network_performance_monitoring/installation/
[14]: https://github.com/kubernetes/kube-state-metrics/tree/master/examples/standard
[15]: /agent/kubernetes/data_collected/#kube-state-metrics
{{% /tab %}}
{{% tab "Operator" %}}

[The Datadog Operator][1] is in public beta. The Datadog Operator is a way to deploy the Datadog Agent on Kubernetes and OpenShift. It reports deployment status, health, and errors in its Custom Resource status, and it limits the risk of misconfiguration thanks to higher-level configuration options. To get started, check out the [Getting Started page][2] in the [Datadog Operator repo][1] or install the operator from the [OperatorHub.io Datadog Operator page][3].

[1]: https://github.com/DataDog/datadog-operator/blob/master/docs/getting_started.md
[2]: https://github.com/DataDog/datadog-operator
[3]: https://operatorhub.io/operator/datadog-operator
{{% /tab %}}
{{< /tabs >}}

## Event Collection

{{< tabs >}}
{{% tab "Helm" %}}

Set the `datadog.leaderElection`, `datadog.collectEvents` and `agents.rbac.create` options to `true` in your `value.yaml` file order to enable Kubernetes event collection.

{{% /tab %}}
{{% tab "DaemonSet" %}}

If you want to collect events from your kubernetes cluster set the environment variables `DD_COLLECT_KUBERNETES_EVENTS` and `DD_LEADER_ELECTION` to `true` in your Agent manifest. Alternatively, use the [Datadoc Cluster Agent Event collection][1]

[1]: /agent/cluster_agent/event_collection/
{{% /tab %}}
{{< /tabs >}}


## Integrations

Once the Agent is up and running in your cluster, use [Datadog's Autodiscovery feature][2] to collect metrics and logs automatically from your pods.

## Environment variables

Find below the list of environment variables available for the Datadog Agent. If you want to setup those with Helm, see the full list of configuration options for the `datadog-value.yaml` file in the [helm/charts Github repository][3].

### Global options

| Env Variable       | Description                                                                                                                                                                                                                                                                                                                                      |
| ------------------ | ------------------------------------------------------------------------------------------------------------------------------------------------------------------------------------------------------------------------------------------------------------------------------------------------------------------------------------------------ |
| `DD_API_KEY`       | Your Datadog API key (**required**)                                                                                                                                                                                                                                                                                                              |
| `DD_HOSTNAME`      | Hostname to use for metrics (if autodetection fails)                                                                                                                                                                                                                                                                                             |
| `DD_TAGS`          | Host tags separated by spaces. For example: `simple-tag-0 tag-key-1:tag-value-1`                                                                                                                                                                                                                                                                 |
| `DD_SITE`          | Destination site for your metrics, traces, and logs. Valid options are `datadoghq.com` for the Datadog US site, and `datadoghq.eu` for the Datadog EU site.                                                                                                                                                                                      |
| `DD_DD_URL`        | Optional setting to override the URL for metric submission.                                                                                                                                                                                                                                                                                      |
| `DD_CHECK_RUNNERS` | The Agent runs all checks concurrently by default (default value = `4` runners). To run the checks sequentially, set the value to `1`. If you need to run a high number of checks (or slow checks) the `collector-queue` component might fall behind and fail the healthcheck. You can increase the number of runners to run checks in parallel. |
| `DD_LEADER_ELECTION` | If multiple Agent are running in your cluster, set this variable to `true` to avoid the duplication of event collection. |

### Proxy Settings

Starting with Agent v6.4.0 (and v6.5.0 for the Trace Agent), you can override the Agent proxy settings with the following environment variables:

| Env Variable        | Description                                                       |
| ------------------- | ----------------------------------------------------------------- |
| `DD_PROXY_HTTP`     | An HTTP URL to use as a proxy for `http` requests.                |
| `DD_PROXY_HTTPS`    | An HTTPS URL to use as a proxy for `https` requests.              |
| `DD_PROXY_NO_PROXY` | A space-separated list of URLs for which no proxy should be used. |

For more information about proxy settings, see the [Agent v6 Proxy documentation][4].

### Optional collection Agents

Optional collection Agents are disabled by default for security or performance reasons. Use these environment variables to enable them:

| Env Variable               | Description                                                                                                                                                                                                                                                  |
| -------------------------- | ------------------------------------------------------------------------------------------------------------------------------------------------------------------------------------------------------------------------------------------------------------ |
| `DD_APM_ENABLED`           | Enable [trace collection][5] with the Trace Agent.                                                                                                                                                                                                           |
| `DD_LOGS_ENABLED`          | Enable [log collection][6] with the Logs Agent.                                                                                                                                                                                                              |
| `DD_PROCESS_AGENT_ENABLED` | Enable [live process collection][7] with the Process Agent. The [live container view][8] is already enabled by default if the Docker socket is available. If set to `false`, the [live process collection][7] and the [live container view][8] are disabled. |
| `DD_COLLECT_KUBERNETES_EVENTS ` | Enable event collection with the Agent. If you are running multiple Agent in your cluster, set `DD_LEADER_ELECTION` to `true` as well. |

### DogStatsD (custom metrics)

Send custom metrics with [the StatsD protocol][9]:

| Env Variable                     | Description                                                                                                                                                |
| -------------------------------- | ---------------------------------------------------------------------------------------------------------------------------------------------------------- |
| `DD_DOGSTATSD_NON_LOCAL_TRAFFIC` | Listen to DogStatsD packets from other containers (required to send custom metrics).                                                                       |
| `DD_HISTOGRAM_PERCENTILES`       | The histogram percentiles to compute (separated by spaces). The default is `0.95`.                                                                         |
| `DD_HISTOGRAM_AGGREGATES`        | The histogram aggregates to compute (separated by spaces). The default is "max median avg count".                                                          |
| `DD_DOGSTATSD_SOCKET`            | Path to the Unix socket to listen to. Must be in a `rw` mounted volume.                                                                                    |
| `DD_DOGSTATSD_ORIGIN_DETECTION`  | Enable container detection and tagging for unix socket metrics.                                                                                            |
| `DD_DOGSTATSD_TAGS`              | Additional tags to append to all metrics, events, and service checks received by this DogStatsD server, for example: `["env:golden", "group:retrievers"]`. |

Learn more about [DogStatsD over Unix Domain Sockets][10].

### Tagging

Datadog automatically collects common tags from Kubernetes. To extract even more tags, use the following options:

| Env Variable                            | Description             |
| --------------------------------------- | ----------------------- |
| `DD_KUBERNETES_POD_LABELS_AS_TAGS`      | Extract pod labels      |
| `DD_KUBERNETES_POD_ANNOTATIONS_AS_TAGS` | Extract pod annotations |

See the [Kubernetes Tag Extraction][11] documentation to learn more.

### Using secret files

Integration credentials can be stored in Docker or Kubernetes secrets and used in Autodiscovery templates. For more information, see the [Secrets Management documentation][12].

### Ignore containers

Exclude containers from logs collection, metrics collection, and Autodiscovery. Datadog excludes Kubernetes and OpenShift `pause` containers by default.

| Env Variable    | Description                                                                                                                                                                                                        |
| --------------- | ------------------------------------------------------------------------------------------------------------------------------------------------------------------------------------------------------------------ |
| `DD_AC_INCLUDE` | Whitelist of containers to include (separated by spaces). Use `.*` to include all. For example: `"image:image_name_1 image:image_name_2"`, `image:.*`                                                              |
| `DD_AC_EXCLUDE` | Blacklist of containers to exclude (separated by spaces). Use `.*` to exclude all. For example: `"image:image_name_3 image:image_name_4"` (**Note**: This variable is only honored for Autodiscovery.), `image:.*` |

Additional examples are available on the [Container Discover Management][13] page.

**Note**: The `docker.containers.running`, `.stopped`, `.running.total` and `.stopped.total` metrics are not affected by these settings. All containers are counted. This does not affect your per-container billing.

### Misc

| Env Variable                        | Description                                                                                                      |
| ----------------------------------- | ---------------------------------------------------------------------------------------------------------------- |
| `DD_PROCESS_AGENT_CONTAINER_SOURCE` | Overrides container source auto-detection to force a single source. e.g `"docker"`, `"ecs_fargate"`, `"kubelet"` |
| `DD_HEALTH_PORT`                    | Set this to `5555` to expose the Agent health check at port `5555`.                                              |

**Note**: If you are using the containerd runtime, set `DD_PROCESS_AGENT_CONTAINER_SOURCE="kubelet"` in order to see your containers on the containers page.

You can add extra listeners and config providers using the `DD_EXTRA_LISTENERS` and `DD_EXTRA_CONFIG_PROVIDERS` environment variables. They are added in addition to the variables defined in the `listeners` and `config_providers` section of the `datadog.yaml` configuration file.

## Commands

See the [Agent Commands guides][14] to discover all the Docker Agent commands.

## Further Reading

{{< partial name="whats-next/whats-next.html" >}}

[1]: /agent/faq/kubernetes-legacy/
[2]: /agent/kubernetes/integrations/
[3]: https://github.com/helm/charts/tree/master/stable/datadog#all-configuration-options
[4]: /agent/proxy/#agent-v6
[5]: /agent/kubernetes/apm/
[6]: /agent/kubernetes/log/
[7]: /infrastructure/process/
[8]: /infrastructure/livecontainers/
[9]: /developers/dogstatsd/
[10]: /developers/dogstatsd/unix_socket/
[11]: /agent/kubernetes/tag/
[12]: /security/agent/#secrets-management
[13]: /agent/guide/autodiscovery-management/
[14]: /agent/guide/agent-commands/<|MERGE_RESOLUTION|>--- conflicted
+++ resolved
@@ -46,24 +46,16 @@
 
 1. [Install Helm][1].
 2. Download the [Datadog `values.yaml` configuration file][2].
-<<<<<<< HEAD
-3. Retrieve your Datadog API key from your [Agent installation instructions][3] and run:
-=======
 3. If this is a fresh install, add the Helm stable repo:
     ```bash
     helm repo add stable https://kubernetes-charts.storage.googleapis.com/ && helm repo update
     ```
 4. Retrieve your Datadog API key from your [Agent installation instructions][3] and run:
->>>>>>> 6a9009a1
 
 - **Helm v3+**
 
     ```bash
-<<<<<<< HEAD
     helm install <RELEASE_NAME> -f values.yaml  --set datadog.apiKey=<DATADOG_API_KEY> stable/datadog --set targetSystem=<TARGET_SYSTEM>
-=======
-    helm install <RELEASE_NAME> -f values.yaml  --set datadog.apiKey=<DATADOG_API_KEY> stable/datadog
->>>>>>> 6a9009a1
     ```
 
     Replace `<TARGET_SYSTEM>` with the name of your OS: `linux` or `windows`.
