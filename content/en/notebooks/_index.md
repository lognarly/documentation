--- conflicted
+++ resolved
@@ -39,19 +39,11 @@
 
 To edit or delete a comment you wrote, click the menu on the top-right of your comment.
 
-<<<<<<< HEAD
 {{< img src="notebooks/edit_comment.png" alt="edit comment in notebook" style="width:90%;">}}
 
 View or re-open resolved comments in the Comment History, available in the Notebook cog menu.
 
 {{< img src="notebooks/comment_history.png" alt="edit comment in notebook" style="width:90%;">}}
-=======
-{{< img src="notebooks/edit_comments.png" alt="edit comment in notebook"  style="width:90%;">}}
-
-View or re-open resolved comments in the Comment History, available in the Notebook cog menu.
-
-{{< img src="notebooks/check_comment_history.png" alt="edit comment in notebook"  style="width:90%;">}}
->>>>>>> 268b680c
 
 Notebook authors receive email notifications for new comments on their notebooks, and commenters are notified for replies to their comments. Manage your notification settings through `Notifications` in the notebook cog menu.
 
