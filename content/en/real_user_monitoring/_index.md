---
title: RUM & Session Replay
kind: documentation
description: "Visualize, observe, and analyze the performance of your front-end applications as seen by your users."
disable_sidebar: true
aliases:
  - /real_user_monitoring/installation
further_reading:
<<<<<<< HEAD
  - link: "https://app.datadoghq.com/release-notes?category=Real%20User%20Monitoring"
    tag: "Release Notes"
    text: "Check out the latest Datadog RUM releases! (App login required)"
  - link: "https://www.datadoghq.com/blog/real-user-monitoring-with-datadog/"
    tag: "Blog"
    text: "Introducing Datadog Real User Monitoring"
  - link: "https://www.datadoghq.com/blog/datadog-mobile-rum/"
    tag: "Blog"
    text: "Improve mobile user experience with Datadog Mobile Real User Monitoring"
  - link: "https://www.datadoghq.com/blog/mobile-monitoring-best-practices/"
    tag: "Blog"
    text: "Best practices for monitoring mobile app performance"
  - link: "https://www.datadoghq.com/blog/error-tracking/"
    tag: "Blog"
    text: "Make sense of application issues with Datadog Error Tracking"
  - link: "https://www.datadoghq.com/blog/unify-apm-rum-datadog/"
    tag: "Blog"
    text: "Unify APM and RUM data for full-stack visibility"
  - link: "https://www.datadoghq.com/blog/datadog-geomaps/"
    tag: "Blog"
    text: "Use geomaps to visualize your app data by location"
  - link: "https://www.datadoghq.com/blog/datadog-rum-react-components/#tune-up-your-react-data-collection"
    tag: "Blog"
    text: "Get better RUM data with our custom React components"
  - link: "/real_user_monitoring/browser/data_collected/"
    tag: "Documentation"
    text: "RUM Browser Data Collected"
  - link: "https://www.datadoghq.com/blog/hybrid-app-monitoring/"
    tag: "Blog"
    text: "Monitor your hybrid mobile applications with Datadog"
=======
- link: "https://app.datadoghq.com/release-notes?category=Real%20User%20Monitoring"
  tag: "Release Notes"
  text: "Check out the latest Datadog RUM releases! (App login required)"
- link: "https://www.datadoghq.com/blog/real-user-monitoring-with-datadog/"
  tag: "Blog"
  text: "Introducing Datadog Real User Monitoring"
- link: "https://www.datadoghq.com/blog/datadog-mobile-rum/"
  tag: "Blog"
  text: "Improve mobile user experience with Datadog Mobile Real User Monitoring"
- link: "https://www.datadoghq.com/blog/mobile-monitoring-best-practices/"
  tag: "Blog"
  text: "Best practices for monitoring mobile app performance"
- link: "https://www.datadoghq.com/blog/error-tracking/"
  tag: "Blog"
  text: "Make sense of application issues with Datadog Error Tracking"
- link: "https://www.datadoghq.com/blog/unify-apm-rum-datadog/"
  tag: "Blog"
  text: "Unify APM and RUM data for full-stack visibility"
- link: "https://www.datadoghq.com/blog/datadog-geomaps/"
  tag: "Blog"
  text: "Use geomaps to visualize your app data by location"
- link: "https://www.datadoghq.com/blog/datadog-rum-react-components/#tune-up-your-react-data-collection"
  tag: "Blog"
  text: "Get better RUM data with our custom React components"
- link: "/real_user_monitoring/browser/data_collected/"
  tag: "Documentation"
  text: "RUM Browser Data Collected"
- link: "https://www.datadoghq.com/blog/hybrid-app-monitoring/"
  tag: "Blog"
  text: "Monitor your hybrid mobile applications with Datadog"
>>>>>>> 1523614b
---

{{< img src="real_user_monitoring/RUM-perf-dashboard.jpeg" alt="RUM Dashboard" >}}

## What is Real User Monitoring?

Datadog's *Real User Monitoring (RUM)* gives you end-to-end visibility into the real-time activity and experience of individual users. RUM solves four types of use cases for monitoring web and mobile applications:

* **Performance**: Track the performance of web pages, mobile application screens, user actions, network requests, and your front-end code.
* **Error Management**: Monitor the ongoing bugs and issues and track them over time and versions.
* **Analytics / Usage**: Understand who is using your application (country, device, OS), monitor individual users journeys, and analyze how users interact with your application (most common page visited, clicks, interactions, and feature usage).
* **Support**: Retrieve all of the information related to one user session to troubleshoot an issue (session duration, pages visited, interactions, resources loaded, and errors).

## What is Session Replay?

Datadog's *Session Replay* allows you to capture and visually replay the web browsing experience of your users.

Combined with RUM performance data, Session Replay is beneficial for error identification, reproduction, and resolution, and provides insights into your web application’s usage patterns and design pitfalls.

## Get started

Select an application type to start collecting RUM data:

{{< partial name="rum/rum-getting-started.html" >}}

</br>

## Explore Datadog RUM

### Out-of-the-box dashboards

Analyze information about your user sessions, performance, mobile applications, frustration signals, network resources, and errors collected automatically with [out-of-the-box RUM dashboards][1].

{{< img src="real_user_monitoring/RUM-session-dashboard.jpeg" alt="RUM dashboard" >}}

### RUM Explorer and visualizations

View user sessions in segments, such as checking when latency impacts your premium customers, with [visualizations][2]. Explore data, save views, and create [monitors][3] on your customized searches.

{{< img src="real_user_monitoring/explorer/analytics/rum_analytics.mp4" alt="RUM Analytics" video=true >}}

### Integration with logs, APM, and profiler

View your [backend traces, logs, and infrastructure metrics][4] down to the exact line of code impacting your application performance, corresponding to user experiences and reported issues.

{{< img src="real_user_monitoring/connect_rum_and_traces/rum_apm_logs.png" alt="RUM and APM" >}}

### Error tracking and crash reporting

Get automated alerts on outliers and groups of errors, timeouts, and crashes to significantly reduce your MTTR with [Error Tracking][5]. 

{{< img src="real_user_monitoring/error_tracking/errors_rum.mp4" alt="RUM error tracking" video=true >}}

### Web and mobile vitals

View performance scores and metrics for [browser applications][6] such as Core Web Vitals and Mobile Vitals for [iOS and tvOS][7] or [Android and Android TV applications][8].

### Web view tracking

Collect information from your native web applications and explore hybrid views with Web View Tracking for [iOS and tvOS][9] or [Android and Android TV][10].

{{< img src="real_user_monitoring/webview_tracking/webview_tracking_light.png" alt="Web Views captured in a user session in the RUM Explorer" >}}

## Explore Datadog Session Replay

### Session replays

Watch [browser recordings][11] of real users interacting with your website and set [privacy controls][12] for your organization.

### Developer tools

Access triggered logs, errors, and performance information when troubleshooting application issues using [Browser Dev Tools][13].

## Further Reading

{{< partial name="whats-next/whats-next.html" >}}

[1]: /real_user_monitoring/dashboards/
[2]: /real_user_monitoring/explorer/visualize/
[3]: /monitors/create/types/real_user_monitoring/
[4]: /real_user_monitoring/connect_rum_and_traces/
[5]: /real_user_monitoring/error_tracking/
[6]: /real_user_monitoring/browser/monitoring_page_performance/#core-web-vitals
[7]: /real_user_monitoring/ios/mobile_vitals/
[8]: /real_user_monitoring/android/mobile_vitals/
[9]: /real_user_monitoring/ios/web_view_tracking/
[10]: /real_user_monitoring/android/web_view_tracking/
[11]: /real_user_monitoring/session_replay/
[12]: /real_user_monitoring/session_replay/privacy_options/
[13]: /real_user_monitoring/session_replay/developer_tools/<|MERGE_RESOLUTION|>--- conflicted
+++ resolved
@@ -6,38 +6,6 @@
 aliases:
   - /real_user_monitoring/installation
 further_reading:
-<<<<<<< HEAD
-  - link: "https://app.datadoghq.com/release-notes?category=Real%20User%20Monitoring"
-    tag: "Release Notes"
-    text: "Check out the latest Datadog RUM releases! (App login required)"
-  - link: "https://www.datadoghq.com/blog/real-user-monitoring-with-datadog/"
-    tag: "Blog"
-    text: "Introducing Datadog Real User Monitoring"
-  - link: "https://www.datadoghq.com/blog/datadog-mobile-rum/"
-    tag: "Blog"
-    text: "Improve mobile user experience with Datadog Mobile Real User Monitoring"
-  - link: "https://www.datadoghq.com/blog/mobile-monitoring-best-practices/"
-    tag: "Blog"
-    text: "Best practices for monitoring mobile app performance"
-  - link: "https://www.datadoghq.com/blog/error-tracking/"
-    tag: "Blog"
-    text: "Make sense of application issues with Datadog Error Tracking"
-  - link: "https://www.datadoghq.com/blog/unify-apm-rum-datadog/"
-    tag: "Blog"
-    text: "Unify APM and RUM data for full-stack visibility"
-  - link: "https://www.datadoghq.com/blog/datadog-geomaps/"
-    tag: "Blog"
-    text: "Use geomaps to visualize your app data by location"
-  - link: "https://www.datadoghq.com/blog/datadog-rum-react-components/#tune-up-your-react-data-collection"
-    tag: "Blog"
-    text: "Get better RUM data with our custom React components"
-  - link: "/real_user_monitoring/browser/data_collected/"
-    tag: "Documentation"
-    text: "RUM Browser Data Collected"
-  - link: "https://www.datadoghq.com/blog/hybrid-app-monitoring/"
-    tag: "Blog"
-    text: "Monitor your hybrid mobile applications with Datadog"
-=======
 - link: "https://app.datadoghq.com/release-notes?category=Real%20User%20Monitoring"
   tag: "Release Notes"
   text: "Check out the latest Datadog RUM releases! (App login required)"
@@ -68,7 +36,6 @@
 - link: "https://www.datadoghq.com/blog/hybrid-app-monitoring/"
   tag: "Blog"
   text: "Monitor your hybrid mobile applications with Datadog"
->>>>>>> 1523614b
 ---
 
 {{< img src="real_user_monitoring/RUM-perf-dashboard.jpeg" alt="RUM Dashboard" >}}
