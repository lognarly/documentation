---
title: Tracking User Actions
kind: documentation
further_reading:
  - link: "/real_user_monitoring/guide/send-rum-custom-actions/"
    tag: "Guide"
    text: "Sending RUM Custom Actions from Code"
  - link: "https://www.datadoghq.com/blog/real-user-monitoring-with-datadog/"
    tag: "Blog"
    text: "Real User Monitoring"
  - link: "/real_user_monitoring/explorer/"
    tag: "Documentation"
    text: "Explore your views within Datadog"
  - link: "/real_user_monitoring/explorer/visualize/"
    tag: "Documentation"
    text: "Apply visualizations on your events"
  - link: "/real_user_monitoring/dashboards/"
    tag: "Documentation"
    text: "RUM Dashboards"
---


Real User Monitoring (RUM) Browser SDK automatically detects user interactions performed during a user journey.

The automatic collection of user actions provides insights into user behavior, without having to manually instrument every single click in your application. It helps you achieve the following objectives:
* Understand the performance of key interactions (for example, a click on the "Add to cart" button)
* Quantify feature adoption
* Identify the steps that led to a specific browser error

You can extend the collection of user interactions by [sending your own custom actions](#custom-actions).

**Note**: The `trackInteractions` initialization parameter enables the collection of user clicks in your application. **Sensitive and private data** contained on your pages may be included to identify the elements interacted with. You can control which information is sent to Datadog by [manually setting an action name](#declaring-a-name-for-click-actions), or by [implementing global scrubbing rules in the RUM Browser SDK][1].

## What interactions are being tracked?

<<<<<<< HEAD
The RUM Browser SDK automatically tracks clicks. A click action is created if **all** of the following conditions are met:
* Activity following the click is detected. See [How page activity is calculated][2] for details.
* The click does not lead to a new page being loaded, in which case the RUM Browser SDK generates a new RUM View event.
=======
The Browser SDK automatically tracks clicks. A click action is created if **all** of the following conditions are met:
* Activity following the click is detected. See [How page activity is calculated][2] for details.
* The click does not lead to a new page being loaded, in which case the Browser SDK generates a new RUM View event.
>>>>>>> bece5057
* A name can be computed for the action. ([Learn more about action naming](#declaring-a-name-for-click-actions))

## Action timing metrics

For information about the default attributes for all RUM event types, see [Data Collected][3]. For information about configuring for sampling or global context see [Modifying RUM Data and Context][1].

| Metric    | Type   | Description              |
|--------------|--------|--------------------------|
| `action.loading_time` | number (ns) | The loading time of the action.  |
| `action.long_task.count`        | number      | Count of all long tasks collected for this action. |
| `action.resource.count`         | number      | Count of all resources collected for this action. |
| `action.error.count`      | number      | Count of all errors collected for this action.|

### How action loading time is calculated

<<<<<<< HEAD
The RUM Browser SDK watches the page activity following every click. The action is considered finished when the page has no more activity. See [How page activity is calculated][2] for details.
=======
The Browser RUM SDK watches the page activity following every click. The action is considered finished when the page has no more activity. See [How page activity is calculated][2] for details.
>>>>>>> bece5057

## Action attributes

| Attribute    | Type   | Description              |
|--------------|--------|--------------------------|
| `action.id` | string | UUID of the user action. |
| `action.type` | string | Type of the user action. For custom user actions, it is set to `custom`. |
| `action.target.name` | string | Element that the user interacted with. Only for automatically collected actions. |
| `action.name` | string | User-friendly name created (for example `Click on #checkout`). For custom user actions, the action name given in the API call. |

## Declaring a name for click actions

The RUM library uses various strategies to get a name for click actions. If you want more control, you can define a `data-dd-action-name` attribute on clickable elements (or any of their parents) that will be used to name the action. For example:

```html
<a class="btn btn-default" href="#" role="button" data-dd-action-name="Login button">Try it out!</a>

<div class="alert alert-danger" role="alert" data-dd-action-name="Dismiss alert">
  <span class="glyphicon glyphicon-exclamation-sign" aria-hidden="true"></span>
  <span class="sr-only">Error:</span>
  Enter a valid email address
</div>
```

Starting with [version 2.16.0][4], with the `actionNameAttribute` initialization parameter, you can specify your own attribute that is used to name the action. For example:

```html
<script>
  DD_RUM.init({
    ...
    trackInteractions: true,
    actionNameAttribute: 'data-custom-name',
  ...
  })
</script>

<a class="btn btn-default" href="#" role="button" data-custom-name="Login button">Try it out!</a>
```

**Note**: `data-dd-action-name` is favored when both attributes are present on an element.

## Custom actions

Custom actions are user actions declared and sent manually by using the `addAction` API. They are used to send information relative to an event occurring during a user journey. In the following example, the RUM Browser SDK collects a visitor's cart data when they click the checkout button. The number of items within the cart, the list of items, and how much the cart is worth overall are collected.

{{< tabs >}}
{{% tab "NPM" %}}

```javascript
import { datadogRum } from '@datadog/browser-rum';

datadogRum.addAction('<NAME>', '<JSON_OBJECT>');

// Code example
datadogRum.addAction('checkout', {
    cart: {
        amount: 42,
        currency: '$',
        nb_items: 2,
        items: ['socks', 't-shirt'],
    },
});
```

{{% /tab %}}
{{% tab "CDN async" %}}
```javascript
DD_RUM.onReady(function() {
    DD_RUM.addAction('<NAME>', '<JSON_OBJECT>');
})

// Code example
DD_RUM.onReady(function() {
    DD_RUM.addAction('checkout', {
        cart: {
            amount: 42,
            currency: '$',
            nb_items: 2,
            items: ['socks', 't-shirt'],
        },
    });
})
```
{{% /tab %}}
{{% tab "CDN sync" %}}

```javascript
window.DD_RUM && DD_RUM.addAction('<NAME>', '<JSON_OBJECT>');

// Code example
window.DD_RUM &&
    DD_RUM.addAction('checkout', {
        cart: {
            amount: 42,
            currency: '$',
            nb_items: 2,
            items: ['socks', 't-shirt'],
        },
    });
```

{{% /tab %}}
{{< /tabs >}}

## Further Reading

{{< partial name="whats-next/whats-next.html" >}}

[1]: /real_user_monitoring/browser/modifying_data_and_context/
[2]: /real_user_monitoring/browser/monitoring_page_performance/#how-page-activity-is-calculated
[3]: /real_user_monitoring/browser/data_collected/#default-attributes
[4]: https://github.com/DataDog/browser-sdk/blob/main/CHANGELOG.md#v2160<|MERGE_RESOLUTION|>--- conflicted
+++ resolved
@@ -29,20 +29,15 @@
 
 You can extend the collection of user interactions by [sending your own custom actions](#custom-actions).
 
-**Note**: The `trackInteractions` initialization parameter enables the collection of user clicks in your application. **Sensitive and private data** contained on your pages may be included to identify the elements interacted with. You can control which information is sent to Datadog by [manually setting an action name](#declaring-a-name-for-click-actions), or by [implementing global scrubbing rules in the RUM Browser SDK][1].
+The `trackInteractions` initialization parameter enables the collection of user clicks in your application. **Sensitive and private data** contained on your pages may be included to identify the elements interacted with. You can control which information is sent to Datadog by [manually setting an action name](#declaring-a-name-for-click-actions), or by [implementing global scrubbing rules in the RUM Browser SDK][1].
 
 ## What interactions are being tracked?
 
-<<<<<<< HEAD
 The RUM Browser SDK automatically tracks clicks. A click action is created if **all** of the following conditions are met:
+
 * Activity following the click is detected. See [How page activity is calculated][2] for details.
-* The click does not lead to a new page being loaded, in which case the RUM Browser SDK generates a new RUM View event.
-=======
-The Browser SDK automatically tracks clicks. A click action is created if **all** of the following conditions are met:
-* Activity following the click is detected. See [How page activity is calculated][2] for details.
-* The click does not lead to a new page being loaded, in which case the Browser SDK generates a new RUM View event.
->>>>>>> bece5057
-* A name can be computed for the action. ([Learn more about action naming](#declaring-a-name-for-click-actions))
+* The click does not lead to a new page being loaded, in which case, the RUM Browser SDK generates another RUM View event.
+* A name can be computed for the action. See [Declaring a name for click actions](#declaring-a-name-for-click-actions) for details.
 
 ## Action timing metrics
 
@@ -57,11 +52,7 @@
 
 ### How action loading time is calculated
 
-<<<<<<< HEAD
 The RUM Browser SDK watches the page activity following every click. The action is considered finished when the page has no more activity. See [How page activity is calculated][2] for details.
-=======
-The Browser RUM SDK watches the page activity following every click. The action is considered finished when the page has no more activity. See [How page activity is calculated][2] for details.
->>>>>>> bece5057
 
 ## Action attributes
 
@@ -74,7 +65,7 @@
 
 ## Declaring a name for click actions
 
-The RUM library uses various strategies to get a name for click actions. If you want more control, you can define a `data-dd-action-name` attribute on clickable elements (or any of their parents) that will be used to name the action. For example:
+The RUM library uses various strategies to get a name for click actions. If you want more control, you can define a `data-dd-action-name` attribute on clickable elements (or any of their parents) that is used to name the action. For example:
 
 ```html
 <a class="btn btn-default" href="#" role="button" data-dd-action-name="Login button">Try it out!</a>
