--- conflicted
+++ resolved
@@ -45,36 +45,6 @@
 
 | Metric                   | Focus            | Description                                                                                           | Target value |
 |--------------------------|------------------|-------------------------------------------------------------------------------------------------------|--------------|
-<<<<<<< HEAD
-| [Largest Contentful Paint][5] | Load performance | Moment in the page load timeline in which the largest DOM object in the viewport (as in, visible on screen) is rendered.         | <2.5s       |
-| [First Input Delay][6]        | Interactivity    | Time elapsed between a user’s first interaction with the page and the browser’s response.             | <100ms      |
-| [Cumulative Layout Shift][7]  | Visual stability | Quantifies unexpected page movement due to dynamically loaded content (for example, third-party ads) where 0 means no shifts happening. | <0.1        |
-
-**Notes**:
-- First Input Delay and Largest Contentful Paint are not collected for pages opened in the background (for example, in a new tab or a window without focus).
-- Metrics collected from your real users page views can differ from those calculated for pages loaded in a fixed environment like [Synthetics Browser tests][8].
-
-### All performance metrics
-
-
-| Attribute                       | Type        | Description                                                                                                                                                                                                           |
-|---------------------------------|-------------|-----------------------------------------------------------------------------------------------------------------------------------------------------------------------------------------------------------------------|
-| `view.time_spent`               | number (ns) | Time spent on the current view.                                                                                                                                                                                       |
-| `view.first_byte`               | number (ns) | Time elapsed until the first byte of the view has been received.                                                                                                |
-| `view.largest_contentful_paint` | number (ns) | Moment in the page load timeline in which the largest DOM object in the viewport (as in, visible on screen) is rendered.                                                                                                |
-| `view.first_input_delay`        | number (ns) | Time elapsed between a user’s first interaction with the page and the browser’s response.                                                                                                                             |
-| `view.cumulative_layout_shift`  | number      | Quantifies unexpected page movement due to dynamically loaded content (for example, third-party ads) where 0 means no shifts happening.                                                                               |
-| `view.loading_time`             | number (ns) | Time until the page is ready and no network request or DOM mutation is currently occurring. [More info][9].                                                                             |
-| `view.first_contentful_paint`   | number (ns) | Time when the browser first renders any text, image (including background images), non-white canvas, or SVG. For more information about browser rendering, see the [w3c definition][10].                               |
-| `view.dom_interactive`          | number (ns) | The moment when the parser finishes its work on the main document. [More info from the MDN documentation][11]                                                                                                         |
-| `view.dom_content_loaded`       | number (ns) | Event fired when the initial HTML document is completely loaded and parsed, without waiting for non-render blocking stylesheets, images, and subframes to finish loading. [More info from the MDN documentation][12]. |
-| `view.dom_complete`             | number (ns) | The page and all the subresources are ready. For the user, the loading spinner has stopped spinning. [More info from the MDN documentation][13]                                                                       |
-| `view.load_event`               | number (ns) | Event fired when the page is fully loaded. Usually a trigger for additional application logic. [More info from the MDN documentation][14]                                                                             |
-| `view.error.count`              | number      | Count of all errors collected for this view.                                                                                                                                                                          |
-| `view.long_task.count`          | number      | Count of all long tasks collected for this view.                                                                                                                                                                      |
-| `view.resource.count`           | number      | Count of all resources collected for this view.                                                                                                                                                                       |
-| `view.action.count`             | number      | Count of all actions collected for this view.                                                                                                                                                                         |
-=======
 | [Largest Contentful Paint][7] | Load performance | Moment in the page load timeline in which the largest DOM object in the viewport (as in, visible on screen) is rendered.         | <2.5s       |
 | [First Input Delay][8]        | Interactivity    | Time elapsed between a user’s first interaction with the page and the browser’s response.             | <100ms      |
 | [Cumulative Layout Shift][9]  | Visual stability | Quantifies unexpected page movement due to dynamically loaded content (for example, third-party ads) where 0 means that no shifts are happening. | <0.1        |
@@ -85,6 +55,7 @@
 | Attribute                       | Type        | Description                                                                                                                                                                                                                      |
 |---------------------------------|-------------|----------------------------------------------------------------------------------------------------------------------------------------------------------------------------------------------------------------------------------|
 | `view.time_spent`               | number (ns) | Time spent on the current view.                                                                                                                                                                                                  |
+| `view.first_byte`               | number (ns) | Time elapsed until the first byte of the view has been received.                                                                                                |
 | `view.largest_contentful_paint` | number (ns) | The moment in the page load timeline when the largest DOM object in the viewport renders and is visible on screen.                                                                                                               |
 | `view.first_input_delay`        | number (ns) | Time elapsed between a user’s first interaction with the page and the browser’s response.                                                                                                                                        |
 | `view.cumulative_layout_shift`  | number      | Quantifies unexpected page movement due to dynamically loaded content (for example, third-party ads) where 0 means no shifts are happening.                                                                                      |
@@ -98,7 +69,6 @@
 | `view.long_task.count`          | number      | Count of all long tasks collected for this view.                                                                                                                                                                                 |
 | `view.resource.count`           | number      | Count of all resources collected for this view.                                                                                                                                                                                  |
 | `view.action.count`             | number      | Count of all actions collected for this view.                                                                                                                                                                                    |
->>>>>>> 89fd8534
 
 ## Monitoring single page applications (SPA)
 
@@ -146,7 +116,7 @@
 The RUM SDK automatically monitors frameworks that rely on hash (`#`) navigation. The SDK watches for `HashChangeEvent` and issues a new view. Events coming from an HTML anchor tag which do not affect the current view context are ignored.
 
 ## Add your own performance timing
-On top of RUM's default performance timing, you may measure where your application is spending its time with greater flexibility. The `addTiming` API provides you with a simple way to add extra performance timing. 
+On top of RUM's default performance timing, you may measure where your application is spending its time with greater flexibility. The `addTiming` API provides you with a simple way to add extra performance timing.
 
 For example, you can add a timing when your hero image has appeared:
 
