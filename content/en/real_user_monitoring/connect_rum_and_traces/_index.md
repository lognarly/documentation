---
title: Connect RUM and Traces
kind: documentation
further_reading:
  - link: "https://www.datadoghq.com/blog/real-user-monitoring-with-datadog/"
    tag: "Blog"
    text: "Real User Monitoring"
  - link: "/tracing/"
    tag: "Documentation"
    text: "APM and Distributed Tracing"
<<<<<<< HEAD
  - link: '/logs/guide/ease-troubleshooting-with-cross-product-correlation/'
    tag: 'Guide'
    text: 'Ease troubleshooting with cross product correlation.'
=======
  - link: "https://www.datadoghq.com/blog/modern-frontend-monitoring/"
    tag: "Blog"
    text: "Start monitoring single-page applications"
>>>>>>> 7fdc5a72
---

{{< img src="real_user_monitoring/connect_rum_and_traces/rum_trace_tab.png" alt="RUM and Traces"  style="width:100%;">}}


The APM integration with Real User Monitoring allows you to link requests from your web and mobile applications to their corresponding backend traces. This combination lets you see your full front end and backend data through one lens.

Use frontend data from RUM, and backend, infrastructure, and log information from trace ID injection to quickly pinpoint issues anywhere in your stack and fully understand what your users are experiencing.

## Usage
### Prerequisites

-   Set up [APM tracing][1] on the services targeted by your RUM applications.
-   Your services use an HTTP server.
-   Your HTTP servers are using [a library that supports distributed tracing](#supported-libraries).

### RUM set up
{{< tabs >}}
{{% tab "Browser RUM" %}}

1.  Set up [Browser Real User Monitoring][1].

2. Initialize the RUM SDK. Configure the `allowedTracingOrigins` initialization parameter with the list of internal (first party) origins called by your browser application.

```javascript
import { datadogRum } from '@datadog/browser-rum'

datadogRum.init({
    applicationId: '<DATADOG_APPLICATION_ID>',
    clientToken: '<DATADOG_CLIENT_TOKEN>',
    ...otherConfig,
    allowedTracingOrigins: ["https://api.example.com", /https:\/\/.*\.my-api-domain\.com/]
})
```

**Note**: `allowedTracingOrigins` accepts Javascript String and RegExp that should match the origins called by your browser application, with origin defined as: `<scheme> "://" <hostname> [ ":" <port> ]`

<div class="alert alert-info">End-to-end tracing is available for requests fired after the browser SDK is initialized. End-to-end tracing of the initial HTML document, and early browser requests, is not supported.</div>

[1]: /real_user_monitoring/browser/
{{% /tab %}}
{{% tab "Android RUM" %}}

1.  Set up [Android Real User Monitoring][1].

2.  Configure the `OkHttpClient` interceptor with the list of internal (first party) origins called by your Android application.
```java
val tracedHosts =  listOf("example.com", "example.eu")

val okHttpClient = OkHttpClient.Builder()
    .addInterceptor(DatadogInterceptor(tracedHosts))
    .addNetworkInterceptor(TracingInterceptor(tracedHosts))
    .eventListenerFactory(DatadogEventListener.Factory())
    .build()
```

**Note**: By default, all subdomains of listed hosts are traced. For instance, if you add `example.com`, you also enable the tracing for `api.example.com` and `foo.example.com`.

[1]: /real_user_monitoring/android/
{{% /tab %}}
{{% tab "iOS RUM" %}}

1.  Set up [iOS Real User Monitoring][1].

2.  Set the `firstPartyHosts` initialization parameter with the list of internal (first party) origins called by your iOS application.
```swift
Datadog.initialize(
appContext: .init(),
configuration: Datadog.Configuration
    .builderUsing(rumApplicationID: "<rum_app_id>", clientToken: "<client_token>", environment: "<env_name>")
    .set(firstPartyHosts: ["example.com", "api.yourdomain.com"])
    .build()
)
```

3.  Initialize URLSession as stated in the [set up documentation][1]:
```swift
let session =  URLSession(
    configuration: ...,
    delegate: DDURLSessionDelegate(),
    delegateQueue: ...
)
```

**Note**: By default, all subdomains of listed hosts are traced. For instance, if you add `example.com`, you also enable the tracing for `api.example.com` and `foo.example.com`.

[1]: /real_user_monitoring/ios/
{{% /tab %}}
{{< /tabs >}}

## Supported libraries

The following Datadog tracing libraries are supported:

| Library                             | Minimum Version                                                                                                             |
|----------------------------------------|-------------------------------------------------------------------------------------------------------------------------|
| [Python][2]                  | [0.22.0][3]                |
| [Go][4]                  | [1.10.0][5]                |
| [Java][6]                  | [0.24.1][7]                |
| [Ruby][8]                  | [0.20.0][9]                |
| [JavaScript][10]                  | [0.10.0][11]                |
| [PHP][12]                  | [0.33.0][13]                |
| [.NET][14]                  | [1.18.2][15]                |


## How are RUM resources linked to traces?
Datadog uses the distributed tracing protocol and sets up the following HTTP headers:


`x-datadog-trace-id`
: Generated from the Real User Monitoring SDK. Allows Datadog to link the trace with the RUM resource.

`x-datadog-parent-id`
: Generated from the Real User Monitoring SDK. Allows Datadog to generate the first span from the trace.

`x-datadog-origin: rum`
: To make sure the generated traces from Real User Monitoring don’t affect your APM Index Spans counts.

`x-datadog-sampling-priority: 1`
: To make sure that the Agent keeps the trace.

`x-datadog-sampled: 1`
: Generated from the Real User Monitoring SDK. Indicates this request is selected for sampling.

## How are APM quotas affected?

The `x-datadog-origin: rum` header specifies to the APM backend that the traces are generated from Real User Monitoring. The generated traces consequently do not impact Indexed Span counts.

## How long are traces retained?

These traces are retained [just like your classical APM traces][16].

{{< partial name="whats-next/whats-next.html" >}}

[1]: /tracing
[2]: /tracing/setup_overview/setup/python/
[3]: https://github.com/DataDog/dd-trace-py/releases/tag/v0.22.0
[4]: /tracing/setup_overview/setup/go/
[5]: https://github.com/DataDog/dd-trace-go/releases/tag/v1.10.0
[6]: /tracing/setup_overview/setup/java/
[7]: https://github.com/DataDog/dd-trace-java/releases/tag/v0.24.1
[8]: /tracing/setup_overview/setup/ruby/
[9]: https://github.com/DataDog/dd-trace-rb/releases/tag/v0.20.0
[10]: /tracing/setup_overview/setup/nodejs/
[11]: https://github.com/DataDog/dd-trace-js/releases/tag/v0.10.0
[12]: /tracing/setup_overview/setup/php/
[13]: https://github.com/DataDog/dd-trace-php/releases/tag/0.33.0
[14]: /tracing/setup_overview/setup/dotnet-core/
[15]: https://github.com/DataDog/dd-trace-dotnet/releases/tag/v1.18.2
[16]: /tracing/trace_retention_and_ingestion/<|MERGE_RESOLUTION|>--- conflicted
+++ resolved
@@ -8,15 +8,12 @@
   - link: "/tracing/"
     tag: "Documentation"
     text: "APM and Distributed Tracing"
-<<<<<<< HEAD
+  - link: "https://www.datadoghq.com/blog/modern-frontend-monitoring/"
+    tag: "Blog"
+    text: "Start monitoring single-page applications"
   - link: '/logs/guide/ease-troubleshooting-with-cross-product-correlation/'
     tag: 'Guide'
     text: 'Ease troubleshooting with cross product correlation.'
-=======
-  - link: "https://www.datadoghq.com/blog/modern-frontend-monitoring/"
-    tag: "Blog"
-    text: "Start monitoring single-page applications"
->>>>>>> 7fdc5a72
 ---
 
 {{< img src="real_user_monitoring/connect_rum_and_traces/rum_trace_tab.png" alt="RUM and Traces"  style="width:100%;">}}
