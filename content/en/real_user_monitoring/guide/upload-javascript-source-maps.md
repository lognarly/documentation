--- conflicted
+++ resolved
@@ -1,9 +1,4 @@
----
-<<<<<<< HEAD
-title: Upload JavaScript source maps
-=======
 title: Upload JavaScript Source Maps
->>>>>>> 9cfe48c5
 kind: guide
 further_reading:
 - link: '/real_user_monitoring/error_tracking'
@@ -122,11 +117,8 @@
 To minimize overhead on your CI's performance, the CLI is optimized to upload as many source maps as you need in a short amount of time (typically a few seconds).
 
 The `--service` and `--release-version` parameters must match the `service` and `version` tags on your RUM events. For more information on how to setup these tags, refer to the [Browser SDK initialization documentation][2]. The uploaded sourcemaps are used to de-obfuscate errors collected by the RUM Browser SDK.
-<<<<<<< HEAD
 
 <div class="alert alert-info">If you have defined multiple services in your RUM application, run the CI command as many times as you need for your services, even if you have one set of sourcemaps for the RUM application.</div>
-=======
->>>>>>> 9cfe48c5
 
 By running the command against the example `dist` directory, Datadog expects your server or CDN to deliver the JavaScript files at `https://hostname.com/static/js/javascript.364758.min.js` and `https://hostname.com/static/js/subdirectory/javascript.464388.min.js`.
 
@@ -136,11 +128,7 @@
 
 ### Link stack frames to your source code
 
-<<<<<<< HEAD
-If you run `datadog-ci sourcemaps upload` within a Git working directory, Datadog can collect repository metadata. The `datadog-ci` command collects the repository URL, the current commit hash, and the list of file paths in the repository that relate to your source maps. For more details about Git metadata collection, refer to the [datadog-ci documentation][3].
-=======
 If you run `datadog-ci sourcemaps upload` within a Git working directory, Datadog collects repository metadata. The `datadog-ci` command collects the repository URL, the current commit hash, and the list of file paths in the repository that relate to your source maps. For more details about Git metadata collection, refer to the [datadog-ci documentation][3].
->>>>>>> 9cfe48c5
 
 Datadog displays links to your source code on unminified stack frames.
 
