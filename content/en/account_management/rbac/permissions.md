--- conflicted
+++ resolved
@@ -76,31 +76,6 @@
 
 ### Log Configuration Access
 
-<<<<<<< HEAD
-=======
-#### logs_live_tail
-
-Grants a role the ability to use the live tail feature.
-
-{{< tabs >}}
-{{% tab "Datadog application" %}}
-
-Go to your [Datadog Roles page][1] and select the checkbox `read` as below for the wanted role:
-{{< img src="account_management/rbac/logs_livetail_access.png" alt="Create a custom Role"  style="width:90%;">}}
-
-
-[1]: https://app.datadoghq.com/access/roles
-{{% /tab %}}
-{{% tab "API" %}}
-
-This permission can be granted or revoked from a role via [the Roles API][1].
-
-
-[1]: /api/v2/roles/
-{{% /tab %}}
-{{< /tabs >}}
-
->>>>>>> 55c06ffe
 #### logs_generate_metrics
 
 Grants a role the ability to use the Generate Metrics feature. This permission is global and applies to the configuration of all the metrics generated from logs.
@@ -445,10 +420,4 @@
 {{< partial name="whats-next/whats-next.html" >}}
 
 [1]: /account_management/users/#edit-a-user-s-roles
-<<<<<<< HEAD
-[2]: /api/#get-permissions
-[3]: /logs/indexes
-[4]: /api/?lang=bash#roles-restriction-queries-for-logs
-=======
-[2]: /api/v2/roles/#list-permissions
->>>>>>> 55c06ffe
+[2]: /api/v2/roles/#list-permissions