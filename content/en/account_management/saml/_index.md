--- conflicted
+++ resolved
@@ -19,12 +19,8 @@
 
 **Notes**: 
 
-<<<<<<< HEAD
-- If you need further assistance enabling SAML on your Datadog account, reach out to [support][2].
-=======
 {{% site-region region="us,us3,us5,eu,ap1" %}}
 - If you don't have SAML enabled on your Datadog account, reach out to [support][2] to enable it.
->>>>>>> d463fa42
 - This documentation assumes that you already have a SAML Identity Provider (IdP). If you do not have a SAML IdP, there are several IdPs that have integrations with Datadog such as [Active Directory][3], [Auth0][4], [Azure][3], [Google][5], [LastPass][6], [Okta][7], and [SafeNet][8].
 - SAML configuration requires [Datadog Administrator][9] access.
 {{% /site-region %}}
