---
title: Live Containers
kind: documentation
aliases:
  - /guides/livecontainers
  - /graphing/infrastructure/livecontainers/
further_reading:
- link: "/infrastructure/hostmap/"
  tag: "Graphing"
  text: "See all of your hosts together on one screen with the hostmap"
- link: "/infrastructure/process/"
  tag: "Graphing"
  text: "Understand what is going on at any level of your system"
---

## Overview

[Datadog Live Containers][1] enables real-time visibility into all containers across your environment.

Taking inspiration from bedrock tools like *htop*, *ctop*, and *kubectl*, live containers give you complete coverage of your container infrastructure in a continuously updated table with resource metrics at two-second resolution, faceted search, and streaming container logs.

Coupled with [Docker][2], [Kubernetes][3], [ECS][4], and other container technologies, plus built-in tagging of dynamic components, the live container view provides a detailed overview of your containers' health, resource consumption, logs, and deployment in real time:

{{< img src="infrastructure/livecontainers/live-containers-overview.png" alt="Live containers with summaries" >}}

## Configuration

### Kubernetes resources

The Datadog Agent and Cluster Agent can be configured to retrieve Kubernetes resources for [Live Containers][5]. This feature allows you to monitor the state of pods, deployments and other Kubernetes concepts in a specific namespace or availability zone, view resource specifications for failed pods within a deployment, correlate node activity with related logs, and more.

Kubernetes resources for Live Containers requires [Agent version >= 7.27.0][6] and [Cluster Agent version >= 1.11.0][7] prior to the configurations below.

{{< tabs >}}
{{% tab "Helm" %}}

If you are using the official [Datadog Helm Chart][1]:

- Use chart version 2.10.0 or above
  **Note**: Ensure the Agent and Cluster Agent versions are hardcoded with the minimum versions required or above in your helm chart [values.yaml][2] file.
- Deploy a new release.

In some setups, the Process Agent and Cluster Agent are unable to automatically detect a Kubernetes cluster name. If this happens the feature will not start, and you will see a WARN log in the Cluster Agent logs saying `Orchestrator explorer enabled but no cluster name set: disabling`. In this case you must set `datadog.clusterName` to your cluster name in [values.yaml][2].

[1]: https://github.com/DataDog/helm-charts
[2]: https://github.com/DataDog/helm-charts/blob/master/charts/datadog/values.yaml
{{% /tab %}}
{{% tab "DaemonSet" %}}

1. [Cluster Agent][1] version >= 1.11.0 is required before configuring the DaemonSet. The Cluster Agent must be running, and the Agent must be able to communicate with it. See the [Cluster Agent Setup documentation][2] for configuration.

    - Set the Cluster Agent container with the following environment variable:

        ```yaml
          - name: DD_ORCHESTRATOR_EXPLORER_ENABLED
            value: "true"
        ```

    - Set the Cluster Agent ClusterRole with the following RBAC permissions.
    Note in particular that for the `apps` apiGroups, Live Containers need
    permissions to collect common kubernetes resources (`pods`, `services`,
    `nodes`, etc.), which should be already in the RBAC if you followed [Cluster
    Agent Setup documentation][2]. But if they are missing, ensure they are
    added (after `deployments`, `replicasets`):

        ```yaml
          ClusterRole:
          - apiGroups:  # To create the datadog-cluster-id ConfigMap
            - ""
            resources:
            - configmaps
            verbs:
            - create
            - get
            - update
          ...
          - apiGroups:  # Required to get the kube-system namespace UID and generate a cluster ID
            - ""
            resources:
            - namespaces
            verbs:
            - get
          ...
          - apiGroups:  # To collect new resource types
            - "apps"
            resources:
            - deployments
            - replicasets
            verbs:
            - list
            - get
            - watch
          ...
        ```
    These permissions are needed to create a `datadog-cluster-id` ConfigMap in the same Namespace as the Agent DaemonSet and the Cluster Agent Deployment, as well as to collect Deployments and ReplicaSets.

    If the `cluster-id` ConfigMap isn't created by the Cluster Agent, the Agent pod will not be able to collect resources. In such a case, update the Cluster Agent permissions and restart its pods to let it create the ConfigMap, and then restart the Agent pod.

2. The Process Agent, which runs in the Agent DaemonSet, must be enabled and running (it doesn't need to run the process collection), and configured with the following options:

    ```yaml
    - name: DD_ORCHESTRATOR_EXPLORER_ENABLED
      value: "true"
    ```

In some setups, the Process Agent and Cluster Agent are unable to automatically detect a Kubernetes cluster name. If this happens the feature will not start, and you will see a WARN log in the Cluster Agent logs saying `Orchestrator explorer enabled but no cluster name set: disabling`. In this case you must add the following options in the `env` section of both the Cluster Agent and the Process Agent:

  ```yaml
  - name: DD_CLUSTER_NAME
    value: "<YOUR_CLUSTER_NAME>"
  ```

[1]: /agent/cluster_agent/
[2]: /agent/cluster_agent/setup/
{{% /tab %}}
{{< /tabs >}}

### Resource collection compatibility matrix

The following table presents the list of collected resources and the minimal Agent, Cluster Agent and Helm chart versions for each.

| Resource | Minimal Agent version | Minimal Cluster Agent version | Minimal Helm chart version |
|---|---|---|---|
| Clusters | 7.27.0 | 1.12.0 | 2.10.0 |
| Deployments | 7.27.0 | 1.11.0 | 2.10.0 |
| Nodes | 7.27.0 | 1.11.0 | 2.10.0 |
| Pods | 7.27.0 | 1.11.0 | 2.10.0 |
| ReplicaSets | 7.27.0 | 1.11.0 | 2.10.0 |
| Services | 7.27.0 | 1.11.0 | 2.10.0 |

### Instructions for previous Agent and Cluster Agent versions.

The Kubernetes resources view for Live Containers used to require [Agent version >= 7.21.1][6] and [Cluster Agent version >= 1.9.0][7] before minimal versions were updated. For those older versions, the DaemonSet configuration was slightly different and full instructions are retained here for reference.

{{< tabs >}}
{{% tab "Helm" %}

If you are using the official [Datadog Helm Chart][1]:

- Use chart version above 2.4.5 and before 2.10.0. Starting from chart version 2.10.0 onwards, refer to the [latest configuration instructions][18] instead.
  **Note**: Ensure the Agent and Cluster Agent versions are hardcoded with the minimum versions required or above in your Helm chart [values.yaml][2] file.
- Set `datadog.orchestratorExplorer.enabled` to `true` in [values.yaml][2]
- Deploy a new release.

In some setups, the Process Agent and Cluster Agent are unable to automatically detect a Kubernetes cluster name. If this happens the feature will not start, and you will see a WARN log in the Cluster Agent logs saying `Orchestrator explorer enabled but no cluster name set: disabling`. In this case you must set `datadog.clusterName` to your cluster name in [values.yaml][2].

[1]: https://github.com/DataDog/helm-charts
[2]: https://github.com/DataDog/helm-charts/blob/master/charts/datadog/values.yaml
{{% /tab %}}
{{% tab "DaemonSet" %}

The Cluster Agent must be running, and the Agent must be able to communicate with it. See the [Cluster Agent Setup documentation][1] for configuration.

    - Set the Cluster Agent container with the following environment variable:

        ```yaml
          - name: DD_ORCHESTRATOR_EXPLORER_ENABLED
            value: "true"
        ```

    - Set the Cluster Agent ClusterRole with the following RBAC permissions.
<<<<<<< HEAD
    Note particularly that for the `apps` apiGroups, Live Containers need
    permissions to collect common kubernetes resources (`pods`, `services`,
    `nodes`, etc.), which should be already in the RBAC if you followed [Cluster
    Agent Setup documentation][1]. But if they are missing, ensure they are
    added (after `deployments`, `replicasets`):

=======
Note particularly that for the `apps` apiGroups, Live Containers need permissions
to collect common kubernetes resources (`pods`, `services`, `nodes`, etc.),
which should be already in the RBAC if you followed [Cluster Agent Setup
documentation][2]. But if they are missing, ensure they are added (after
`deployments`, `replicasets`):
>>>>>>> bf1a6a2a
        ```yaml
          ClusterRole:
          - apiGroups:  # To create the datadog-cluster-id ConfigMap
            - ""
            resources:
            - configmaps
            verbs:
            - create
            - get
            - update
          ...
          - apiGroups:  # Required to get the kube-system namespace UID and generate a cluster ID
            - ""
            resources:
            - namespaces
            verbs:
            - get
          ...
          - apiGroups:  # To collect new resource types
            - "apps"
            resources:
            - deployments
            - replicasets
            verbs:
            - list
            - get
            - watch
        ```
    These permissions are needed to create a `datadog-cluster-id` ConfigMap in the same Namespace as the Agent DaemonSet and the Cluster Agent Deployment, as well as to collect Deployments and ReplicaSets.

    If the `cluster-id` ConfigMap doesn't get created by the Cluster Agent, the Agent pod will not start, and fall in `CreateContainerConfigError` status. If the Agent pod is stuck because this ConfigMap doesn't exist, update the Cluster Agent permissions and restart its pods to let it create the ConfigMap and the Agent pod will recover automatically.

2. The Process Agent, which runs in the Agent DaemonSet, must be enabled and running (it doesn't need to run the process collection), and configured with the following options:

    ```yaml
    - name: DD_ORCHESTRATOR_EXPLORER_ENABLED
      value: "true"
    - name: DD_ORCHESTRATOR_CLUSTER_ID
      valueFrom:
        configMapKeyRef:
          name: datadog-cluster-id
          key: id
    ```

In some setups, the Process Agent and Cluster Agent are unable to automatically detect a Kubernetes cluster name. If this happens the feature will not start, and you will see a WARN log in the Cluster Agent logs saying `Orchestrator explorer enabled but no cluster name set: disabling`. In this case you must add the following options in the `env` section of both the Cluster Agent and the Process Agent:

  ```yaml
  - name: DD_CLUSTER_NAME
    value: "<YOUR_CLUSTER_NAME>"
  ```

[1]: /agent/cluster_agent/setup/
{{% /tab %}}
{{< /tabs >}}

### Add custom tags to resources

You can add custom tags to Kubernetes resources to ease filtering inside the Kubernetes resources view.

Additional tags are added through the `DD_ORCHESTRATOR_EXPLORER_EXTRA_TAGS` environment variable.

**Note**: These tags only show up in the Kubernetes resources view.


{{< tabs >}}
{{% tab "Helm" %}}

If you are using the official Helm chart, add the environment variable on both the Process Agent and the Cluster Agent by setting `agents.containers.processAgent.env` and `clusterAgent.env` respectively in [values.yaml][1].

```yaml
  agents:
    containers:
      processAgent:
        env:
          - name: "DD_ORCHESTRATOR_EXPLORER_EXTRA_TAGS"
            value: "tag1:value1 tag2:value2"
  clusterAgent:
    env:
      - name: "DD_ORCHESTRATOR_EXPLORER_EXTRA_TAGS"
        value: "tag1:value1 tag2:value2"
```


Then deploy a new release.

[1]: https://github.com/DataDog/helm-charts/blob/master/charts/datadog/values.yaml
{{% /tab %}}
{{% tab "DaemonSet" %}}

Set the environment variable on both the Process Agent and Cluster Agent containers:

```yaml
- name: DD_ORCHESTRATOR_EXPLORER_EXTRA_TAGS
  value: "tag1:value1 tag2:value2"
```

{{% /tab %}}
{{< /tabs >}}

### Include or exclude containers

It is possible to include and/or exclude containers from real-time collection:

* Exclude containers either by passing the environment variable `DD_CONTAINER_EXCLUDE` or by adding `container_exclude:` in your `datadog.yaml` main configuration file.
* Include containers either by passing the environment variable `DD_CONTAINER_INCLUDE` or by adding `container_include:` in your `datadog.yaml` main configuration file.

Both arguments take an **image name** as value; regular expressions are also supported.

For example, to exclude all Debian images except containers with a name starting with *frontend*, add these two configuration lines in your `datadog.yaml` file:
```yaml
  env:
    - name: DD_LOGS_ENABLED
      value: "true"
    - name: DD_LOGS_CONFIG_CONTAINER_COLLECT_ALL
      value: "true"

  volumeMounts:
    - name: pointerdir
      mountPath: /opt/datadog-agent/run

volumes:
  - hostPath:
      path: /opt/datadog-agent/run
    name: pointerdir
```

```shell
container_exclude: ["image:debian"]
container_include: ["name:frontend.*"]
```

**Note**: For Agent 5, instead of including the above in the `datadog.conf` main configuration file, explicitly add a `datadog.yaml` file to `/etc/datadog-agent/`, as the Process Agent requires all configuration options here. This configuration only excludes containers from real-time collection, **not** from Autodiscovery.

## Getting started

Navigate to the [Containers page][1]. This will automatically bring you to the **Containers** view.

## Searching, filtering, and pivoting

### String search

Containers are, by their nature, extremely high cardinality objects. Datadog's flexible string search matches substrings in the container name, ID, or image fields.

If you've enabled Kubernetes Resources, strings such as `pod`, `deployment`, `ReplicaSet`, and `service name`, as well as Kubernetes labels are searchable in a [Kubernetes Resources view](#kubernetes-resources-view).

To combine multiple string searches into a complex query, you can use any of the following Boolean operators:

`AND`
: **Intersection**: both terms are in the selected events (if nothing is added, AND is taken by default)<br> **Example**: `java AND elasticsearch`

`OR`
: **Union**: either term is contained in the selected events <br> **Example**: `java OR python`

`NOT` / `!`
: **Exclusion**: the following term is NOT in the event. You may use the word `NOT` or `!` character to perform the same operation<br> **Example**: `java NOT elasticsearch` or `java !elasticsearch`

Use parentheses to group operators together. For example, `(NOT (elasticsearch OR kafka) java) OR python`.

### Filtering and pivoting

The screenshot below displays a system that has been filtered down to a Kubernetes cluster of 25 nodes. RSS and CPU utilization on containers is reported compared to the provisioned limits on the containers, when they exist. Here, it is apparent that the containers in this cluster are over-provisioned. You could use tighter limits and bin packing to achieve better utilization of resources.

{{< img src="infrastructure/livecontainers/filter-by.png" alt="A system that has been filter down to a Kubernetes cluster of 25 nodes"  style="width:80%;">}}

Container environments are dynamic and can be hard to follow. The following screenshot displays a view that has been pivoted by `kube_service` and `host`—and, to reduce system noise, filtered to `kube_namespace:default`. You can see what services are running where, and how saturated key metrics are:

{{< img src="infrastructure/livecontainers/hostxservice.png" alt="Host x services"  style="width:80%;">}}

You could pivot by ECS `ecs_task_name` and `ecs_task_version` to understand changes to resource utilization between updates.

{{< img src="infrastructure/livecontainers/tasksxversion.png" alt="Tasks x version"  style="width:80%;">}}

For Kubernetes resources, select Datadog tags such as `environment`, `service`, or `pod_phase` to filter by. You can also use the container facets on the left to filter a specific Kubernetes resource. Group pods by Datadog tags to get an aggregated view which allows you to find information quicker.

## Tagging

Containers are [tagged][8] with all existing host-level tags, as well as with metadata associated with individual containers.

All containers are tagged by `image_name`, including integrations with popular orchestrators, such as [ECS][4] and [Kubernetes][3], which provide further container-level tags. Additionally, each container is decorated with Docker, ECS, or Kubernetes icons so you can tell which are being orchestrated at a glance.

ECS containers are tagged by:

* `task_name`
* `task_version`
* `ecs_cluster`

Kubernetes containers are tagged by:

* `pod_name`
* `kube_pod_ip`
* `kube_service`
* `kube_namespace`
* `kube_replica_set`
* `kube_daemon_set`
* `kube_job`
* `kube_deployment`
* `kube_cluster`

If you have configuration for [Unified Service Tagging][9] in place, `env`, `service`, and `version` will also be picked up automatically.
Having these tags available will let you tie together APM, logs, metrics, and live container data.

## Views

### Containers view

The **Containers** view includes [Scatter Plot](#scatter-plot) and [Timeseries][10] views, and a table to better organize your container data by fields such as container name, status, and start time.

#### Scatter plot

Use the scatter plot analytic to compare two metrics with one another in order to better understand the performance of your containers.

You can switch between the “Scatter Plot” and “Timeseries” tabs in the collapsable **Summary Graphs** section in the Containers page:

{{< img src="infrastructure/livecontainers/scatterplot_selection.png" alt="scatterplot selection"  style="width:80%;">}}

By default, the graph groups by the `short_image` tag key. The size of each dot represents the number of containers in that group, and clicking on a dot displays the individual containers and hosts that contribute to the group.

The query at the top of the scatter plot analytic allows you to control your scatter plot analytic:

* Selection of metrics to display.
* Selection of the aggregation method for both metrics.
* Selection of the scale of both X and Y axis (*Linear*/*Log*).

{{< img src="infrastructure/livecontainers/scatterplot.png" alt="scatterplot"  style="width:80%;">}}

#### Real-time monitoring

While actively working with the containers page, metrics are collected at a 2-second resolution. This is important for highly volatile metrics such as CPU. In the background, for historical context, metrics are collected at 10s resolution.

### Kubernetes resources view

<<<<<<< HEAD
If you have enabled Kubernetes Resources for Live Containers, toggle among the **Pods**, **Deployments**, **ReplicaSets**, **Services**, **Nodes**, and **Clusters** views in the **View** dropdown menu in the top left corner of the page. Each of these views includes a data table to help you better organize your data by field such as status, name, and Kubernetes labels, and a detailed Cluster Map to give you a bigger picture of your pods and Kubernetes clusters.
=======
If you have enabled Kubernetes Resources for Live Containers, you can toggle between the **Clusters**, **Pods**, **Deployments**, **ReplicaSets**, **Services**, and **Nodes** views in the “Select a resource” dropdown menu in the top left corner of the page.

Each of these views includes a data table to help you better organize your data by field such as status, name, and Kubernetes labels, and a detailed Cluster Map to give you a bigger picture of your pods and Kubernetes clusters.

{{< img src="infrastructure/livecontainers/kubernetes-resources-view.png" alt="A data table organize by field"  style="width:80%;">}}

#### Group by functionality and facets

Group pods by tags or Kubernetes labels to get an aggregated view which allows you to find information quicker. You can perform a group by using the “Group by” bar on the top right of the page or by clicking on a particular tag or label and locating the group by function in the context menu as shown below.

{{< img src="infrastructure/livecontainers/group-by.gif" alt="An example of grouping by team"  style="width:80%;">}}

You can also leverage facets on the left hand side of the page to quickly group resources or filter for resources you care most about, such as pods with a CrashLoopBackOff pod status.

{{< img src="infrastructure/livecontainers/crashloopbackoff.gif" alt="An example of grouping the CrashLoopBackOff pod status"  style="width:80%;">}}
>>>>>>> bf1a6a2a

#### Cluster map

A Kubernetes Cluster Map gives you a bigger picture of your pods and Kubernetes clusters. You can see all of your resources together on one screen with customized groups and filters, and choose which metrics to fill the color of the pods by.

Drill down into resources from Cluster Maps by click on any circle or group to populate a detailed panel.

You can see all of your resources together on one screen with customized groups and filters, and choose which metrics to fill the color of the pods by.

{{< img src="infrastructure/livecontainers/cluster-map.gif" alt="A cluster map with customized groups and filters"  style="width:80%;">}}

#### Information panel

Click on any row in the table or on any object in a Cluster Map to view information about a specific resource in a side panel.

{{< img src="infrastructure/livecontainers/information-panel.gif" alt="A view of resources in the side panel"  style="width:80%;">}}

For a detailed dashboard of this resource, click the View Dashboard in the top right corner of this panel.

{{< img src="infrastructure/livecontainers/view-pod-dashboard.png" alt="A link to a pod dashboard from Live Containers overview"  style="width:80%;">}}

This panel is useful for troubleshooting and finding information about a selected container or resource, such as:

* [**Logs**][11]: View logs from your container or resource. Click on any log to view related logs in Logs Explorer.
* [**Metrics**][12]: View live metrics for your container or resource. You can view any graph full screen, share a snapshot of it, or export it from this tab.
* **Network**: View a container or resource’s network performance, including source, destination, sent and received volume, and throughput fields. Use the **Destination** field to search by tags like `DNS` or `ip_type`, or use the **Group by** filter in this view to group network data by tags, like `pod_name` or `service`.
* [**Traces**][13]: View traces from your container or resource, including the date, service, duration, method, and status code of a trace.

Kubernetes Resources views have a few additional tabs:

* **Processes**: View all processes running in the container of this resource.
* **YAML**: A detailed YAML overview for the resource.
* [**Events**][14]: View all Kubernetes events for your resource.

For a detailed dashboard of this resource, click the **View Dashboard** in the top right corner of this panel.

### Container logs

View streaming logs for any container like `docker logs -f` or `kubectl logs -f` in Datadog. Click any container in the table to inspect it. Click the *Logs* tab to see real-time data from [live tail][15] or indexed logs for any time in the past.

#### Live tail

With live tail, all container logs are streamed. Pausing the stream allows you to easily read logs that are quickly being written; unpause to continue streaming.

Streaming logs can be searched with simple string matching. For more details about live tail, see the [documentation][15].

**Note**: Streaming logs are not persisted, and entering a new search or refreshing the page clears the stream.

{{< img src="infrastructure/livecontainers/livecontainerlogssidepanel.mp4" alt="Preview Logs Sidepanel" video="true"  >}}

#### Indexed logs

You can see indexed logs that you have chosen to index and persist by selecting a corresponding timeframe. Indexing allows you to filter your logs using tags and facets. For example, to search for logs with an Error status, type status:error into the search box. Autocompletion can help you locate the particular tag that you want. Key attributes about your logs are already stored in tags, which enables you to search, filter, and aggregate as needed.

{{< img src="infrastructure/livecontainers/errorlogs.png" alt="Preview Logs Sidepanel"  style="width:100%;">}}

## Notes and known issues

* Real-time (2s) data collection is turned off after 30 minutes. To resume real-time collection, refresh the page.
* RBAC settings can restrict Kubernetes metadata collection. Refer to the [RBAC entites for the Datadog Agent][16].
* In Kubernetes the `health` value is the containers' readiness probe, not its liveness probe.

### Kubernetes resources

* Data is updated automatically in constant intervals. Update intervals may change during beta.
* In clusters with 1000+ Deployments or ReplicaSets you may notice elevated CPU usage from the Cluster Agent. There is an option to disable container scrubbing in the Helm chart, see [the Helm Chart repo][17] for more details.

## Further reading

{{< partial name="whats-next/whats-next.html" >}}

[1]: https://app.datadoghq.com/containers
[2]: /integrations/docker_daemon/
[3]: /agent/kubernetes/
[4]: /agent/amazon_ecs/
[5]: https://app.datadoghq.com/orchestration/overview
[6]: /agent/
[7]: /agent/cluster_agent/setup/
[8]: /tagging/assigning_tags?tab=agentv6v7#host-tags
[9]: /getting_started/tagging/unified_service_tagging
[10]: /dashboards/widgets/timeseries/
[11]: /logs
[12]: /metrics
[13]: /tracing
[14]: /events
[15]: /logs/live_tail/
[16]: https://github.com/DataDog/datadog-agent/blob/7.23.1/Dockerfiles/manifests/cluster-agent/rbac.yaml
[17]: https://github.com/DataDog/helm-charts/tree/master/charts/datadog<|MERGE_RESOLUTION|>--- conflicted
+++ resolved
@@ -159,20 +159,13 @@
         ```
 
     - Set the Cluster Agent ClusterRole with the following RBAC permissions.
-<<<<<<< HEAD
-    Note particularly that for the `apps` apiGroups, Live Containers need
-    permissions to collect common kubernetes resources (`pods`, `services`,
-    `nodes`, etc.), which should be already in the RBAC if you followed [Cluster
-    Agent Setup documentation][1]. But if they are missing, ensure they are
-    added (after `deployments`, `replicasets`):
-
-=======
-Note particularly that for the `apps` apiGroups, Live Containers need permissions
-to collect common kubernetes resources (`pods`, `services`, `nodes`, etc.),
-which should be already in the RBAC if you followed [Cluster Agent Setup
-documentation][2]. But if they are missing, ensure they are added (after
-`deployments`, `replicasets`):
->>>>>>> bf1a6a2a
+
+    Note particularly that for the `apps` apiGroups, Live Containers need permissions
+    to collect common kubernetes resources (`pods`, `services`, `nodes`, etc.),
+    which should be already in the RBAC if you followed [Cluster Agent Setup
+    documentation][1]. But if they are missing, ensure they are added (after
+    `deployments`, `replicasets`):
+
         ```yaml
           ClusterRole:
           - apiGroups:  # To create the datadog-cluster-id ConfigMap
@@ -404,10 +397,7 @@
 
 ### Kubernetes resources view
 
-<<<<<<< HEAD
-If you have enabled Kubernetes Resources for Live Containers, toggle among the **Pods**, **Deployments**, **ReplicaSets**, **Services**, **Nodes**, and **Clusters** views in the **View** dropdown menu in the top left corner of the page. Each of these views includes a data table to help you better organize your data by field such as status, name, and Kubernetes labels, and a detailed Cluster Map to give you a bigger picture of your pods and Kubernetes clusters.
-=======
-If you have enabled Kubernetes Resources for Live Containers, you can toggle between the **Clusters**, **Pods**, **Deployments**, **ReplicaSets**, **Services**, and **Nodes** views in the “Select a resource” dropdown menu in the top left corner of the page.
+If you have enabled Kubernetes Resources for Live Containers, toggle among the **Clusters**, **Pods**, **Deployments**, **ReplicaSets**, **Services**, and **Nodes** views in the “Select a resource” dropdown menu in the top left corner of the page.
 
 Each of these views includes a data table to help you better organize your data by field such as status, name, and Kubernetes labels, and a detailed Cluster Map to give you a bigger picture of your pods and Kubernetes clusters.
 
@@ -422,7 +412,6 @@
 You can also leverage facets on the left hand side of the page to quickly group resources or filter for resources you care most about, such as pods with a CrashLoopBackOff pod status.
 
 {{< img src="infrastructure/livecontainers/crashloopbackoff.gif" alt="An example of grouping the CrashLoopBackOff pod status"  style="width:80%;">}}
->>>>>>> bf1a6a2a
 
 #### Cluster map
 
