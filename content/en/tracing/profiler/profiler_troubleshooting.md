--- conflicted
+++ resolved
@@ -7,11 +7,7 @@
       text: 'APM Troubleshooting'
 ---
 
-<<<<<<< HEAD
-{{< programming-lang-wrapper langs="java,python,go,ruby,dotnet" >}}
-=======
-{{< programming-lang-wrapper langs="java,python,go,ruby,linux" >}}
->>>>>>> 59792e01
+{{< programming-lang-wrapper langs="java,python,go,ruby,dotnet,linux" >}}
 {{< programming-lang lang="java" >}}
 
 ## Missing profiles in the profile search page
@@ -218,7 +214,6 @@
 [3]: https://github.com/resque/resque
 [4]: https://github.com/resque/resque/blob/v2.0.0/docs/HOOKS.md#worker-hooks
 {{< /programming-lang >}}
-<<<<<<< HEAD
 {{< programming-lang lang="dotnet" >}}
 
 ## Missing profiles in the profile search page
@@ -253,9 +248,11 @@
 - Runtime type and version (for example, .NET Core 6.0).
 - Application type (for example, Web application running in IIS).
 
-[1]: /tracing/troubleshooting/#tracer-debug-logs
-[2]: /help/
-=======
+
+[1]: /tracing/troubleshooting/#tracer-debug-logs
+[2]: /help/
+{{< /programming-lang >}}
+
 {{< programming-lang lang="linux" >}}
 
 ## Missing profiles in the profile search page
@@ -309,13 +306,11 @@
 - Stripped binaries do not have symbols available. Try using a non-stripped binary or a non-minified container image.
 - Certain applications and libraries benefit from their debug packages being installed. This is true for services installed through your repo's package manager or similar.
 
+
 [1]: /tracing/troubleshooting/#tracer-debug-logs
 [2]: /help/
 [3]: /tracing/profiler/enabling/linux/?tab=environmentvariables#configuration
 [4]: /tracing/profiler/enabling/linux/
-
-{{< /programming-lang >}}
->>>>>>> 59792e01
 {{< /programming-lang >}}
 {{< /programming-lang-wrapper >}}
 
