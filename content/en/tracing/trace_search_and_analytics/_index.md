---
title: Trace Search and Analytics
kind: documentation
aliases:
  - /tracing/visualization/search/
---

{{< vimeo 278748711 >}}

[Trace Search & Analytics][1] is used to filter APM events by user-defined tags such as `customer_id`, `error_type`, or `app_name` to help troubleshoot and filter your requests. To enable it, either:

* Configure your APM tracer to emit the relevant analytics from your services—this can be done either [automatically](#automatic-configuration) or [manually](#custom-instrumentation). Next, [enable Trace Search inside Datadog][1] to begin forwarding these analytics.

**Note**: to use Trace Search, you must be using Agent v6.7+.

## Automatic Configuration

{{< tabs >}}
{{% tab "Java" %}}

Trace Search & Analytics is available starting in version 0.25.0 of the Java tracing client. It can be enabled globally for all **web** integrations with one configuration parameter in the Tracing client:

* System Property: `-Ddd.trace.analytics.enabled=true`
* Environment Variable: `DD_TRACE_ANALYTICS_ENABLED=true`

 After enabling, the Trace Search & Analytics UI starts showing results. Visit [Trace Search page][1] to get started.


[1]: https://app.datadoghq.com/apm/search
{{% /tab %}}
{{% tab "Python" %}}

Trace Search & Analytics is available starting in version 0.19.0 of the Python tracing client. Enable Trace Search & Analytics globally for all **web** integrations with one configuration parameter in the Tracing Client:

* Tracer Configuration: `ddtrace.config.analytics_enabled = True`
* Environment Variable: `DD_TRACE_ANALYTICS_ENABLED=true`

 After enabling, the Trace Search & Analytics UI starts showing results. Visit [Trace Search page][1] to get started.


[1]: https://app.datadoghq.com/apm/search
{{% /tab %}}
{{% tab "Ruby" %}}

Trace Search & Analytics is available starting in version 0.19.0 of the Ruby tracing client, and can be enabled for all **web** integrations with a global flag.

 To do so, set either `DD_TRACE_ANALYTICS_ENABLED=true` in your environment, or configure with:

 ```ruby
Datadog.configure { |c| c.analytics_enabled = true }
```

 - `true` enables analytics for all web frameworks.
- `false` or `nil` disables analytics, except for integrations that explicitly enable it. (Default)

 After enabling, the [Trace Search & Analytics][1] page populates.


[1]: https://app.datadoghq.com/apm/search
{{% /tab %}}
{{% tab "Go" %}}

Trace Search & Analytics is available starting in version 1.11.0 of the Go tracing client, and can be enabled globally for all **web** integrations using the [`WithAnalytics`][1] tracer start option. For example:

```go
tracer.Start(tracer.WithAnalytics(true))
```

 After enabling, the Trace Search & Analytics UI starts showing results. Visit [Trace Search page][2] to get started.


[1]: https://godoc.org/gopkg.in/DataDog/dd-trace-go.v1/ddtrace/tracer#WithAnalytics
[2]: https://app.datadoghq.com/apm/search
{{% /tab %}}
{{% tab "Node.js" %}}

Trace Search & Analytics is available starting in version 0.10.0 of the Node.js tracing client, and can be enabled globally for all web integrations with one configuration parameter in the tracing client:

```javascript
tracer.init({
  analytics: true
})
```

You can also use the following configuration parameter:

* Environment Variable: `DD_TRACE_ANALYTICS_ENABLED=true`

 After enabling, the Trace Search & Analytics UI starts showing results. Visit [Trace Search page][1] to get started.


[1]: https://app.datadoghq.com/apm/search
{{% /tab %}}
{{% tab ".NET" %}}

Trace Search & Analytics is available starting in version 1.1.0 of the .NET tracing client, and can be enabled globally for all **web** integrations with one configuration parameter in the Tracing Client:

 * Environment Variable or AppSetting: `DD_TRACE_ANALYTICS_ENABLED=true`

 This setting can also be set in code:

```csharp
Tracer.Instance.Settings.AnalyticsEnabled = true;
```

 After enabling, the Trace Search & Analytics UI starts showing results. Visit [Trace Search page][1] to get started.


[1]: https://app.datadoghq.com/apm/search
{{% /tab %}}
{{% tab "PHP" %}}

Trace Search & Analytics is available starting in version 0.17.0 of the PHP tracing client, and can be enabled globally for all **web** integrations with one configuration parameter in the Tracing Client:

 * Environment Variable: `DD_TRACE_ANALYTICS_ENABLED=true`

 After enabling, the Trace Search & Analytics UI starts showing results. Visit [Trace Search page][1] to get started.


[1]: https://app.datadoghq.com/apm/search
{{% /tab %}}
{{< /tabs >}}

## Configure Additional Services (optional)

### Configure by integration

{{< tabs >}}
{{% tab "Java" %}}


In addition to setting globally, you can enable or disable Trace Search & Analytics for individual integrations using the following setting:

* System Property: `-Ddd.<integration>.analytics.enabled=true`
* Environment Variable: `DD_<INTEGRATION>_ANALYTICS_ENABLED=true`

Use this in addition to the global configuration for any integrations that submit custom services. For example, for JMS spans which comes in as a custom service, you can set the following to enable all JMS Tracing in Trace Search & Analytics:

* System Property: `-Ddd.jms.analytics.enabled=true`
* Environment Variable: `DD_JMS_ANALYTICS_ENABLED=true`

Integration names can be found on the [integrations table][1].

[1]: /tracing/setup/java/#integrations
{{% /tab %}}
{{% tab "Python" %}}

In addition to setting globally, you can enable or disable Trace Search & Analytics for individual integrations using the following setting:

* Tracer Configuration: `ddtrace.config.<INTEGRATION>.analytics_enabled = True`
* Environment Variable: `DD_<INTEGRATION>_ANALYTICS_ENABLED=true`

Use this in addition to the global configuration for any integrations that submit custom services. For example, for Boto spans which comes in as a custom service, set the following to enable all Boto Tracing in Trace Search & Analytics:

* Tracer Configuration: `ddtrace.config.boto.analytics_enabled = True`
* Environment Variable: `DD_BOTO_ANALYTICS_ENABLED=true`

**Note**: Several integrations require non-standard configuration due to the integration-specific implementation of the tracer. Consult the library documentation on [Trace Search & Analytics][1] for details.

[1]: http://pypi.datadoghq.com/trace/docs/advanced_usage.html#trace_search_analytics
{{% /tab %}}
{{% tab "Ruby" %}}

Trace search & analytics can be enabled for specific integrations.

To do so, set either `DD_<INTEGRATION>_ANALYTICS_ENABLED=true` in your environment, or configure with:

```ruby
Datadog.configure { |c| c.use :integration, analytics_enabled: true }
```

Where `integration` is the name of the integration. See the [list of available integrations][1] for options.

- `true` enables analytics for this integration, regardless of the global setting.
- `false` disables analytics for this integration, regardless of the global setting.
- `nil` defers to global setting for analytics.


[1]: /tracing/setup/ruby/#library-compatibility
{{% /tab %}}
{{% tab "Go" %}}

In addition to the global setting, you can enable or disable Trace Search & Analytics individually for each integration. As an example, for configuring the standard library's `net/http` package, you could do:

```go
package main

import (
    httptrace "gopkg.in/DataDog/dd-trace-go.v1/contrib/net/http"
    "gopkg.in/DataDog/dd-trace-go.v1/ddtrace/tracer"
)

func main() {
    tracer.Start()
    defer tracer.Stop()

    mux := httptrace.NewServeMux(httptrace.WithAnalytics(true))
    // ...
}
```

{{% /tab %}}
{{% tab "Node.js" %}}


In addition to setting globally, you can enable or disable Trace Search & Analytics for individual integrations.

For example, to enable Trace Search & Analytics for `express`:

```js
tracer.use('express', {
  analytics: true
})
```

Integration names can be found on the [integrations table][1].


[1]: /tracing/setup/nodejs/#integrations
{{% /tab %}}
{{% tab ".NET" %}}


In addition to setting globally, you can enable or disable Trace Search & Analytics for individual integrations.

* Environment Variable or AppSetting: `DD_<INTEGRATION>_ANALYTICS_ENABLED=true`

Or in code:

```csharp
Tracer.Instance.Settings.Integrations["<INTEGRATION>"].AnalyticsEnabled = true;
```

For example, to enable Trace Search & Analytics for ASP.NET MVC:

* Environment Variable or AppSetting: `DD_ASPNETMVC_ANALYTICS_ENABLED=true`

Or in code:

```csharp
Tracer.Instance.Settings.Integrations["AspNetMvc"].AnalyticsEnabled = true;
```

Integration names can be found on the [integrations table][1].


[1]: /tracing/setup/dotnet#integrations
{{% /tab %}}
{{% tab "PHP" %}}

In addition to setting globally, you can enable or disable Trace Search & Analytics for individual integrations using the following setting:

* Environment Variable: `DD_<INTEGRATION>_ANALYTICS_ENABLED=true`

Use this in addition to the global configuration for any integrations that submit custom services. For example, for Symfony spans which comes in as a custom service, you can set the following to enable all Symfony Tracing in Trace Search & Analytics:

* Environment Variable: `DD_SYMFONY_ANALYTICS_ENABLED=true`

Integration names can be found on the [integrations table][1].


[1]: /tracing/setup/php/#integrations
{{% /tab %}}
{{< /tabs >}}

### Database Services

{{< tabs >}}
{{% tab "Java" %}}

Database tracing is not captured by Trace Search & Analytics by default and you must enable collection manually for each integration. For example:

* System Property: `-Ddd.jdbc.analytics.enabled=true`
* Environment Variable: `DD_JDBC_ANALYTICS_ENABLED=true`

{{% /tab %}}
{{% tab "Python" %}}

Database tracing is not captured by Trace Search & Analytics by default and you must enable collection manually for each integration. For example:

* Tracer Configuration: `ddtrace.config.postgres.analytics_enabled = True`
* Environment Variable: `DD_POSTGRES_ANALYTICS_ENABLED=true`

{{% /tab %}}
{{% tab "Ruby" %}}

Database tracing is not captured by Trace Search & Analytics by default and you must enable collection manually for each integration. For example:

```ruby
Datadog.configure { |c| c.use :mongo, analytics_enabled: true }
```

{{% /tab %}}
{{% tab "Go" %}}

Database tracing is not captured by Trace Search & Analytics by default. Enable collection manually for each integration, for example:

```go
// Register the database driver with Analytics enabled.
sqltrace.Register("mysql", &mysql.MySQLDriver{}, sqltrace.WithAnalytics(true))
```

{{% /tab %}}
{{% tab "Node.js" %}}

Database tracing is not captured by Trace Search & Analytics by default and you must enable collection manually for each integration. For example:

```javascript
tracer.use('mysql', {
  analytics: true
})
```

{{% /tab %}}
{{% tab ".NET" %}}


Database tracing is not captured by Trace Search & Analytics by default and you must enable collection manually for each integration. For example, to enable Trace Search & Analytics for ADO.NET:

* Environment Variable or AppSetting: `DD_ADONET_ANALYTICS_ENABLED=true`

Or in code:

```csharp
Tracer.Instance.Settings.Integrations["AdoNet"].AnalyticsEnabled = true;
```

Integration names can be found on the [integrations table][1].


[1]: /tracing/setup/dotnet#integrations
{{% /tab %}}
{{% tab "PHP" %}}

Database tracing is not captured by Trace Search & Analytics by default and you must enable collection manually for each integration. For example:

```javascript
tracer.use('mysqli', {
  analytics: true
})
```

{{% /tab %}}
{{< /tabs >}}

### Custom instrumentation

{{< tabs >}}
{{% tab "Java" %}}

Applications with custom instrumentation can enable trace analytics by setting the `ANALYTICS_SAMPLE_RATE` tag on the service root span:

```java
import datadog.trace.api.DDTags;
import datadog.trace.api.Trace;
import io.opentracing.Tracer;
import io.opentracing.util.GlobalTracer;

class MyClass {
  @Trace
  void myMethod() {
    final Span span = GlobalTracer.get().activeSpan();
    // Span provided by @Trace annotation.
    if (span != null) {
      span.setTag(DDTags.SERVICE_NAME, "my-custom-service");
      span.setTag(DDTags.ANALYTICS_SAMPLE_RATE, 1.0);
    }
  }
}
```

{{% /tab %}}
{{% tab "Python" %}}


Applications with custom instrumentation can enable trace analytics by setting the `ddtrace.constants.ANALYTICS_SAMPLE_RATE_KEY` tag on the service root span:

```python
from ddtrace import tracer
from ddtrace.constants import ANALYTICS_SAMPLE_RATE_KEY

@tracer.wrap()
def my_method():
    span = tracer.current_span()
    span.set_tag(ANALYTICS_SAMPLE_RATE_KEY, True)
```


{{% /tab %}}
{{% tab "Ruby" %}}

Applications with custom instrumentation can enable trace analytics by setting the `ANALYTICS_KEY` tag on the service root span:

```ruby
Datadog.tracer.trace('my.task') do |span|
  # Set the analytics sample rate to 1.0
  span.set_tag(Datadog::Ext::Analytics::TAG_ENABLED, true)
end
```

{{% /tab %}}
{{% tab "Go" %}}

For custom instrumentation, a special tag has been added to enable Trace Search & Analytics on a span, as can be seen below:

```go
span.SetTag(ext.AnalyticsEvent, true)
```

This marks the span as a Trace Search & Analytics event.

{{% /tab %}}
{{% tab "Node.js" %}}

Applications with custom instrumentation can enable trace analytics by setting the `ANALYTICS` tag on the service root span:

```javascript
const { ANALYTICS } = require('dd-trace/ext/tags')

span.setTag(ANALYTICS, true)
```

{{% /tab %}}
{{% tab ".NET" %}}

Applications with custom instrumentation can enable trace analytics by setting the `Tags.Analytics` tag on the service root span:

```csharp
using Datadog.Trace;

using(var scope = Tracer.Instance.StartActive("web.request"))
{
    // enable Analytics on this span
    scope.span.SetTag(Tags.Analytics, "true");
}

```

{{% /tab %}}
{{% tab "PHP" %}}

Applications with custom instrumentation can enable trace analytics by setting the `ANALYTICS_KEY` tag on the service root span:

```php
<?php
<<<<<<< HEAD
// ... your existing span that you want to enable for Trace Search & Analytics
$span->setTag(Tag::ANALYTICS_KEY, true);

=======
  // ... your existing span that you want to enable for Trace Search & Analytics
  $span->setTag(Tag::ANALYTICS_KEY, true);
?>
>>>>>>> 322f97aa
```

{{% /tab %}}
{{% tab "C++" %}}

Applications with custom instrumentation can enable trace analytics by setting the `analytics_event` tag on the service root span:

```cpp
...
#include <datadog/tags.h>
...
auto tracer = ...
auto span = tracer->StartSpan("operation_name");
// A boolean value of true enables Trace Search & Analytics for the span,
// with a sample rate of 1.0.
span->SetTag(datadog::tags::analytics_event, true);
// A double value between 0.0 and 1.0 enables Trace Search & Analytics
// and sets the sample rate to the provided value.
span->SetTag(datadog::tags::analytics_event, 0.5);
```

{{% /tab %}}
{{< /tabs >}}

## Event filtering

An [APM event][2] represents the top [span][3] for a [service], including its metadata. Once enabled, APM events are sent at 100% throughput by default. For example, a Java service with 100 requests will generate 100 APM events from its `servlet.request` spans, as each `servlet.request` span generates an APM event. [Filtering APM events][4] has the benefit of reducing the number of billable APM events and has no effect on [trace][5] sampling. Once a service has been filtered lower than 100%, APM event analytics are upscaled to display an estimate by default, and you have the option to display the filtered value.

{{< img src="tracing/trace_search_and_analytics/analytics/apm_event_filtering.png" alt="APM Event Filtering" responsive="true" style="width:100%;">}}

[1]: https://app.datadoghq.com/apm/search
[2]: /tracing/visualization/#apm-event
[3]: /tracing/visualization/#spans
[4]: https://app.datadoghq.com/apm/settings
[5]: /tracing/visualization/#trace<|MERGE_RESOLUTION|>--- conflicted
+++ resolved
@@ -443,15 +443,9 @@
 
 ```php
 <?php
-<<<<<<< HEAD
-// ... your existing span that you want to enable for Trace Search & Analytics
-$span->setTag(Tag::ANALYTICS_KEY, true);
-
-=======
   // ... your existing span that you want to enable for Trace Search & Analytics
   $span->setTag(Tag::ANALYTICS_KEY, true);
 ?>
->>>>>>> 322f97aa
 ```
 
 {{% /tab %}}
