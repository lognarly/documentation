---
title: Ingestion Mechanisms
kind: documentation
description: "Overview of the mechanisms in the tracer and the Agent that control trace ingestion."
aliases:
- /tracing/trace_ingestion/mechanisms
further_reading:
- link: "/tracing/trace_pipeline/ingestion_controls/"
  tag: "Documentation"
  text: "Ingestion Controls"
- link: "/tracing/trace_pipeline/trace_retention/"
  tag: "Documentation"
  text: "Trace Retention"
- link: "/tracing/trace_pipeline/metrics/"
  tag: "Documentation"
  text: "Usage Metrics"
---

{{< img src="tracing/apm_lifecycle/ingestion_sampling_rules.png" style="width:100%; background:none; border:none; box-shadow:none;" alt="Ingestion Sampling Rules" >}}


Multiple mechanisms are responsible for choosing if spans generated by your applications are sent to Datadog (_ingested_). The logic behind these mechanisms lie in the [tracing libraries][1] and in the Datadog Agent. Depending on the configuration, all or some the traffic generated by instrumented services is ingested.

To each span ingested, there is attached a unique **ingestion reason** referring to one of the mechanisms described in this page. [Usage metrics][2] `datadog.estimated_usage.apm.ingested_bytes` and `datadog.estimated_usage.apm.ingested_spans` are tagged by `ingestion_reason`.

Use the [Ingestion Reasons dashboard][3] to investigate in context each of these ingestion reasons. Get an overview of the volume attributed to each mechanism, to quickly know which configuration options to focus on.

## Head-based sampling

The default sampling mechanism is called _head-based sampling_. The decision of whether to keep or drop a trace is made at the very beginning of the trace, at the start of the [root span][4]. This decision is then propagated to other services as part of their request context, for example as an HTTP request header.

Because the decision is made at the beginning of the trace and then conveyed to all parts of the trace, the trace is guaranteed to be kept or dropped as a whole.

You can set sampling rates for head-based sampling in two places:
- At the **[Agent](#in-the-agent)** level (default)
- At the **[Tracing Library](#in-tracing-libraries-user-defined-rules)** level: any tracing library mechanism overrides the Agent setup.

### In the Agent
`ingestion_reason: auto`

The Datadog Agent continuously sends sampling rates to tracing libraries to apply at the root of traces. The Agent adjusts rates to achieve a target of overall ten traces per second, distributed to services depending on the traffic.

For instance, if service `A` has more traffic than service `B`, the Agent might vary the sampling rate for `A` such that  `A` keeps no more than seven traces per second, and similarly adjust the sampling rate for `B` such that `B` keeps no more than three traces per second, for a total of 10 traces per second.

Set Agent's target traces-per-second in its main configuration file (`datadog.yaml`) or as an environment variable :
```
@param max_traces_per_second - integer - optional - default: 10
@env DD_APM_MAX_TPS - integer - optional - default: 10
```

**Note**: The traces-per-second sampling rate set in the Agent only applies to Datadog tracing libraries. It has no effect on other tracing libraries such as OpenTelemetry SDKs.

All the spans from a trace sampled using the Datadog Agent [automatically computed sampling rates](#in-the-agent) are tagged with the ingestion reason `auto`.  The `ingestion_reason` tag is also set on [usage metrics][2]. Services using the Datadog Agent default mechanism are labeled as `Automatic` in the [Ingestion Control Page][5] Configuration column.

### In tracing libraries: user-defined rules
`ingestion_reason: rule`

For more granular control, use tracing library sampling configuration options:
- Set a specific **sampling rate to apply to all root services** for the library, overriding the Agent's [default mechanism](#in-the-agent).
- Set a **sampling rate to apply to specific root services** or for specific span operation names.
- Set a **rate limit** on the number of ingested traces per second. The default rate limit is 100 traces per second per service instance (when using the Agent [default mechanism](#in-the-agent), the rate limiter is ignored).

**Note**: These rules are also head-based sampling controls. If the traffic for a service is higher than the configured maximum traces per second, then traces are dropped at the root. It does not create incomplete traces.

The configuration can be set by environment variables or directly in the code:

{{< tabs >}}
{{< tab "Java" >}}
For Java applications, set a global sampling rate in the library using the `DD_TRACE_SAMPLE_RATE` environment variable. Set by-service sampling rates with the `DD_TRACE_SAMPLING_SERVICE_RULES` environment variable.

For example, to send 20% of the traces for the service named `my-service`:

```
# using system property
java -Ddd.trace.sampling.service.rules=my-service:0.2 -javaagent:dd-java-agent.jar -jar my-app.jar

# using environment variables
export DD_TRACE_SAMPLING_SERVICE_RULES=my-service:0.2
```

Configure a rate limit by setting the environment variable `DD_TRACE_RATE_LIMIT` to a number of traces per second per service instance. If no `DD_TRACE_RATE_LIMIT` value is set, a limit of 100 traces per second is applied.

Read more about sampling controls in the [Java tracing library documentation][1].

[1]: /tracing/trace_collection/dd_libraries/java
{{< /tab >}}
{{< tab "Python" >}}
For Python applications, set a global sampling rate in the library using the `DD_TRACE_SAMPLE_RATE` environment variable. Set by-service sampling rates with the `DD_TRACE_SAMPLING_RULES` environment variable.

For example, to send 50% of the traces for the service named `my-service` and 10% for the rest of the traces:

```
@env DD_TRACE_SAMPLE_RATE=0.1
@env DD_TRACE_SAMPLING_RULES=[{"service": "my-service", "sample_rate": 0.5}]
```

Configure a rate limit by setting the environment variable `DD_TRACE_RATE_LIMIT` to a number of traces per second per service instance. If no `DD_TRACE_RATE_LIMIT` value is set, a limit of 100 traces per second is applied.

Read more about sampling controls in the [Python tracing library documentation][1].

[1]: /tracing/trace_collection/dd_libraries/python
<<<<<<< HEAD
{{< /tab >}}
{{< tab "Ruby" >}}
For Ruby applications, set a global sampling rate in the library using the `DD_TRACE_SAMPLE_RATE` environment variable.
=======
{{% /tab %}}
{{% tab "Ruby" %}}
For Ruby applications, set a global sampling rate for the library using the `DD_TRACE_SAMPLE_RATE` environment variable. Set by-service sampling rates with the `DD_TRACE_SAMPLING_RULES` environment variable.
>>>>>>> dffccdc5

For example, to send 50% of the traces for the service named `my-service` and 10% of the rest of the traces:

```
@env DD_TRACE_SAMPLE_RATE=0.1
@env DD_TRACE_SAMPLING_RULES=[{"service": `my-service`, "sample_rate": 0.5}]
```

Configure a rate limit by setting the environment variable `DD_TRACE_RATE_LIMIT` to a number of traces per second per service instance. If no `DD_TRACE_RATE_LIMIT` value is set, a limit of 100 traces per second is applied.

Read more about sampling controls in the [Ruby tracing library documentation][1].

[1]: /tracing/trace_collection/dd_libraries/ruby#sampling
{{< /tab >}}
{{< tab "Go" >}}
For Go applications, set a global sampling rate for the library using the `DD_TRACE_SAMPLE_RATE` environment variable. Set by-service sampling rates with the `DD_TRACE_SAMPLING_RULES` environment variable.

For example, to send 50% of the traces for the service named `my-service` and 10% of the rest of the traces:

```
@env DD_TRACE_SAMPLE_RATE=0.1
@env DD_TRACE_SAMPLING_RULES=[{"service": `my-service`, "sample_rate": 0.5}]
```

Configure a rate limit by setting the environment variable `DD_TRACE_RATE_LIMIT` to a number of traces per second per service instance. If no `DD_TRACE_RATE_LIMIT` value is set, a limit of 100 traces per second is applied.

Read more about sampling controls in the [Go tracing library documentation][1].

[1]: /tracing/trace_collection/dd_libraries/go
{{< /tab >}}
{{< tab "NodeJS" >}}
For Node.js applications, set a global sampling rate in the library using the `DD_TRACE_SAMPLE_RATE` environment variable.

You can also set by-service sampling rates. For instance, to send 50% of the traces for the service named `my-service` and 10% for the rest of the traces:

```javascript
tracer.init({
  ingestion:
    sampler: {
      sampleRate: 0.1,
      rules: [
        { sampleRate: 0.5, service: 'my-service' }
      ]
    }
  }
```

Configure a rate limit by setting the environment variable `DD_TRACE_RATE_LIMIT` to a number of traces per second per service instance. If no `DD_TRACE_RATE_LIMIT` value is set, a limit of 100 traces per second is applied.

Read more about sampling controls in the [NodeJS tracing library documentation][1].

[1]: /tracing/trace_collection/dd_libraries/nodejs
{{< /tab >}}
{{< tab "PHP" >}}
For PHP applications, set a global sampling rate for the library using the `DD_TRACE_SAMPLE_RATE` environment variable. Set by-service sampling rates with the `DD_TRACE_SAMPLING_RULES` environment variable.

For example, to send 50% of the traces for the service named `my-service` and 10% for the rest of the traces:

```
@env DD_TRACE_SAMPLE_RATE=0.1
@env DD_TRACE_SAMPLING_RULES=[{"service": `my-service`, "sample_rate": 0.5}]
```

Read more about sampling controls in the [PHP tracing library documentation][1].

[1]: /tracing/trace_collection/dd_libraries/php
{{< /tab >}}
{{< tab "C++" >}}
Starting in version version `1.3.2`, the Datadog C++ library supports the following configurations:
- Global sampling rate: `DD_TRACE_SAMPLE_RATE` environment variable
- Sampling rates by service: `DD_TRACE_SAMPLING_RULES` environment variable.
- Rate limit setting: `DD_TRACE_RATE_LIMIT` environment variable.

For example, to send 50% of the traces for the service named `my-service` and 10% for the rest of the traces:

```
@env DD_TRACE_SAMPLE_RATE=0.1
@env DD_TRACE_SAMPLING_RULES=[{"service": `my-service`, "sample_rate": 0.5}]
```

C++ does not provide integrations for out-of-the-box instrumentation, but it’s used by proxy tracing such as Envoy, Nginx, or Istio. Read more about how to configure sampling for proxies in [Tracing proxies][1].

[1]: /tracing/trace_collection/proxy_setup
{{< /tab >}}
{{< tab ".NET" >}}
For .NET applications, set a global sampling rate for the library using the `DD_TRACE_SAMPLE_RATE` environment variable. Set by-service sampling rates with the `DD_TRACE_SAMPLING_RULES` environment variable.

For example, to send 50% of the traces for the service named `my-service` and 10% for the rest of the traces:

```
@env DD_TRACE_SAMPLE_RATE=0.1
@env DD_TRACE_SAMPLING_RULES=[{"service": `my-service`, "sample_rate": 0.5}]
```

Configure a rate limit by setting the environment variable `DD_TRACE_RATE_LIMIT` to a number of traces per second per service instance. If no `DD_TRACE_RATE_LIMIT` value is set, a limit of 100 traces per second is applied.

Read more about sampling controls in the [.NET tracing library documentation][1].

[1]: /tracing/trace_collection/dd_libraries/dotnet-core
{{< /tab >}}
{{< /tabs >}}

**Note**: All the spans from a trace sampled using a tracing library configuration  are tagged with the ingestion reason `rule`. Services configured with user-defined sampling rules are marked as `Configured` in the [Ingestion Control Page][5] Configuration column.

## Error and rare traces

For traces not caught by the head-based sampling, two additional Datadog Agent sampling mechanisms make sure that critical and diverse traces are kept and ingested. These two samplers keep a diverse set of local traces (set of spans from the same host) by catching all combinations of a predetermined set of tags:

- **Error traces**: Sampling errors is important for providing visibility on potential system failures.
- **Rare traces**: Sampling rare traces allows you to keep visibility on your system as a whole, by making sure that low-traffic services and resources are still monitored.

**Note**: Error and rare samplers are ignored for services for which you set [library sampling rules](#in-tracing-libraries-user-defined-rules).

### Error traces
`ingestion_reason: error`

The error sampler catches pieces of traces that contain error spans that are not caught by head-based sampling. It catches error traces up to a rate of 10 traces per second (per Agent). It ensures comprehensive visibility on errors when the head-based sampling rate is low.

With Agent version 7.33 and forward, you can configure the error sampler in the Agent main configuration file (`datadog.yaml`) or with environment variables:
```
@param errors_per_second - integer - optional - default: 10
@env DD_APM_ERROR_TPS - integer - optional - default: 10
```

**Note**: Set the parameter to `0` to disable the error sampler.

**Note**: The error sampler captures local traces with error spans at the Agent level. If the trace is distributed, there is no way to guarantee that the complete trace will be sent to Datadog.


### Rare traces
`ingestion_reason: rare`

The rare sampler sends a set of rare spans to Datadog. It catches combinations of `env`, `service`, `name`, `resource`, `error.type`, and `http.status` up to 5 traces per second (per Agent). It ensures visibility on low traffic resources when the head-based sampling rate is low.

In Agent version 7.33 and forward, you can disable the rare sampler in the Agent main configuration file (`datadog.yaml`) or with an environment variable:

```
@params apm_config.disable_rare_sampler - boolean - optional - default: false
@env DD_APM_DISABLE_RARE_SAMPLER - boolean - optional - default: false
```

**Note**: The rare sampler captures local traces at the Agent level. If the trace is distributed, there is no way to guarantee that the complete trace will be sent to Datadog.

## Force keep and drop
`ingestion_reason: manual`

The head-based sampling mechanism can be overridden at the tracing library level. For example, if you need to monitor a critical transaction, you can force the associated trace to be kept. On the other hand, for unnecessary or repetitive information like health checks, you can force the trace to be dropped.

- Set `ManualKeep` on a span to indicate that it and all child spans should be ingested. The resulting trace might appear incomplete in the UI if the span in question is not the root span of the trace.
```
// in dd-trace-go
span.SetTag(ext.ManualKeep, true)
```
- Set ManualDrop to make sure that **no** child span is ingested. [Error and rare samplers](#error-and-rare-traces) will be ignored in the Agent.
```
span.SetTag(ext.ManualDrop, true)
```

## Single spans (App Analytics)
`ingestion_reason: analytic`

<div class="alert alert-warning">
On October 20, 2020, App Analytics was replaced by Tracing without Limits. This is a deprecated mechanism with configuration information relevant to legacy App Analytics. Instead, use new configuration options <a href="#head-based-sampling">head-based sampling</a> to have full control over your data ingestion.
</div>

If you need to sample a specific span, but don't need the full trace to be available, tracers allow a sampling rate to be configured for a single span. This span will be ingested at no less than the configured rate, even when the enclosing trace is dropped.

### In the tracing libraries

To use the analytics mechanism, enable it either by an environment variable or in the code. Also, define a sampling rate to be applied to all `analytics_enabled` spans:

{{< tabs >}}
{{< tab "Environment variables" >}}

```
@env  DD_TRACE_ANALYTICS_ENABLED - boolean - optional false
```
{{< /tab >}}
{{< tab "Code API" >}}

```
// in dd-trace-go
// set analytics_enabled by default
tracerconfig.WithAnalytics(on bool)
// set raw sampling rate to apply on all analytics_enabled spans
tracerconfig.SetAnalyticsRate(0.4)
```

{{< /tab >}}
{{< /tabs >}}

Tag any single span with `analytics_enabled:true`. In addition, specify a sampling rate to be associated with the span:
```
// in dd-trace-go
// make a span analytics_enabled
span.SetTag(ext.AnalyticsEvent, true)
// make a span analytics_enabled with a rate of 0.5
s := tracer.StartSpan("redis.cmd", AnalyticsRate(0.5))
```

### In the Agent

In the Agent, an additional rate limiter is set to 200 spans per second. If the limit is reached, some spans are dropped and not forwarded to Datadog.

Set the rate in the Agent main configuration file (`datadog.yaml`) or as an environment variable:
```
@param max_events_per_second - integer - optional 200
@env DD_APM_MAX_EPS - integer - optional 200
```

## Product ingested spans

### RUM Traces
`ingestion_reason:rum`

A request from a web or mobile application generates a trace when the backend services are instrumented. [The APM integration with Real User Monitoring][6] links web and mobile application requests to their corresponding backend traces so you can see your full frontend and backend data through one lens.

Starting in version `4.10.0` of the RUM browser SDK , you can control ingested volumes and keep a sampling of the backend traces by configuring the `tracingSampleRate` initialization parameter.  Set `tracingSampleRate` to a number between `0` and `100`.
If no `tracingSampleRate` value is set, a default of 100% of the traces coming from the browser requests are sent to Datadog.

Similarly, control the trace sampling rate in other SDKs by using similar parameters:

| SDK         | Parameter             | Minimum version   |
|-------------|-----------------------|-------------------|
| Browser     | `tracingSampleRate`   | [v4.10.0][7]      |
| iOS         | `tracingSamplingRate` | [1.11.0][8]       |
| Android     | `traceSamplingRate`   | [1.13.0][9]       |
| Flutter     | `tracingSamplingRate` | [1.0.0-beta.2][10] |
| React Native | `tracingSamplingRate` | [1.0.0-rc6][11]   |

### Synthetic traces
`ingestion_reason:synthetics` and `ingestion_reason:synthetics-browser`

HTTP and browser tests generate traces when the backend services are instrumented. [The APM integration with Synthetic Testing][12] links your synthetic tests with the corresponding backend traces. Navigate from a test run that failed to the root cause of the issue by looking at the trace generated by that test run.

By default, 100% of synthetic HTTP and browser tests generate backend traces.

### Other products

Some additional ingestion reasons are attributed to spans that are generated by specific Datadog products:

| Product    | Ingestion Reason                    | Ingestion Mechanism Description |
|------------|-------------------------------------|---------------------------------|
| Serverless | `lambda` and `xray`                   | Your traces received from the [Serverless applications][13] traced with Datadog Tracing Libraries or the AWS X-Ray integration. |
| Application Security Monitoring     | `appsec`                            | Traces ingested from Datadog tracing libraries and flagged by [ASM][14] as a threat. |


## Further Reading

{{< partial name="whats-next/whats-next.html" >}}

[1]: /tracing/trace_collection/dd_libraries/
[2]: /tracing/trace_pipeline/metrics/
[3]: https://app.datadoghq.com/dash/integration/apm_ingestion_reasons
[4]: /tracing/glossary/#trace-root-span
[5]: /tracing/trace_pipeline/ingestion_controls/
[6]: /real_user_monitoring/connect_rum_and_traces/
[7]: https://github.com/DataDog/browser-sdk/releases/tag/v4.10.0
[8]: https://github.com/DataDog/dd-sdk-ios/releases/tag/1.11.0
[9]: https://github.com/DataDog/dd-sdk-android/releases/tag/1.13.0
[10]: https://github.com/DataDog/dd-sdk-flutter/releases/tag/datadog_tracking_http_client%2Fv1.0.0-beta.2
[11]: https://github.com/DataDog/dd-sdk-reactnative/releases/tag/1.0.0-rc6
[12]: /synthetics/apm/
[13]: /serverless/distributed_tracing/
[14]: /security_platform/application_security/<|MERGE_RESOLUTION|>--- conflicted
+++ resolved
@@ -99,15 +99,9 @@
 Read more about sampling controls in the [Python tracing library documentation][1].
 
 [1]: /tracing/trace_collection/dd_libraries/python
-<<<<<<< HEAD
 {{< /tab >}}
 {{< tab "Ruby" >}}
-For Ruby applications, set a global sampling rate in the library using the `DD_TRACE_SAMPLE_RATE` environment variable.
-=======
-{{% /tab %}}
-{{% tab "Ruby" %}}
 For Ruby applications, set a global sampling rate for the library using the `DD_TRACE_SAMPLE_RATE` environment variable. Set by-service sampling rates with the `DD_TRACE_SAMPLING_RULES` environment variable.
->>>>>>> dffccdc5
 
 For example, to send 50% of the traces for the service named `my-service` and 10% of the rest of the traces:
 
