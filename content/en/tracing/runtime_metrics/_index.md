--- conflicted
+++ resolved
@@ -8,209 +8,7 @@
 
 {{< img src="tracing/runtime_metrics/jvm_runtime_trace.png" alt="JVM Runtime Trace" >}}
 
-<<<<<<< HEAD
-Enable runtime metrics collection in the tracing client to gain additional insights into an application's performance. Runtime metrics can be viewed in the context of a [service][1], correlated in the Trace View at the time of a given request, and utilized anywhere in the platform.
-=======
-## Automatic Configuration
-
-{{< tabs >}}
-{{% tab "Java" %}}
-
-JVM metrics collection is enabled by default for Java tracer v0.29.0+. It can be disabled with one configuration parameter in the tracing client, either through a system property, `-Ddd.jmxfetch.enabled=false`, or through an environment variable, `DD_JMXFETCH_ENABLED=false`.
-
-JVM metrics can be viewed in correlation with your Java services. See the [Service page][1] in Datadog.
-
-{{< img src="tracing/runtime_metrics/jvm-runtime.png" alt="JVM Runtime"  >}}
-
-By default, runtime metrics from your application are sent to the Datadog Agent with DogStatsD over port `8125`. Make sure that [DogStatsD is enabled for the Agent][2].
-
-If you are running the Agent as a container, ensure that `DD_DOGSTATSD_NON_LOCAL_TRAFFIC` [is set to true][3], and that port `8125` is open on the Agent. Additionally, for:
-
-* **Kubernetes**: You *must* [bind the DogstatsD port to a host port][4].
-* **ECS**: [Set the appropriate flags in your task definition][5].
-
-**Notes**:
-
-* For the runtime UI, `dd-trace-java` >= [`0.24.0`][6] is supported.
-* To associate JVM metrics within flame graphs, ensure the `env: tag` (case-sensitive) is set and matching across your environment.
-
-[1]: https://app.datadoghq.com/apm/services
-[2]: /developers/dogstatsd/#setup
-[3]: /agent/docker/#dogstatsd-custom-metrics
-[4]: /developers/dogstatsd/
-[5]: /integrations/amazon_ecs/?tab=python#create-an-ecs-task
-[6]: https://github.com/DataDog/dd-trace-java/releases/tag/v0.24.0
-{{% /tab %}}
-{{% tab "Python" %}}
-
-<div class="alert alert-warning">
-This feature is currently in private beta. <a href="https://docs.datadoghq.com/help/">Reach out to support</a> to turn on this feature for your account.
-</div>
-
-Runtime metrics collection can be enabled with the `DD_RUNTIME_METRICS_ENABLED=true` environment parameter when running with `ddtrace-run`:
-
-Runtime metrics can be viewed in correlation with your Python services. See the [Service page][1] in Datadog.
-
-**Note**: For the runtime UI, `ddtrace` >= [`0.24.0`][2] is supported.
-
-By default, runtime metrics from your application are sent to the Datadog Agent thanks to DogStatsD over port `8125`. Make sure that [DogStatsD is enabled for the Agent][3].
-If you are running the Agent as a container, ensure that `DD_DOGSTATSD_NON_LOCAL_TRAFFIC` [is set to true][4], and that port `8125` is open on the Agent.
-In Kubernetes, [bind the DogstatsD port to a host port][5]; in ECS, [set the appropriate flags in your task definition][6].
-
-[1]: https://app.datadoghq.com/apm/services
-[2]: https://github.com/DataDog/dd-trace-py/releases/tag/v0.24.0
-[3]: /developers/metrics/dogstatsd_metrics_submission/#setup
-[4]: /agent/docker/#dogstatsd-custom-metrics
-[5]: /developers/dogstatsd/
-[6]: /integrations/amazon_ecs/?tab=python#create-an-ecs-task
-{{% /tab %}}
-{{% tab "Ruby" %}}
-
-<div class="alert alert-warning">
-This feature is currently in private beta. <a href="https://docs.datadoghq.com/help/">Reach out to support</a> to turn on this feature for your account.
-</div>
-
-Runtime metrics collection uses the [`dogstatsd-ruby`][1] gem to send metrics via DogStatsD to the Agent. To collect runtime metrics, you must add this gem to your Ruby application, and make sure that [DogStatsD is enabled for the Agent][2].
-
-Metrics collection is disabled by default. You can enable it by setting the `DD_RUNTIME_METRICS_ENABLED` environment variable to `true`, or by setting the following configuration in your Ruby application:
-
-```ruby
-# config/initializers/datadog.rb
-require 'datadog/statsd'
-require 'ddtrace'
-
-Datadog.configure do |c|
-  # To enable runtime metrics collection, set `true`. Defaults to `false`
-  # You can also set DD_RUNTIME_METRICS_ENABLED=true to configure this.
-  c.runtime_metrics_enabled = true
-
-  # Optionally, you can configure the DogStatsD instance used for sending runtime metrics.
-  # DogStatsD is automatically configured with default settings if `dogstatsd-ruby` is available.
-  # You can configure with host and port of Datadog agent; defaults to 'localhost:8125'.
-  c.runtime_metrics statsd: Datadog::Statsd.new
-end
-```
-
-Runtime metrics can be viewed in correlation with your Ruby services. See the [Service page][3] in Datadog.
-
-By default, runtime metrics from your application are sent to the Datadog Agent thanks to DogStatsD over port `8125`. Make sure that [DogStatsD is enabled for the Agent][2].
-If you are running the Agent as a container, ensure that `DD_DOGSTATSD_NON_LOCAL_TRAFFIC` [is set to true][4], and that port `8125` is open on the Agent.
-In Kubernetes, [bind the DogstatsD port to a host port][5]; in ECS, [set the appropriate flags in your task definition][6].
-
-[1]: https://rubygems.org/gems/dogstatsd-ruby
-[2]: /developers/metrics/dogstatsd_metrics_submission/#setup
-[3]: https://app.datadoghq.com/apm/service
-[4]: /agent/docker/#dogstatsd-custom-metrics
-[5]: /developers/dogstatsd/
-[6]: /integrations/amazon_ecs/?tab=python#create-an-ecs-task
-{{% /tab %}}
-{{% tab "Go" %}}
-
-Coming Soon. Reach out to [the Datadog support team][1] to be part of the beta.
-
-[1]: /help
-{{% /tab %}}
-{{% tab "Node.js" %}}
-
-<div class="alert alert-warning">
-This feature is currently in private beta. <a href="https://docs.datadoghq.com/help/">Reach out to support</a> to turn on this feature for your account.
-</div>
-
-Runtime metrics collection can be enabled with one configuration parameter in the tracing client either through the tracer option: `tracer.init({ runtimeMetrics: true })` or through the environment variable: `DD_RUNTIME_METRICS_ENABLED=true`
-
-Runtime metrics can be viewed in correlation with your Node services. See the [Service page][1] in Datadog.
-
-By default, runtime metrics from your application are sent to the Datadog Agent thanks to DogStatsD over port `8125`. Make sure that [DogStatsD is enabled for the Agent][2].
-If you are running the Agent as a container, ensure that `DD_DOGSTATSD_NON_LOCAL_TRAFFIC` [is set to true][3], and that port `8125` is open on the Agent.
-In Kubernetes, [bind the DogstatsD port to a host port][4]; in ECS, [set the appropriate flags in your task definition][5].
-
-[1]: https://app.datadoghq.com/apm/services
-[2]: /developers/metrics/dogstatsd_metrics_submission/#setup
-[3]: /agent/docker/#dogstatsd-custom-metrics
-[4]: /developers/dogstatsd/
-[5]: /integrations/amazon_ecs/?tab=python#create-an-ecs-task
-{{% /tab %}}
-{{% tab ".NET" %}}
-
-Coming Soon. Reach out to [the Datadog support team][1] to be part of the beta.
-
-[1]: /help
-{{% /tab %}}
-{{% tab "PHP" %}}
-
-Coming Soon. Reach out to [the Datadog support team][1] to be part of the beta.
-
-[1]: /help
-{{% /tab %}}
-{{< /tabs >}}
-
-## Data Collected
-
-{{< tabs >}}
-{{% tab "Java" %}}
-
-The following metrics are collected by default after enabling JVM metrics.
-
-{{< get-metrics-from-git "java" >}}
-
-Along with displaying these metrics in your APM Service Page, Datadog provides a [default JVM Runtime Dashboard][1] with the `service` and `runtime-id` tags that are applied to these metrics.
-
-Additional JMX metrics can be added using configuration files that are passed on using `dd.jmxfetch.config.dir` and `dd.jmxfetch.config`. You can also enable existing Datadog JMX integrations individually with the `dd.jmxfetch.<INTEGRATION_NAME>.enabled=true` parameter. This auto-embeds configuration from Datadog's [existing JMX configuration files][2]. See the [JMX Integration][3] for further details on configuration.
-
-[1]: https://app.datadoghq.com/dash/integration/256/jvm-runtime-metrics
-[2]: https://github.com/DataDog/integrations-core/search?q=jmx_metrics&unscoped_q=jmx_metrics
-[3]: /integrations/java/#configuration
-{{% /tab %}}
-{{% tab "Python" %}}
-
-{{< get-metrics-from-git "python" >}}
-
-Along with displaying these metrics in your APM Service Page, Datadog provides a [default Python Runtime Metrics Dashboard][1] with the `service` and `runtime-id` tags that are applied to these metrics.
-
-[1]: https://app.datadoghq.com/dash/integration/30267/python-runtime-metrics
-{{% /tab %}}
-{{% tab "Ruby" %}}
-
-The following metrics are collected by default after enabling Runtime metrics.
-
-{{< get-metrics-from-git "ruby" >}}
-
-Along with displaying these metrics in your APM Service Page, Datadog provides a [default Ruby Runtime Dashboard][1] with the `service` and `runtime-id` tags that are applied to these metrics.
-
-[1]: https://app.datadoghq.com/dash/integration/30268/ruby-runtime-metrics
-{{% /tab %}}
-{{% tab "Go" %}}
-
-Coming Soon. Reach out to [the Datadog support team][1] to be part of the beta.
-
-[1]: /help
-{{% /tab %}}
-{{% tab "Node.js" %}}
-
-The following metrics are collected by default after enabling runtime metrics.
-
-{{< get-metrics-from-git "node" >}}
-
-Along with displaying these metrics in your APM Service Page, Datadog provides a [default Node Runtime Dashboard][1] with the `service` and `runtime-id` tags that are applied to these metrics.
-
-[1]: https://app.datadoghq.com/dash/integration/30269/node-runtime-metrics
-{{% /tab %}}
-{{% tab ".NET" %}}
-
-Coming Soon. Reach out to [the Datadog support team][1] to be part of the beta.
-
-[1]: /help
-{{% /tab %}}
-{{% tab "PHP" %}}
-
-Coming Soon. Reach out to [the Datadog support team][1] to be part of the beta.
-
-[1]: /help
-{{% /tab %}}
-{{< /tabs >}}
->>>>>>> 1d54e0ea
-
-Select your language below to learn how to automatically collect your runtime metrics:
+Enable runtime metrics collection in the tracing client to gain additional insights into an application's performance. Runtime metrics can be viewed in the context of a [service][1], correlated in the Trace View at the time of a given request, and utilized anywhere in the platform. Select your language below to learn how to automatically collect your runtime metrics:
 
 {{< partial name="apm/apm-runtime-metrics.html" >}}
 <br>
