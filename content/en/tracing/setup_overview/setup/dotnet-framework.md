--- conflicted
+++ resolved
@@ -173,16 +173,12 @@
 
 2. See the specific setup instructions to ensure that the Agent is configured to receive traces in a containerized environment:
 
-<<<<<<< HEAD
 {{< partial name="apm/apm-containers.html" >}}
 </br>
-=======
-{{< site-region region="us3,us5,eu,gov" >}}
->>>>>>> bf242218
 
 3. After instrumenting your application, the tracing client sends traces to `localhost:8126` by default.  If this is not the correct host and port change it by setting the `DD_AGENT_HOST` and `DD_TRACE_AGENT_PORT` environment variables. See [Configuration](#configuration) for more information on how to set these variables.
 
-{{< site-region region="us3,eu,gov" >}} 
+{{< site-region region="us3,us5,eu,gov" >}} 
 
 4. Set `DD_SITE` in the Datadog Agent to {{< region-param key="dd_site" code="true" >}} to ensure the Agent sends data to the right Datadog location.
 
