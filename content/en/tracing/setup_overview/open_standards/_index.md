---
title: OpenTracing and OpenTelemetry
kind: documentation
description: 'Use open standards to generate your application traces'
further_reading:
- link: "https://opentelemetry.io/docs/collector/"
  tag: "OpenTelemetry"
  text: "Collector documentation"
- link: "https://www.datadoghq.com/blog/opentelemetry-instrumentation/"
  tag: "Blog"
  text: "Datadog's partnership with OpenTelemetry"
aliases:


---
Datadog supports a variety of open standards, including [OpenTracing][1] and [OpenTelemetry][2]. Each of the following languages has support for sending Open Tracing data to Datadog. They all also have support for sending OpenTelemetry data to Datadog via the [OpenTelemetry Collector Datadog exporter](#opentelemetry-collector-datadog-exporter). Additionally, Python, Ruby, and NodeJS have dedicated OpenTelemetry Datadog span exporters, which export traces from OpenTelemetry tracing clients to a Datadog Agent. 

Click your language to see instructions for setting up OpenTracing or language-specific OpenTelemetry exporters. See below for setting up the [OpenTelemetry Collector Datadog exporter](#opentelemetry-collector-datadog-exporter):

{{< partial name="apm/apm-opentracing.html" >}}

<br>

## OpenTelemetry Collector Datadog exporter

The OpenTelemetry Collector is a vendor-agnostic separate agent process for collecting and exporting telemetry data emitted by many processes. Datadog has [an exporter available within the OpenTelemetry Collector][3] to receive traces and metrics data from the OpenTelemetry SDKs, and to forward the data on to Datadog (without the Datadog Agent). It works with all supported languages. 

You can [deploy the OpenTelemetry Collector via any of the supported methods][4], and configure it by adding a `datadog` exporter to your [OpenTelemetry configuration YAML file][5] along with your [Datadog API key][6]:

```
datadog:
  api:
    key: "<API key>"
```
To send the data to the Datadog EU site, also set the `site` parameter:
```
datadog:
  api:
    key: "<API key>"
    site: datadoghq.eu
```

On each OpenTelemetry-instrumented application, set the resource attributes `development.environment`, `service.name`, and `service.version` using [the language's SDK][2]. As a fall-back, you can also configure hostname (optionally), environment, service name, and service version at the collector level for unified service tagging by following the [example configuration file][7]. If you don't specify the hostname explicitly, the exporter attempts to get an automatic default by checking the following sources in order, falling back to the next one if the current one is unavailable or invalid:

<!--- 1. Hostname set by another OpenTelemetry component -->
1. Manually set hostname in configuration
1. EC2 non-default hostname (if in EC2 instance)
1. EC2 instance id (if in EC2 instance)
1. Fully qualified domain name
1. Operating system host name

### Ingesting OpenTelemetry traces with the collector

The OpenTelemetry Collector is configured by adding a [pipeline][8] to your `otel-collector-configuration.yml` file. Supply the relative path to this configuration file when you start the collector by passing it in via the `--config=<path/to/configuration_file>` command line argument. For examples of supplying a configuration file, see the [environment specific setup](#environment-specific-setup) section below or the [OpenTelemetry Collector documentation][9].

The exporter assumes you have a pipeline that uses the `datadog` exporter, and includes a [batch processor][10] configured with the following:
  - A required `timeout` setting of `10s` (10 seconds). A batch representing 10 seconds of traces is a constraint of Datadog's API Intake for Trace Related Statistics. 
  <div class="alert alert-info"><strong>Important!</strong> Without this <code>timeout</code> setting, trace related metrics including <code>.hits</code>, <code>.errors</code>, and <code>.duration</code> for different services and service resources will be inaccurate over periods of time.</div>

<div class="alert alert-warning">
The Datadog exporter for the OpenTelemetry Collector is currently in beta. It may consume high CPU and memory resources. Configuring particularly the pipeline and batch processor may take some iteration before it responds with accurate metrics given your production environment. <a href="https://docs.datadoghq.com/help/">Reach out to support</a> if it doesn't work as you expect.
</div>

Here is an example trace pipeline configured with an `otlp` receiver, `batch` processor, and `datadog` exporter:

```
receivers:
  otlp:
    protocols:
      grpc:
      http:

processors:
  batch:
    timeout: 10s

exporters:
  datadog/api:
    hostname: customhostname
    env: prod
    service: myservice
    version: myversion

    tags:
      - example:tag

    api:
      key: aaaaaaaaaaaaaaaaaaaaaaaaaaaaaaaa
      site: datadoghq.eu

service:
  pipelines:
    traces:
      receivers: [otlp]
      processors: [batch]
      exporters: [datadog/api]
```

### Environment specific setup

#### Host

1. Download the appropriate binary from [the project repository latest release][11].

2. Create a `otel_collector_config.yaml` file. [Here is an example template](#ingesting-opentelemetry-traces-with-the-collector) to get started. It enables the collector's OTLP Receiver and Datadog Exporter.

3. Run the download on the host, specifying  the configration yaml file set via the `--config` parameter. For example:

      ```
      otelcontribcol_linux_amd64 --config otel_collector_config.yaml
      ```

#### Docker

Run an Opentelemetry Collector container to receive traces either from the [installed host](#receive-traces-from-host), or from [other containers](#receive-traces-from-other-containers).

##### Receive traces from host

1. Create a `otel_collector_config.yaml` file. [Here is an example template](#ingesting-opentelemetry-traces-with-the-collector) to get started. It enables the collector's OTLP receiver and the Datadog exporter.

2. Choose a published Docker image such as [`otel/opentelemetry-collector-contrib:latest`][12].

3.  Determine which ports to open on your container. OpenTelemetry traces are sent to the OpenTelemetry Collector over TCP or UDP on a number of ports, which must be exposed on the container.  By default, traces are sent over OTLP/gRPC on port `55680`, but common protocols and their ports include: 

      - Zipkin/HTTP on port `9411`
      - Jaeger/gRPC on port `14250`
      - Jaeger/HTTP on port `14268`
      - Jaeger/Compact on port (UDP) `6831` 
      - OTLP/gRPC on port `55680`
      - OTLP/HTTP on port `55681`

4. Run the container with the configured ports and an `otel_collector_config.yaml` file. For example:

      ```
      $ docker run \
      -p 55680:55680 \
      -v $(pwd)/otel_collector_config.yaml:/etc/otel/config.yaml \
      otel/opentelemetry-collector-contrib
      ```
  
5. Configure your application with the appropriate resource attributes for unified service tagging by [adding metadata](#opentelemetry-collector-datadog-exporter)

##### Receive traces from other containers

1. Create an `otel_collector_config.yaml` file. [Here is an example template](#ingesting-opentelemetry-traces-with-the-collector) to get started. It enables the collector's OTLP receiver and Datadog exporter.


2. Configure your application with the appropriate resource attributes for unified service tagging by adding the metadata [described here](#opentelemetry-collector-datadog-exporter)

3. Create a docker network:

<<<<<<< HEAD
    ```
    docker network create <NETWORK_NAME>
    ```
=======
      ```
      docker network create <NETWORK_NAME>
      ```
>>>>>>> 5eb87050
  
4. Run the OpenTelemetry Collector container and application container in the same network. **Note**: When running the application container, ensure the environment variable `OTEL_EXPORTER_OTLP_ENDPOINT` is configured to use the appropriate hostname for the OpenTelemetry Collector. In the example below, this is `opentelemetry-collector`.
 
    ```
    # Datadog Agent
    docker run -d --name opentelemetry-collector \
              --network <NETWORK_NAME> \
              -v $(pwd)/otel_collector_config.yaml:/etc/otel/config.yaml \
              otel/opentelemetry-collector-contrib

    # Application
    docker run -d --name app \
              --network <NETWORK_NAME> \
              -e OTEL_EXPORTER_OTLP_ENDPOINT=http://opentelemetry-collector:55680 \
              company/app:latest
    ```

#### Kubernetes

The OpenTelemetry Collector can be run in two types of [deployment scenarios][4]:

- As an OpenTelemetry Collector agent running on the same host as the application in a sidecar or daemonset; or 

- As a standalone service, for example a container or deployment, typically per-cluster, per-datacenter, or per-region.

To accurately track the appropriate metadata in Datadog, run the OpenTelemetry Collector in agent mode on each of the Kubernetes nodes.

When deploying the OpenTelemetry Collector as a daemonset, refer to [the example configuration below](#opentelemetry-kubernetes-example-collector-configuration) as a guide.

On the application container, use the downward API to pull the host IP. The application container needs an environment variable that points to `status.hostIP`. The OpenTelemetry Application SDKs expect this to be named `OTEL_EXPORTER_OTLP_ENDPOINT`. Use the [below example snippet](#opentelemetry-kubernetes-example-application-configuration) as a guide.

##### Example Kubernetes OpenTelemetry Collector configuration

A full example Kubernetes manifest for deploying the OpenTelemetry Collector as both daemonset and standalone collector [can be found here][13]. Modify the example to suit your environment. The key sections that are specific to Datadog are as follows:

1. The example demonstrates deploying the OpenTelemetry Collectors in [agent mode via daemonset][14], which collect relevant k8s node and pod specific metadata, and then forward telemetry data to an OpenTelemetry Collector in [standalone collector mode][15]. This OpenTelemetry Collector in standalone collector mode then exports to the Datadog backend. See [this diagram of this deployment model][16].

2. For OpenTelemetry Collectors deployed as agent via daemonset, in the daemonset, `spec.containers.env` should use the downward API to capture `status.podIP` and add it as part of the `OTEL_RESOURCE` environment variable. This is used by the OpenTelemetry Collector's `resourcedetection` and `k8s_tagger` processors, which should be included along with a `batch` processor and added to the `traces` pipeline.

    In the daemonset's `spec.containers.env` section:

    ```yaml
      # ...
      env:
         # Get pod ip so that k8s_tagger can tag resources
        - name: POD_IP
          valueFrom:
            fieldRef:
              fieldPath: status.podIP
          # This is picked up by the resource detector
        - name: OTEL_RESOURCE
          value: "k8s.pod.ip=$(POD_IP)"
      # ...
    ```

    In the `otel-agent-conf` ConfigMap's `data.otel-agent-config` `processors` section:

    ```yaml
      # ...
      # The resource detector injects the pod IP
      # to every metric so that the k8s_tagger can
      # fetch information afterwards.
      resourcedetection:
        detectors: [env]
        timeout: 5s
        override: false
      # The k8s_tagger in the Agent is in passthrough mode
      # so that it only tags with the minimal info for the
      # collector k8s_tagger to complete
      k8s_tagger:
        passthrough: true
      batch:
      # ...
    ```

    In the `otel-agent-conf` ConfigMap's `data.otel-agent-config` `service.pipelines.traces` section:

    ```yaml
      # ...
      # resourcedetection must come before k8s_tagger
      processors: [resourcedetection, k8s_tagger, batch]
      # ...
    ```

3. For OpenTelemetry Collectors in standalone collector mode, which receive traces from downstream collectors and export to Datadog's backend, include a `batch` processor configured with a `timeout` of `10s` as well as the `k8s_tagger` enabled. These should be included along with the `datadog` exporter and added to the `traces` pipeline.

    In the `otel-collector-conf` ConfigMap's `data.otel-collector-config` `processors` section:

    ```yaml
      # ...
      batch:
        timeout: 10s
      k8s_tagger:
      # ...
    ```

    In the `otel-collector-conf` ConfigMap's `data.otel-collector-config` `exporters` section:

    ```yaml
      exporters:
        datadog:
          api:
            key: <YOUR_API_KEY>
    ```

    In the `otel-collector-conf` ConfigMap's `data.otel-collector-config` `service.pipelines.traces` section:

    ```yaml
      # ...
      processors: [k8s_tagger, batch]
      exporters: [datadog]
      # ...
    ```

##### Example Kubernetes OpenTelemetry application configuration

In addition to the OpenTelemetry Collector configuration, ensure that OpenTelemetry SDKs that are installed in an application transmit telemetry data to the collector, by configuring the environment variable `OTEL_EXPORTER_OTLP_ENDPOINT` with the host IP. Use the downward API to pull the host IP, and set it as an environment variable, which is then interpolated when setting the `OTEL_EXPORTER_OTLP_ENDPOINT` environment variable:

```
apiVersion: apps/v1
kind: Deployment
...
spec:
  containers:
  - name: <CONTAINER_NAME>
    image: <CONTAINER_IMAGE>/<TAG>
    env:
      - name: HOST_IP
        valueFrom:
          fieldRef:
            fieldPath: status.hostIP
        # This is picked up by the opentelemetry sdks
      - name: OTEL_EXPORTER_OTLP_ENDPOINT
        value: "http://$(HOST_IP):55680"
```

To see more information and additional examples of how you might configure your collector, see [the OpenTelemetry Collector configuration documentation][5].

## Further Reading

{{< partial name="whats-next/whats-next.html" >}}

[1]: https://opentracing.io/docs/
[2]: https://opentelemetry.io/docs/
[3]: https://github.com/open-telemetry/opentelemetry-collector-contrib/tree/master/exporter/datadogexporter
[4]: https://opentelemetry.io/docs/collector/getting-started/#deployment
[5]: https://opentelemetry.io/docs/collector/configuration/
[6]: https://app.datadoghq.com/account/settings#api
[7]: https://github.com/open-telemetry/opentelemetry-collector-contrib/blob/master/exporter/datadogexporter/example/config.yaml
[8]: https://github.com/open-telemetry/opentelemetry-collector/blob/master/docs/design.md#pipelines
[9]: https://github.com/open-telemetry/opentelemetry-collector/tree/master/examples
[10]: https://github.com/open-telemetry/opentelemetry-collector/tree/master/processor/batchprocessor#batch-processor
[11]: https://github.com/open-telemetry/opentelemetry-collector-contrib/releases/latest
[12]: https://hub.docker.com/r/otel/opentelemetry-collector-contrib/tags
[13]: https://github.com/open-telemetry/opentelemetry-collector-contrib/blob/master/exporter/datadogexporter/example/example_k8s_manifest.yaml
[14]: https://github.com/open-telemetry/opentelemetry-collector/blob/master/docs/design.md#running-as-an-agent
[15]: https://github.com/open-telemetry/opentelemetry-collector/blob/master/docs/design.md#running-as-a-standalone-collector
[16]: https://github.com/open-telemetry/opentelemetry-collector/blob/master/docs/images/opentelemetry-service-deployment-models.png<|MERGE_RESOLUTION|>--- conflicted
+++ resolved
@@ -149,15 +149,9 @@
 
 3. Create a docker network:
 
-<<<<<<< HEAD
     ```
     docker network create <NETWORK_NAME>
     ```
-=======
-      ```
-      docker network create <NETWORK_NAME>
-      ```
->>>>>>> 5eb87050
   
 4. Run the OpenTelemetry Collector container and application container in the same network. **Note**: When running the application container, ensure the environment variable `OTEL_EXPORTER_OTLP_ENDPOINT` is configured to use the appropriate hostname for the OpenTelemetry Collector. In the example below, this is `opentelemetry-collector`.
  
