---
title: Alert on anomalous p99 latency of a database service
kind: guide
disable_toc: true
further_reading:
- link: "tracing/guide/week_over_week_p50_comparison/"
  tag: "2 mins"
  text: "Compare a service’s latency to the previous week"
- link: "/tracing/guide/slowest_request_daily/"
  tag: "3 mins"
  text: "Debug the slowest trace on the slowest endpoint of a web service"
- link: "/tracing/guide/apm_dashboard/"
  tag: "4 mins"
  text: "Create a Dashboard to track and correlate APM metrics"
- link: "tracing/guide/add_span_md_and_graph_it/"
  tag: "7 mins"
  text: "Add span tags and slice and dice your application performance"
- link: "tracing/guide/"
  tag: ""
  text: "All guides"
---
_3 minutes to complete_

<<<<<<< HEAD

{{< img src="tracing/guide/alert_anomalies_p99_database/alert_anomalies_full.mp4" video="true" alt="Monitor view with ongoing alert"  style="width:90%;">}}
=======
{{< img src="tracing/guide/alert_anomalies_p99_database/alert_anomalies_full.mp4" video="true" alt="Monitor view with ongoing alert" responsive="true" style="width:90%;">}}
>>>>>>> 1b5930de

Datadog allows you to set monitors to keep track of the health of your services with APM instead of constantly monitoring it yourself. In this example, we’ll use an anomaly detection monitor. [Anomaly detection][1] is an algorithmic feature that allows you to identify when a metric is behaving differently than it has in the past, taking into account trends, seasonal day-of-week, and time-of-day patterns. It is well-suited for metrics with strong trends and recurring patterns that are hard or impossible to monitor with threshold-based alerting.

1. **Open the [New Monitor Page][2] and choose [APM][3]**.
2. **Choose your environment** under Primary Tags and **Choose the database to monitor** under Service.

    Under [Resource][4], you can choose to monitor specific queries run in the database, but in this example, we’ll look at overall performance so leave it as `*`.

    Once you choose a [service][5], the next step becomes available for you to set, and a chart appears at the top of the page showing the performance of the metric that the new monitor tracks.

    {{< img src="tracing/guide/alert_anomalies_p99_database/alert_anomalies_2.png" alt="Monitor view with ongoing alert"  style="width:90%;">}}

3. **Choose an *Anomaly Alert*** and under the *For* option select p99 latency.

    Once you choose Anomaly Alert the chart also shows you the baseline expected behavior for the metric chosen - in our case, p99 latency.

4. **Set the *Alert when* field value to 100%**.

    This means that all of the events for the selected duration have to be anomalous for the alert to trigger. This is a best practice for starting with Anomaly Detection. Over time, you’ll find the right values that fit your situation. You can find out more about Anomaly Detection Monitors in the [FAQ][6].

5. **Change the alert notification**.

    In this example, you can either leave the notification content with the default text or choose team members to tag in the alert.

    {{< img src="tracing/guide/alert_anomalies_p99_database/alert_anomalies_3.png" alt="Monitor view with ongoing alert"  style="width:90%;">}}

    You can read more about the markup for notification text and what values and conditions you can set there in the [notifications overview][7].

6. **Make sure your username appears in the *Notify your team* box** and add any additional team members that should be notified in case of a database latency anomaly.
    **Note**: To add another user be sure to type `@` at the start. **Click on *Save***.

    Your alert is now set, you can tweak any of the parameters from this screen and follow the metric performance.

7. **Switch from the *Edit* tab to the *Status* tab**.

    {{< img src="tracing/guide/alert_anomalies_p99_database/alert_anomalies_4.png" alt="Monitor view with ongoing alert"  style="width:90%;">}}

    Here you can see the current status of your monitor, mute it, or explore deeper into the specifics of a triggered alert.

8. **Navigate back to the [Services Page][8]** and from there find the service you just set the monitor on, **click into the Service Page** and there **click on the Monitor bar** under the header.

    Here you should **see the new monitor** alongside any other monitor set for the service and suggested monitors that are recommended to set.

    {{< img src="tracing/guide/alert_anomalies_p99_database/alert_anomalies_5.png" alt="Monitor view with ongoing alert"  style="width:90%;">}}

    As you create monitors you’ll find more services, metrics and events to include and more complex conditions to set for these. Each of these monitors is connected to a service and can be accessed from the Service page as well as the [Service Map][9].

    {{< img src="tracing/guide/alert_anomalies_p99_database/alert_anomalies_6.png" alt="Service Map"  style="width:90%;">}}

    For each service on the map, a green circle means all monitors are quiet, yellow means one or more monitors are sending warnings but none are alerting, red means one or more monitor is alerting and gray means no monitor is set for the service.

## Further Reading

{{< partial name="whats-next/whats-next.html" >}}

[1]: https://docs.datadoghq.com/monitors/monitor_types/anomaly/
[2]: https://app.datadoghq.com/monitors#/create
[3]: https://app.datadoghq.com/monitors#create/apm
[4]: /tracing/visualization/#resources
[5]: /tracing/visualization/#services
[6]: https://docs.datadoghq.com/monitors/monitor_types/anomaly/#faq
[7]: https://docs.datadoghq.com/monitors/notifications/?tab=is_alertis_warning
[8]: https://app.datadoghq.com/apm/services
[9]: https://app.datadoghq.com/service/map<|MERGE_RESOLUTION|>--- conflicted
+++ resolved
@@ -21,12 +21,8 @@
 ---
 _3 minutes to complete_
 
-<<<<<<< HEAD
 
 {{< img src="tracing/guide/alert_anomalies_p99_database/alert_anomalies_full.mp4" video="true" alt="Monitor view with ongoing alert"  style="width:90%;">}}
-=======
-{{< img src="tracing/guide/alert_anomalies_p99_database/alert_anomalies_full.mp4" video="true" alt="Monitor view with ongoing alert" responsive="true" style="width:90%;">}}
->>>>>>> 1b5930de
 
 Datadog allows you to set monitors to keep track of the health of your services with APM instead of constantly monitoring it yourself. In this example, we’ll use an anomaly detection monitor. [Anomaly detection][1] is an algorithmic feature that allows you to identify when a metric is behaving differently than it has in the past, taking into account trends, seasonal day-of-week, and time-of-day patterns. It is well-suited for metrics with strong trends and recurring patterns that are hard or impossible to monitor with threshold-based alerting.
 
