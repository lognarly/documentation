--- conflicted
+++ resolved
@@ -177,10 +177,7 @@
 `DD_TRACE_AGENT_URL`
 : **INI**: `datadog.trace.agent_url`<br>
 **Default**: `null`<br>
-<<<<<<< HEAD
-The Agent URL. This setting takes precedence over `DD_AGENT_HOST` and `DD_TRACE_AGENT_PORT`.<br>
-**Example**: `https://localhost:8126`<br>
-Added in version `0.47.1`. Supports Unix Domain Sockets (UDS) through `unix://`.
+The Agent URL; takes precedence over `DD_AGENT_HOST` and `DD_TRACE_AGENT_PORT`. For example: `https://localhost:8126`. If the [Agent configuration][13] sets `receiver_port` or `DD_APM_RECEIVER_PORT` to something other than the default `8126`, then `DD_TRACE_AGENT_PORT` or `DD_TRACE_AGENT_URL` must match it. Added in version `0.47.1`.
 
 `DD_DOGSTATSD_URL`
 : **INI**: `datadog.dogstatsd_url`<br>
@@ -191,9 +188,6 @@
 : **INI**: `datadog.dogstatsd_port`<br>
 **Default**: `8125`<br>
 The port used to connect to DogStatsD, used in combination with `DD_AGENT_HOST` to negotiate connection to DogStatsD when `DD_TRACE_HEALTH_METRICS_ENABLED` is enabled.
-=======
-The Agent URL; takes precedence over `DD_AGENT_HOST` and `DD_TRACE_AGENT_PORT`; for example: `https://localhost:8126`. If the [Agent configuration][13] sets `receiver_port` or `DD_APM_RECEIVER_PORT` to something other than the default `8126`, then `DD_TRACE_AGENT_PORT` or `DD_TRACE_AGENT_URL` must match it. Added in version `0.47.1`.
->>>>>>> 6d647d31
 
 `DD_TRACE_AUTO_FLUSH_ENABLED`
 : **INI**: `datadog.trace.auto_flush_enabled`<br>
@@ -347,15 +341,9 @@
 **Default**: `tracecontext,Datadog`<br>
 Propagation styles to use when injecting tracing headers. If using multiple styles, comma separate them. The supported styles are:
 
-<<<<<<< HEAD
-  - [B3][6]
-  - [B3 single header][7]
-=======
-
   - [tracecontext][10]
   - [b3multi][7]
   - [B3 single header][8]
->>>>>>> 6d647d31
   - Datadog
 
 `DD_TRACE_PROPAGATION_STYLE_EXTRACT`
@@ -363,14 +351,9 @@
 **Default**: `tracecontext,Datadog,b3multi,B3 single header`<br>
 Propagation styles to use when extracting tracing headers. If using multiple styles, comma separate them. The supported styles are:
 
-<<<<<<< HEAD
-  - [B3][6]
-  - [B3 single header][7]
-=======
   - [tracecontext][10]
   - [b3multi][7]
   - [B3 single header][8]
->>>>>>> 6d647d31
   - Datadog
 
 #### Integration names
@@ -463,11 +446,7 @@
 
 ### `open_basedir` restrictions
 
-<<<<<<< HEAD
-When [`open_basedir`][8] setting is used, then `/opt/datadog-php` should be added to the list of allowed directories.
-=======
 When [`open_basedir`][9] setting is used, then `/opt/datadog-php` should be added to the list of allowed directories.
->>>>>>> 6d647d31
 When the application runs in a docker container, the path `/proc/self` should also be added to the list of allowed directories.
 
 ### Headers extraction and injection
@@ -501,15 +480,9 @@
 [3]: /tracing/setup/nginx/#nginx-and-fastcgi
 [4]: /profiler/enabling/php/
 [5]: https://github.com/mind04/mod-ruid2
-<<<<<<< HEAD
-[6]: https://github.com/openzipkin/b3-propagation
-[7]: https://github.com/openzipkin/b3-propagation#single-header
-[8]: https://www.php.net/manual/en/ini.core.php#ini.open-basedir
-=======
 [6]: /tracing/trace_pipeline/ingestion_mechanisms/
 [7]: https://github.com/openzipkin/b3-propagation
 [8]: https://github.com/openzipkin/b3-propagation#single-header
 [9]: https://www.php.net/manual/en/ini.core.php#ini.open-basedir
 [10]: https://www.w3.org/TR/trace-context/#trace-context-http-headers-format
-[13]: /agent/guide/network/#configure-ports
->>>>>>> 6d647d31
+[13]: /agent/guide/network/#configure-ports