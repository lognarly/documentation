---
title: Tracing Java Applications
kind: documentation
aliases:
    - /tracing/java
    - /tracing/languages/java
    - /agent/apm/java/
further_reading:
    - link: 'https://github.com/DataDog/dd-trace-java'
      tag: 'GitHub'
      text: 'Datadog Java APM source code'
    - link: 'tracing/visualization/'
      tag: 'Documentation'
      text: 'Explore your services, resources and traces'
---

## Installation and Getting Started

If you already have a Datadog account you can find [step-by-step instructions][1] in our in-app guides for either host-based or container-based set ups.

Otherwise, to begin tracing applications written in any language, first [install and configure the Datadog Agent][2], see the additional documentation for [tracing Docker applications][3] or [Kubernetes applications][4].

Next, download `dd-java-agent.jar` that contains the Agent class files:

```shell
wget -O dd-java-agent.jar 'https://repository.sonatype.org/service/local/artifact/maven/redirect?r=central-proxy&g=com.datadoghq&a=dd-java-agent&v=LATEST'
```

Finally, add the following JVM argument when starting your application in your IDE, Maven or Gradle application script, or `java -jar` command:

```text
-javaagent:/path/to/the/dd-java-agent.jar
```

**Note**:

- The `-javaagent` needs to be run before the `-jar` file, adding it as a JVM option, not as an application argument. For more information, see the [Oracle documentation][5].

- `dd-trace-java`'s artifacts (`dd-java-agent.jar`, `dd-trace-api.jar`, `dd-trace-ot.jar`) support all JVM-based languages, i.e. Scala, Groovy, Kotlin, Clojure, etc. If you need support for a particular framework, consider making an [open-source contribution][6].

## Automatic Instrumentation

Automatic instrumentation for Java uses the `java-agent` instrumentation capabilities [provided by the JVM][7]. When a `java-agent` is registered, it has the ability to modify class files at load time.
The `java-agent` uses the [Byte Buddy framework][8] to find the classes defined for instrumentation and modify those class bytes accordingly.

Instrumentation may come from auto-instrumentation, the OpenTracing api, or a mixture of both. Instrumentation generally captures the following info:

- Timing duration is captured using the JVM's nanotime clock unless a timestamp is provided from the OpenTracing API
- Key/value tag pairs
- Errors and stacktraces which are unhandled by the application
- A total count of traces (requests) flowing through the system

## Compatibility

Datadog officially supports the Java JRE 1.7 and higher of both Oracle JDK and OpenJDK. Datadog does not officially support any early-access versions of Java.

### Integrations

Most integrations are enabled by default. The following setting can change the default to disabled.

- System Property: `-Ddd.integrations.enabled=false`
- Environment Variable: `DD_INTEGRATIONS_ENABLED=false`

Integrations can be enabled or disabled individually (overriding the default above).

- System Property: `-Ddd.integration.<INTEGRATION_NAME>.enabled=true`
- Environment Variable: `DD_INTEGRATION_<INTEGRATION_NAME>_ENABLED=true`

(See below for each integration's name.)

Beta integrations are disabled by default but can be enabled individually.

#### Web Framework Compatibility

`dd-java-agent` includes support for automatically tracing the following web frameworks.

| Server                  | Versions   | Support Type    | Instrumentation Names (used for configuration) |
| ----------------------- | ---------- | --------------- | ---------------------------------------------- |
| Akka-Http Server        | 10.0+      | Fully Supported | `akka-http`, `akka-http-server`                |
| Finatra Web             | 2.9+       | Fully Supported | `finatra`                                      |
| Grizzly                 | 2.0+       | [Beta][9]       | `grizzly`                                      |
| Grizzly-HTTP            | 2.3.20+    | [Beta][9]       | `grizzly-filterchain`                          |
| Java Servlet Compatible | 2.3+, 3.0+ | Fully Supported | `servlet`, `servlet-2`, `servlet-3`            |
| Jax-RS Annotations      | JSR311-API | Fully Supported | `jax-rs`, `jaxrs`, `jax-rs-annotations`, `jax-rs-filter` |
| Jetty (non-Servlet)     | 8+         | [Beta][9]       | `jetty`, `jetty-8`                             |
| Netty HTTP Server       | 3.8+       | Fully Supported | `netty`, `netty-3.8`, `netty-4.0`, `netty-4.1` |
| Play                    | 2.3-2.7    | Fully Supported | `play`, `play-action`                          |
| Ratpack                 | 1.5+       | Fully Supported | `ratpack`                                      |
| Spark Java              | 2.3+       | [Beta][9]       | `sparkjava` (requires `jetty`)                 |
| Spring Web (MVC)        | 4.0+       | Fully Supported | `spring-web`                                   |
| Spring WebFlux          | 5.0+       | Fully Supported | `spring-webflux`                               |

**Web Framework tracing provides:** timing HTTP request to response, tags for the HTTP request (status code, method, etc), error and stacktrace capturing, linking work created within a web request and Distributed Tracing.

_Note:_ Many application servers are Servlet compatible and are automatically covered by that instrumentation, such as Tomcat, Jetty, Websphere, Weblogic, JBoss, etc.
Also, frameworks like Spring Boot inherently work because it usually uses a supported embedded application server (Tomcat/Jetty/Netty).

Beta Instrumentation is disabled by default. Add one of the following configurations to enable it:

- System Property: `-Ddd.integration.<INTEGRATION_NAME>.enabled=true`
- Environment Variable: `DD_INTEGRATION_<INTEGRATION_NAME>_ENABLED=true`

Don't see your desired web frameworks? Datadog is continually adding additional support. Contact [Datadog support][9] if you need help.

#### Networking Framework Compatibility

`dd-java-agent` includes support for automatically tracing the following networking frameworks.

| Framework                | Versions    | Support Type    | Instrumentation Names (used for configuration) |
| ------------------------ | ----------- | --------------- | ---------------------------------------------- |
| Apache HTTP Client       | 4.0+        | Fully Supported | `httpclient`, `apache-httpclient`, `apache-http-client` |
| Apache HTTP Async Client | 4.0+        | Fully Supported | `httpasyncclient`, `apache-httpasyncclient`    |
| AWS Java SDK             | 1.11+, 2.2+ | Fully Supported | `aws-sdk`                                      |
| Commons HTTP Client      | 2.0+        | Fully Supported | `commons-http-client`                          |
| Google HTTP Client       | 1.19.0+     | Fully Supported | `google-http-client`                           |
| Grizzly HTTP Client      | 1.9+        | Beta[8]         | `grizzly-client`                               |
| gRPC                     | 1.5+        | Fully Supported | `grpc`, `grpc-client`, `grpc-server`           |
| HttpURLConnection        | all         | Fully Supported | `httpurlconnection`, `urlconnection`           |
| Kafka-Clients            | 0.11+       | Fully Supported | `kafka`                                        |
| Kafka-Streams            | 0.11+       | Fully Supported | `kafka`, `kafka-streams`                       |
| Java RMI                 | all         | Fully Supported | `rmi`, `rmi-client`, `rmi-server`              |
| Jax RS Clients           | 2.0+        | Fully Supported | `jax-rs`, `jaxrs`, `jax-rs-client`             |
| Jersey Client            | 1.9+        | Fully Supported | `jax-rs`, `jaxrs`, `jax-rs-client`             |
| JMS                      | 1 and 2     | Fully Supported | `jms`, `jms-1`, `jms-2`                        |
| Netty HTTP Client        | 4.0+        | Fully Supported | `netty`, `netty-4.0`, `netty-4.1`              |
| Netty HTTP Client        | 4.0+        | Fully Supported | `netty`, `netty-4.0`, `netty-4.1`              |
| Ning HTTP Client         | 1.9.0+      | Beta[8]         | `ning`                                         |
| OkHTTP                   | 2.2+        | Fully Supported | `okhttp`, `okhttp-2`,`okhttp-3`                |
| Play WSClient            | 1.0+        | Fully Supported | `play-ws`                                      |
| Rabbit AMQP              | 2.7+        | Fully Supported | `amqp`, `rabbitmq`                             |
| Spring WebClient         | 5.0+        | Fully Supported | `spring-webflux`, `spring-webflux-client`      |

**Networking tracing provides:** timing request to response, tags for the request (e.g. response code), error and stacktrace capturing, and distributed tracing.

Don't see your desired networking framework? Datadog is continually adding additional support. Contact [Datadog support][9] if you need help.

#### Data Store Compatibility

`dd-java-agent` includes support for automatically tracing the following database frameworks/drivers.

| Database                | Versions | Support Type    | Instrumentation Names (used for configuration)                                           |
| ----------------------- | -------- | --------------- | ---------------------------------------------------------------------------------------- |
| Couchbase               | 2.0+     | Fully Supported | `couchbase`                                                                              |
| Cassandra               | 3.X      | Fully Supported | `cassandra`                                                                              |
| Elasticsearch Transport | 2.0-6.x  | Fully Supported | `elasticsearch`, `elasticsearch-transport`, `elasticsearch-transport-{2,5,6}` (pick one) |
| Elasticsearch Rest      | 5.0-6.x  | Fully Supported | `elasticsearch`, `elasticsearch-rest`, `elasticsearch-rest-5`, `elasticsearch-rest-6`    |
| JDBC                    | N/A      | Fully Supported | `jdbc`, `jdbc-datasource`                                                                |
| Jedis                   | 1.4+     | Fully Supported | `jedis`, `redis`                                                                         |
| Lettuce                 | 4.0+     | Fully Supported | `lettuce`, `lettuce-4-async`, `lettuce-5-rx`                                             |
| MongoDB                 | 3.0+     | Fully Supported | `mongo`                                                                                  |
| RediScala               | 1.5+     | Fully Supported | `rediscala`, `redis`                                                                     |
| SpyMemcached            | 2.12+    | Fully Supported | `spymemcached`                                                                           |

`dd-java-agent` is also compatible with common JDBC drivers including:

- Apache Derby
- Firebird SQL
- H2 Database Engine
- HSQLDB
- IBM DB2
- MariaDB
- MSSQL (Microsoft SQL Server)
- MySQL
- Oracle
- Postgres SQL

**Datastore tracing provides:** timing request to response, query info (e.g. a sanitized query string), and error and stacktrace capturing.

Don't see your desired datastores? Datadog is continually adding additional support. Contact [Datadog support][9] if you need help.

#### Other Framework Compatibility

`dd-java-agent` includes support for automatically tracing the following other frameworks.

| Framework         | Versions | Support Type    | Instrumentation Names (used for configuration) |
| ----------------- | -------- | --------------- | ---------------------------------------------- |
| Dropwizard Views  | 0.7+     | Fully Supported | `dropwizard`, `dropwizard-view`                |
| Hibernate         | 3.5+     | Fully Supported | `hibernate`, `hibernate-core`                  |
| Hystrix           | 1.4+     | Fully Supported | `hystrix`                                      |
| JSP Rendering     | 2.3+     | Fully Supported | `jsp`, `jsp-render`, `jsp-compile`             |
| Slf4J MDC         | 1+       | Fully Supported | `mdc` (see also configuration for `dd.logs.injection`) |
| Project Reactor   | 3.1+     | Fully Supported | `reactor-core`                                 |
| Spring Data       | 1.8+     | Fully Supported | `spring-data`                                  |
| Spring Scheduling | 3.1+     | Fully Supported | `spring-scheduling`                            |
| Twilio SDK        | 0+       | Fully Supported | `twilio-sdk`                                   |

Don't see your desired framework? Datadog is continually adding additional support. Contact [Datadog support][9] if you need help.

To improve visibility into applications using unsupported frameworks, consider:

- Adding custom instrumentation (with OpenTracing or the `@Trace` annotation).
- [Submitting a pull request][10] with instrumentation for inclusion in a future release.
- Contacting [Datadog support][9] and submitting a feature request.

## Configuration

All configuration options below have system property and environment variable equivalents.
If the same key type is set for both, the system property configuration takes priority.
System properties can be set as JVM flags.

### Tagging

| System Property                        | Environment Variable                   | Default                           | Description                                                                                                                                                                                                                                                           |
| -------------------------------------- | -------------------------------------- | --------------------------------- | --------------------------------------------------------------------------------------------------------------------------------------------------------------------------------------------------------------------------------------------------------------------- |
|`dd.env`                              | `DD_ENV`                              | `none`                            | Your application environment (e.g. production, staging, etc.). Available for versions 0.48+.                                                    |
| `dd.service`                      | `DD_SERVICE`                      | `unnamed-java-app`                | The name of a set of processes that do the same job. Used for grouping stats for your application.                                                                                                                                                                    |
| `dd.version`                              | `DD_VERSION`                              | `null`                            | Your application version (e.g. 2.5, 202003181415, 1.3-alpha, etc.). Available for versions 0.48+.             |
<<<<<<< HEAD
| `dd.tags`                              | `DD_TAGS`                              | `null`                            | (Example: `layer:api,team:intake`) A list of default tags to be added to every span, profile, and JMX metric. If DD_ENV or DD_VERSION is used, it will override any env or version tag defined in DD_TAGS. |

We highly recommend using `DD_ENV`, `DD_SERVICE`, and `DD_VERSION` to set `env`, `service`, and `version` for your services.
Check out the [Unified Service Tagging][18] documentation for recommendations on how to configure these environment variables.


### Instrumentation


| System Property                        | Environment Variable                   | Default                           | Description                                                                                                                                                                                                                                                           |
| -------------------------------------- | -------------------------------------- | --------------------------------- | --------------------------------------------------------------------------------------------------------------------------------------------------------------------------------------------------------------------------------------------------------------------- |
| `dd.logs.injection`                    | `DD_LOGS_INJECTION`                    | false                             | Enabled automatic MDC key injection for Datadog trace and span ids. See [Advanced Usage][10] for details                                   |
=======
| `dd.logs.injection`                    | `DD_LOGS_INJECTION`                    | false                             | Enabled automatic MDC key injection for Datadog trace and span ids. See [Advanced Usage][11] for details                                   |
>>>>>>> eba47546
| `dd.trace.config`                      | `DD_TRACE_CONFIG`                      | `null`                            | Optional path to a file where configuration properties are provided one per each line. For instance, the file path can be provided as via `-Ddd.trace.config=<FILE_PATH>.properties`, with setting the service name in the file with `dd.service.name=<SERVICE_NAME>` |
| `dd.service.mapping`                   | `DD_SERVICE_MAPPING`                   | `null`                            | (Example: `mysql:my-mysql-service-name-db, postgres:my-postgres-service-name-db`) Dynamically rename services via configuration. Useful for making databases have distinct names across different services.                                                                                                       |
| `dd.writer.type`                       | `DD_WRITER_TYPE`                       | `DDAgentWriter`                   | Default value sends traces to the Agent. Configuring with `LoggingWriter` instead writes traces out to the console.                       |
| `dd.agent.host`                        | `DD_AGENT_HOST`                        | `localhost`                       | Hostname for where to send traces to. If using a containerized environment, configure this to be the host IP. See [Tracing Docker Applications][2] for more details.                                                                                                  |
| `dd.trace.agent.port`                  | `DD_TRACE_AGENT_PORT`                  | `8126`                            | Port number the Agent is listening on for configured host.                                                                                |
| `dd.trace.agent.unix.domain.socket`    | `DD_TRACE_AGENT_UNIX_DOMAIN_SOCKET`    | `null`                            | This can be used to direct trace traffic to a proxy, to later be sent to a remote Datadog Agent.                                                            |
| `dd.trace.header.tags`                 | `DD_TRACE_HEADER_TAGS`                 | `null`                            | (Example: `CASE-insensitive-Header:my-tag-name,User-ID:userId`) A map of header keys to tag names. Automatically apply header values as tags on traces.                                                                                                               |
| `dd.trace.annotations`                 | `DD_TRACE_ANNOTATIONS`                 | ([listed here][12])               | (Example: `com.some.Trace;io.other.Trace`) A list of method annotations to treat as `@Trace`.                                            |
| `dd.trace.methods`                     | `DD_TRACE_METHODS`                     | `null`                            | (Example: `package.ClassName[method1,method2,...];AnonymousClass$1[call]`) List of class/interface and methods to trace. Similar to adding `@Trace`, but without changing code.                                                                                       |
| `dd.trace.partial.flush.min.spans`     | `DD_TRACE_PARTIAL_FLUSH_MIN_SPANS`     | `1000`                            | Set a number of partial spans to flush on. Useful to reduce memory overhead when dealing with heavy traffic or long running traces.     |
| `dd.trace.split-by-tags`               | `DD_TRACE_SPLIT_BY_TAGS`               | `null`                            | (Example: `aws.service`) Used to rename spans to be identified with the corresponding service tag                                       |
| `dd.trace.db.client.split-by-instance` | `DD_TRACE_DB_CLIENT_SPLIT_BY_INSTANCE` | `false`                           | When set to `true` db spans get assigned the instance name as the service name                                                                     |
| `dd.trace.health.metrics.enabled`      | `DD_TRACE_HEALTH_METRICS_ENABLED`      | `false`                           | When set to `true` sends tracer health metrics                                                                                             |
| `dd.trace.health.metrics.statsd.host`  | `DD_TRACE_HEALTH_METRICS_STATSD_HOST`  | same as `dd.jmxfetch.statsd.host` | Statsd host to send health metrics to                                                                                                     |
| `dd.trace.health.metrics.statsd.port`  | `DD_TRACE_HEALTH_METRICS_STATSD_PORT`  | same as `dd.jmxfetch.statsd.port` | Statsd port to send health metrics to                                                                                                    |
| `dd.http.client.tag.query-string`      | `DD_HTTP_CLIENT_TAG_QUERY_STRING`      | `false`                           | When set to `true` query string parameters and fragment get added to web client spans                                                    |
| `dd.http.client.error.statuses`        | `DD_HTTP_CLIENT_ERROR_STATUSES`        | `400-499`                           | A range of errors can be accepted. By default 4xx errors are reported as errors for http clients. This configuration overrides that. Ex. `dd.http.client.error.statuses=400-499`                                                                                                    |
| `dd.http.server.error.statuses`        | `DD_HTTP_SERVER_ERROR_STATUSES`        | `500-599`                           | A range of errors can be accepted. By default 5xx status codes are reported as errors for http servers. This configuration overrides that. Ex. `dd.http.server.error.statuses=500-599`                                                                                                    |
| `dd.http.server.tag.query-string`      | `DD_HTTP_SERVER_TAG_QUERY_STRING`      | `false`                           | When set to `true` query string parameters and fragment get added to web server spans                                                     |
| `dd.trace.enabled`                     | `DD_TRACE_ENABLED`                     | `true`                            | When `false` tracing agent is disabled.                                                                                                 |
| `dd.jmxfetch.enabled`                  | `DD_JMXFETCH_ENABLED`                  | `true`                            | Enable collection of JMX metrics by Java Tracing Agent.                                                                                  |
| `dd.jmxfetch.config.dir`               | `DD_JMXFETCH_CONFIG_DIR`               | `null`                            | (Example: `/opt/datadog-agent/etc/conf.d`) Additional configuration directory for JMX metrics collection. The Java Agent looks for `jvm_direct:true` in the `instance` section in the `yaml` file to change configuration.                                            |
| `dd.jmxfetch.config`                   | `DD_JMXFETCH_CONFIG`                   | `null`                            | (Example: `activemq.d/conf.yaml,jmx.d/conf.yaml`) Additional metrics configuration file for JMX metrics collection. The Java Agent looks for `jvm_direct:true` in the `instance` section in the `yaml` file to change configuration.                                  |
| `dd.jmxfetch.check-period`             | `DD_JMXFETCH_CHECK_PERIOD`             | `1500`                            | How often to send JMX metrics (in ms).                                                                                                   |
| `dd.jmxfetch.refresh-beans-period`     | `DD_JMXFETCH_REFRESH_BEANS_PERIOD`     | `600`                             | How often to refresh list of avalable JMX beans (in seconds).                                                                             |
| `dd.jmxfetch.statsd.host`              | `DD_JMXFETCH_STATSD_HOST`              | same as `agent.host`              | Statsd host to send JMX metrics to. If you are using Unix Domain Sockets, use an argument like 'unix://PATH_TO_UDS_SOCKET'. Example: `unix:///var/datadog-agent/dsd.socket`                                                                                                            |
| `dd.jmxfetch.statsd.port`              | `DD_JMXFETCH_STATSD_PORT`              | 8125                              | StatsD port to send JMX metrics to. If you are using Unix Domain Sockets, input 0.                                                                                                                                                                                                                              |

**Note**:

<<<<<<< HEAD
By default, JMX metrics from your application are sent to the Datadog Agent thanks to DogStatsD over port `8125`. Make sure that [DogStatsD is enabled for the Agent][12].
  - If you are running the Agent as a container, ensure that `DD_DOGSTATSD_NON_LOCAL_TRAFFIC` [is set to `true`][13], and that port `8125` is open on the Agent container.
  - In Kubernetes, [bind the DogStatsD port to a host port][14]; in ECS, [set the appropriate flags in your task definition][15].
=======
- If the same key type is set for both, the system property configuration takes priority.
- System properties can be used as JVM parameters.
- By default, JMX metrics from your application are sent to the Datadog Agent thanks to DogStatsD over port `8125`. Make sure that [DogStatsD is enabled for the Agent][13].

  - If you are running the Agent as a container, ensure that `DD_DOGSTATSD_NON_LOCAL_TRAFFIC` [is set to `true`][14], and that port `8125` is open on the Agent container.
  - In Kubernetes, [bind the DogStatsD port to a host port][15]; in ECS, [set the appropriate flags in your task definition][16].
>>>>>>> eba47546

### Integrations

See integration specific config in the [integrations](#integrations) section above.

### Examples

#### `dd.service.mapping`

**Example with system property**:

```shell
java -javaagent:/path/to/dd-java-agent.jar -Ddd.service.name=web-app -Ddd.service.mapping=postgresql:web-app-pg -jar path/to/application.jar
```

{{< img src="tracing/setup/java/service_mapping.png" alt="service mapping"  >}}

#### `dd.tags`

**Setting a global env for spans and JMX metrics**:

```shell
java -javaagent:/path/to/dd-java-agent.jar -Ddd.service.name=web-app -Ddd.tags=env:dev -jar path/to/application.jar
```

{{< img src="tracing/setup/java/trace_global_tags.png" alt="trace global tags"  >}}

#### `dd.trace.span.tags`

**Example with adding project:test to every span**:

```shell
java -javaagent:/path/to/dd-java-agent.jar -Ddd.service.name=web-app -Ddd.trace.global.tags=env:dev -Ddd.trace.span.tags=project:test -jar path/to/application.jar
```

{{< img src="tracing/setup/java/trace_span_tags.png" alt="trace span tags"  >}}

#### `dd.trace.jmx.tags`

**Setting custom.type:2 on a JMX metric**:

```shell
java -javaagent:/path/to/dd-java-agent.jar -Ddd.service.name=web-app -Ddd.trace.global.tags=env:dev -Ddd.trace.span.tags=project:test -Ddd.trace.jmx.tags=custom.type:2 -jar path/to/application.jar
```

{{< img src="tracing/setup/java/trace_jmx_tags.png" alt="trace JMX tags"  >}}

#### `dd.trace.methods`

**Example with system property**:

```shell
java -javaagent:/path/to/dd-java-agent.jar -Ddd.trace.global.tags=env:dev -Ddd.service.name=web-app -Ddd.trace.methods=notes.app.NotesHelper[customMethod3] -jar path/to/application.jar
```

{{< img src="tracing/setup/java/trace_methods.png" alt="trace methods"  >}}

#### `dd.trace.db.client.split-by-instance`

Example with system property:

```shell
java -javaagent:/path/to/dd-java-agent.jar -Ddd.trace.global.tags=env:dev -Ddd.service.name=web-app -Ddd.trace.db.client.split-by-instance=TRUE -jar path/to/application.jar
```

DB Instance 1, `webappdb`, now gets its own service name that is the same as the `db.instance` span metadata:

{{< img src="tracing/setup/java/split_by_instance_1.png" alt="instance 1"  >}}

DB Instance 2, `secondwebappdb`, now gets its own service name that is the same as the `db.instance` span metadata:

{{< img src="tracing/setup/java/split_by_instance_2.png" alt="instance 2"  >}}

Similarly on the service map, you would now see one web app making calls to two different Postgres databases.

#### `dd.http.server.tag.query-string`

Example with system property:

```shell
java -javaagent:/path/to/dd-java-agent.jar -Ddd.service.name=web-app -Ddd.trace.global.tags=env:dev -Ddd.http.server.tag.query-string=TRUE -jar path/to/application.jar
```

{{< img src="tracing/setup/java/query_string.png" alt="query string"  >}}

#### `dd.trace.enabled`

**Example with system property and debug app mode**:

```shell
java -javaagent:/path/to/dd-java-agent.jar -Ddd.trace.enabled=false -Ddatadog.slf4j.simpleLogger.defaultLogLevel=debug -jar path/to/application.jar
```

Debug app logs show that `Tracing is disabled, not installing instrumentations.`

#### `dd.jmxfetch.config.dir` and `dd.jmxfetch.config`

Example configuration:

- Either the combination of: `DD_JMXFETCH_CONFIG_DIR=<DIRECTORY_PATH>` + `DD_JMXFETCH_CONFIG=conf.yaml`
- Or directly: `DD_JMXFETCH_CONFIG=<DIRECTORY_PATH>/conf.yaml`

With the following content for `conf.yaml`:

```yaml
init_config:
instances:
    - jvm_direct: true
      port: '<PORT>'
      conf:
          - include:
                bean:
                    - java.lang:type=MemoryPool,name=Metaspace
                attribute:
                    Usage.used:
                        metric_type: gauge
                        alias: sb.usage.used
```

Would produce the following result:

{{< img src="tracing/setup/java/jmxfetch_example.png" alt="JMX fetch example"  >}}

See the [Java integration documentation][17] to learn more about Java metrics collection with JMX fetch.

### B3 Headers Extraction and Injection

Datadog APM tracer supports [B3 headers extraction][18] and injection for distributed tracing.

Distributed headers injection and extraction is controlled by configuring injection/extraction styles. Currently two styles are supported:

- Datadog: `Datadog`
- B3: `B3`

Injection styles can be configured using:

- System Property: `-Ddd.propagation.style.inject=Datadog,B3`
- Environment Variable: `DD_PROPAGATION_STYLE_INJECT=Datadog,B3`

The value of the property or environment variable is a comma (or space) separated list of header styles that are enabled for injection. By default only Datadog injection style is enabled.

Extraction styles can be configured using:

- System Property: `-Ddd.propagation.style.extract=Datadog,B3`
- Environment Variable: `DD_PROPAGATION_STYLE_EXTRACT=Datadog,B3`

The value of the property or environment variable is a comma (or space) separated list of header styles that are enabled for extraction. By default only Datadog extraction style is enabled.

If multiple extraction styles are enabled extraction attempt is done on the order those styles are configured and first successful extracted value is used.

## Trace Reporting

To report a trace to Datadog the following happens:

- Trace completes
- Trace is pushed to an asynchronous queue of traces
    - Queue is size-bound and doesn't grow past a set limit of 7000 traces
    - Once the size limit is reached, traces are discarded
    - A count of the total traces is captured to ensure accurate throughput
- In a separate reporting thread, the trace queue is flushed and traces are encoded via msgpack then sent to the Datadog Agent via http
- Queue flushing happens on a schedule of once per second

To see the actual code, documentation, and usage examples for any of the libraries and frameworks that Datadog supports, check the full list of auto-instrumented components for Java applications in the [Integrations](#integrations) section.

### Trace Annotation

Add the `dd-trace-api` dependency to your project. For Maven, add this to `pom.xml`:

```xml
<dependency>
    <groupId>com.datadoghq</groupId>
    <artifactId>dd-trace-api</artifactId>
    <version>{version}</version>
</dependency>
```

For Gradle, add:

```gradle
compile group: 'com.datadoghq', name: 'dd-trace-api', version: {version}
```

Now add `@Trace` to methods to have them be traced when running with `dd-java-agent.jar`. If the Agent is not attached, this annotation has no effect on your application.

`@Trace` annotations have the default operation name `trace.annotation`, while the method traced have the resource by default.

## Performance

Java APM has minimal impact on the overhead of an application:

- No collections maintained by Java APM grow unbounded in memory
- Reporting traces does not block the application thread
- Java APM loads additional classes for trace collection and library instrumentation
- Java APM typically adds no more than a 3% increase in CPU usage
- Java APM typically adds no more than a 3% increase in JVM heap usage

## Change Agent Hostname

Configure your application level tracers to submit traces to a custom Agent hostname:

The Java Tracing Module automatically looks for and initializes with the ENV variables `DD_AGENT_HOST` and `DD_TRACE_AGENT_PORT`.

```bash
java -javaagent:<DD-JAVA-AGENT-PATH>.jar -jar <YOUR_APPLICATION_PATH>.jar
```

You can also use system properties:

```bash
java -javaagent:<DD-JAVA-AGENT-PATH>.jar \
     -Ddd.agent.host=$DD_AGENT_HOST \
     -Ddd.agent.port=$DD_TRACE_AGENT_PORT \
     -jar <YOUR_APPLICATION_PATH>.jar
```

## Further Reading

{{< partial name="whats-next/whats-next.html" >}}

<<<<<<< HEAD
[1]: /agent/docker/apm/
[2]: /tracing/setup/docker/
[3]: /agent/kubernetes/apm/
[4]: https://docs.oracle.com/javase/7/docs/technotes/tools/solaris/java.html
[5]: https://github.com/DataDog/dd-trace-java/blob/master/CONTRIBUTING.md
[6]: https://docs.oracle.com/javase/8/docs/api/java/lang/instrument/package-summary.html
[7]: http://bytebuddy.net
[8]: /help/
[9]: https://github.com/DataDog/documentation#outside-contributors
[10]: /tracing/connect_logs_and_traces/java/
[11]: https://github.com/DataDog/dd-trace-java/blob/master/dd-java-agent/instrumentation/trace-annotation/src/main/java/datadog/trace/instrumentation/trace_annotation/TraceAnnotationsInstrumentation.java#L37
[12]: /developers/dogstatsd/#setup
[13]: /agent/docker/#dogstatsd-custom-metrics
[14]: /developers/dogstatsd/
[15]: /integrations/amazon_ecs/?tab=python#create-an-ecs-task
[16]: /integrations/java/?tab=host#metric-collection
[17]: https://github.com/openzipkin/b3-propagation
[18]: /tagging/unified_service_tagging
=======
[1]: https://app.datadoghq.com/apm/install
[2]: /agent/docker/apm/
[3]: /tracing/setup/docker/
[4]: /agent/kubernetes/apm/
[5]: https://docs.oracle.com/javase/7/docs/technotes/tools/solaris/java.html
[6]: https://github.com/DataDog/dd-trace-java/blob/master/CONTRIBUTING.md
[7]: https://docs.oracle.com/javase/8/docs/api/java/lang/instrument/package-summary.html
[8]: http://bytebuddy.net
[9]: /help/
[10]: https://github.com/DataDog/documentation#outside-contributors
[11]: /tracing/connect_logs_and_traces/java/
[12]: https://github.com/DataDog/dd-trace-java/blob/master/dd-java-agent/instrumentation/trace-annotation/src/main/java/datadog/trace/instrumentation/trace_annotation/TraceAnnotationsInstrumentation.java#L37
[13]: /developers/dogstatsd/#setup
[14]: /agent/docker/#dogstatsd-custom-metrics
[15]: /developers/dogstatsd/
[16]: /integrations/amazon_ecs/?tab=python#create-an-ecs-task
[17]: /integrations/java/?tab=host#metric-collection
[18]: https://github.com/openzipkin/b3-propagation
>>>>>>> eba47546
<|MERGE_RESOLUTION|>--- conflicted
+++ resolved
@@ -205,11 +205,10 @@
 |`dd.env`                              | `DD_ENV`                              | `none`                            | Your application environment (e.g. production, staging, etc.). Available for versions 0.48+.                                                    |
 | `dd.service`                      | `DD_SERVICE`                      | `unnamed-java-app`                | The name of a set of processes that do the same job. Used for grouping stats for your application.                                                                                                                                                                    |
 | `dd.version`                              | `DD_VERSION`                              | `null`                            | Your application version (e.g. 2.5, 202003181415, 1.3-alpha, etc.). Available for versions 0.48+.             |
-<<<<<<< HEAD
 | `dd.tags`                              | `DD_TAGS`                              | `null`                            | (Example: `layer:api,team:intake`) A list of default tags to be added to every span, profile, and JMX metric. If DD_ENV or DD_VERSION is used, it will override any env or version tag defined in DD_TAGS. |
 
 We highly recommend using `DD_ENV`, `DD_SERVICE`, and `DD_VERSION` to set `env`, `service`, and `version` for your services.
-Check out the [Unified Service Tagging][18] documentation for recommendations on how to configure these environment variables.
+Check out the [Unified Service Tagging][11] documentation for recommendations on how to configure these environment variables.
 
 
 ### Instrumentation
@@ -218,9 +217,6 @@
 | System Property                        | Environment Variable                   | Default                           | Description                                                                                                                                                                                                                                                           |
 | -------------------------------------- | -------------------------------------- | --------------------------------- | --------------------------------------------------------------------------------------------------------------------------------------------------------------------------------------------------------------------------------------------------------------------- |
 | `dd.logs.injection`                    | `DD_LOGS_INJECTION`                    | false                             | Enabled automatic MDC key injection for Datadog trace and span ids. See [Advanced Usage][10] for details                                   |
-=======
-| `dd.logs.injection`                    | `DD_LOGS_INJECTION`                    | false                             | Enabled automatic MDC key injection for Datadog trace and span ids. See [Advanced Usage][11] for details                                   |
->>>>>>> eba47546
 | `dd.trace.config`                      | `DD_TRACE_CONFIG`                      | `null`                            | Optional path to a file where configuration properties are provided one per each line. For instance, the file path can be provided as via `-Ddd.trace.config=<FILE_PATH>.properties`, with setting the service name in the file with `dd.service.name=<SERVICE_NAME>` |
 | `dd.service.mapping`                   | `DD_SERVICE_MAPPING`                   | `null`                            | (Example: `mysql:my-mysql-service-name-db, postgres:my-postgres-service-name-db`) Dynamically rename services via configuration. Useful for making databases have distinct names across different services.                                                                                                       |
 | `dd.writer.type`                       | `DD_WRITER_TYPE`                       | `DDAgentWriter`                   | Default value sends traces to the Agent. Configuring with `LoggingWriter` instead writes traces out to the console.                       |
@@ -251,18 +247,9 @@
 
 **Note**:
 
-<<<<<<< HEAD
 By default, JMX metrics from your application are sent to the Datadog Agent thanks to DogStatsD over port `8125`. Make sure that [DogStatsD is enabled for the Agent][12].
   - If you are running the Agent as a container, ensure that `DD_DOGSTATSD_NON_LOCAL_TRAFFIC` [is set to `true`][13], and that port `8125` is open on the Agent container.
   - In Kubernetes, [bind the DogStatsD port to a host port][14]; in ECS, [set the appropriate flags in your task definition][15].
-=======
-- If the same key type is set for both, the system property configuration takes priority.
-- System properties can be used as JVM parameters.
-- By default, JMX metrics from your application are sent to the Datadog Agent thanks to DogStatsD over port `8125`. Make sure that [DogStatsD is enabled for the Agent][13].
-
-  - If you are running the Agent as a container, ensure that `DD_DOGSTATSD_NON_LOCAL_TRAFFIC` [is set to `true`][14], and that port `8125` is open on the Agent container.
-  - In Kubernetes, [bind the DogStatsD port to a host port][15]; in ECS, [set the appropriate flags in your task definition][16].
->>>>>>> eba47546
 
 ### Integrations
 
@@ -386,11 +373,11 @@
 
 {{< img src="tracing/setup/java/jmxfetch_example.png" alt="JMX fetch example"  >}}
 
-See the [Java integration documentation][17] to learn more about Java metrics collection with JMX fetch.
+See the [Java integration documentation][16] to learn more about Java metrics collection with JMX fetch.
 
 ### B3 Headers Extraction and Injection
 
-Datadog APM tracer supports [B3 headers extraction][18] and injection for distributed tracing.
+Datadog APM tracer supports [B3 headers extraction][11] and injection for distributed tracing.
 
 Distributed headers injection and extraction is controlled by configuring injection/extraction styles. Currently two styles are supported:
 
@@ -482,7 +469,6 @@
 
 {{< partial name="whats-next/whats-next.html" >}}
 
-<<<<<<< HEAD
 [1]: /agent/docker/apm/
 [2]: /tracing/setup/docker/
 [3]: /agent/kubernetes/apm/
@@ -493,31 +479,9 @@
 [8]: /help/
 [9]: https://github.com/DataDog/documentation#outside-contributors
 [10]: /tracing/connect_logs_and_traces/java/
-[11]: https://github.com/DataDog/dd-trace-java/blob/master/dd-java-agent/instrumentation/trace-annotation/src/main/java/datadog/trace/instrumentation/trace_annotation/TraceAnnotationsInstrumentation.java#L37
+[11]: /tagging/unified_service_tagging
 [12]: /developers/dogstatsd/#setup
 [13]: /agent/docker/#dogstatsd-custom-metrics
 [14]: /developers/dogstatsd/
 [15]: /integrations/amazon_ecs/?tab=python#create-an-ecs-task
-[16]: /integrations/java/?tab=host#metric-collection
-[17]: https://github.com/openzipkin/b3-propagation
-[18]: /tagging/unified_service_tagging
-=======
-[1]: https://app.datadoghq.com/apm/install
-[2]: /agent/docker/apm/
-[3]: /tracing/setup/docker/
-[4]: /agent/kubernetes/apm/
-[5]: https://docs.oracle.com/javase/7/docs/technotes/tools/solaris/java.html
-[6]: https://github.com/DataDog/dd-trace-java/blob/master/CONTRIBUTING.md
-[7]: https://docs.oracle.com/javase/8/docs/api/java/lang/instrument/package-summary.html
-[8]: http://bytebuddy.net
-[9]: /help/
-[10]: https://github.com/DataDog/documentation#outside-contributors
-[11]: /tracing/connect_logs_and_traces/java/
-[12]: https://github.com/DataDog/dd-trace-java/blob/master/dd-java-agent/instrumentation/trace-annotation/src/main/java/datadog/trace/instrumentation/trace_annotation/TraceAnnotationsInstrumentation.java#L37
-[13]: /developers/dogstatsd/#setup
-[14]: /agent/docker/#dogstatsd-custom-metrics
-[15]: /developers/dogstatsd/
-[16]: /integrations/amazon_ecs/?tab=python#create-an-ecs-task
-[17]: /integrations/java/?tab=host#metric-collection
-[18]: https://github.com/openzipkin/b3-propagation
->>>>>>> eba47546
+[16]: https://github.com/openzipkin/b3-propagation