---
title: Tracing .NET Core Applications
kind: documentation
aliases:
  - /tracing/dotnet-core
  - /tracing/languages/dotnet-core
  - /tracing/setup/dotnet-core
  - /agent/apm/dotnet-core/
further_reading:
  - link: "https://github.com/DataDog/dd-trace-dotnet"
    tag: "GitHub"
    text: "Source code"
  - link: "https://www.datadoghq.com/blog/net-monitoring-apm/"
    tag: "Blog"
    text: ".NET monitoring with Datadog APM and distributed tracing"
  - link: "tracing/visualization/"
    tag: "Documentation"
    text: "Explore your services, resources and traces"
  - link: "tracing/"
    tag: "Advanced Usage"
    text: "Advanced Usage"
---

## Getting Started

<div class="alert alert-info">If you already have a Datadog account you can find step-by-step instructions in our in-app guides for <a href="https://app.datadoghq.com/apm/docs?architecture=host-based&language=net" target="_blank">host-based</a> and <a href="https://app.datadoghq.com/apm/docs?architecture=container-based&language=net" target="_blank">container-based</a> set ups.</div>

To begin tracing applications written in any language, first [install and configure the Datadog Agent][1]. The .NET Tracer runs in-process to instrument your applications and sends traces from your application to the Agent.

**Note**: The .NET Tracer supports all .NET-based languages (C#, F#, Visual Basic, etc).

## Automatic Instrumentation

Automatic instrumentation can collect performance data about your application with zero code changes and minimal configuration. The .NET Tracer automatically instruments all [supported libraries](#integrations) out of the box.

Automatic instrumentation captures:

- Execution time of instrumented calls
- Relevant trace data, such as URL and status response codes for web requests or SQL queries for database access
- Unhandled exceptions, including stacktraces if available
- A total count of traces (e.g. web requests) flowing through the system

The .NET Tracer supports automatic instrumentation on .NET Core 2.1, 3.0, and 3.1. It also supports [.NET Framework][2].

**Note:** The .NET Tracer works on .NET Core 2.0 and .NET Core 2.2, but these versions reached their end of life and are no longer supported by Microsoft. .NET Core 3.0 will reach end of life on 03/03/2020.

**Note:** Due to several issues in older versions of the .NET Core 2.1 runtime, we strongly recommend .NET Core versions 2.1.12 or higher. For .NET Core 2.2, we recommend version 2.2.6 or higher. See [dotnet/runtime/issues/10506][3] and [DataDog/dd-trace-dotnet/issues/302][4] for more details.

### Installation

{{< tabs >}}

{{% tab "Windows" %}}

To use automatic instrumentation on Windows, install the .NET Tracer on the host using the [MSI installer for Windows][1]. Choose the installer for the architecture that matches the operating system (x64 or x86).

After installing the .NET Tracer, restart applications so they can read the new environment variables. To restart IIS, run the following commands as administrator:

```cmd
net stop /y was
net start w3svc
```

**Update:** Starting with .NET Tracer version `1.8.0`, the `Datadog.Trace.ClrProfiler.Managed` NuGet package is no longer required for automatic instrumentation in .NET Core. Remove it from your application when you update the .NET Tracer.

<<<<<<< HEAD
[1]: https://github.com/DataDog/dd-trace-dotnet/releases
=======
>>>>>>> 3fd09f64

[1]: https://github.com/DataDog/dd-trace-dotnet/releases
{{% /tab %}}

{{% tab "Linux" %}}

To use automatic instrumentation on Linux, install the .NET Tracer in the environment where your application is running using one of the packages available from the `dd-trace-dotnet` [releases page][1].

<<<<<<< HEAD
In addition to installing the .NET Tracer package, several environment variables are required to enabled automatic instrumentation in your application. See [Required Environment Variables][2] below for details.

To generate Tracer log files for troubleshooting, you must create the logs directory. The default path is `/var/log/datadog/`.

**Update:** Starting with .NET Tracer version `1.8.0`, the `Datadog.Trace.ClrProfiler.Managed` NuGet package is no longer required for automatic instrumentation in .NET Core and is deprecated. Remove it from your application when you update the .NET Tracer and add the new environment variable, `DD_DOTNET_TRACER_HOME`. See [Required Environment Variables][2] below for details.

**Update:** .NET Tracer version `1.13.0` adds support for Alpine and other [Musl-based distributions][3].
=======
In addition to installing the .NET Tracer package, several environment variables are required to enabled automatic instrumentation in your application. See [Required Environment Variables](#required-environment-variables) below for details.

To generate Tracer log files for troubleshooting, you must create the logs directory. The default path is `/var/log/datadog/`.

**Update:** Starting with .NET Tracer version `1.8.0`, the `Datadog.Trace.ClrProfiler.Managed` NuGet package is no longer required for automatic instrumentation in .NET Core and is deprecated. Remove it from your application when you update the .NET Tracer and add the new environment variable, `DD_DOTNET_TRACER_HOME`. See [Required Environment Variables](#required-environment-variables) below for details.

**Update:** .NET Tracer version `1.13.0` adds support for Alpine and other [Musl-based distributions][2].
>>>>>>> 3fd09f64

For Debian or Ubuntu, download and install the Debian package:

```bash
curl -LO https://github.com/DataDog/dd-trace-dotnet/releases/download/v<TRACER_VERSION>/datadog-dotnet-apm_<TRACER_VERSION>_amd64.deb
sudo dpkg -i ./datadog-dotnet-apm_<TRACER_VERSION>_amd64.deb
```

For CentOS or Fedora, download and install the RPM package:

```bash
curl -LO https://github.com/DataDog/dd-trace-dotnet/releases/download/v<TRACER_VERSION>/datadog-dotnet-apm-<TRACER_VERSION>-1.x86_64.rpm
sudo rpm -Uvh datadog-dotnet-apm-<TRACER_VERSION>-1.x86_64.rpm
```

<<<<<<< HEAD
For Alpine or other [Musl-based distributions][3], download the tar archive with the musl-linked binary:
=======
For Alpine or other [Musl-based distributions][2], download the tar archive with the musl-linked binary:
>>>>>>> 3fd09f64

```bash
sudo mkdir -p /opt/datadog
curl -L https://github.com/DataDog/dd-trace-dotnet/releases/download/v<TRACER_VERSION>/datadog-dotnet-apm-<TRACER_VERSION>-musl.tar.gz \
| sudo tar xzf - -C /opt/datadog
```

For other distributions, download the tar archive with the glibc-linked binary:

```bash
sudo mkdir -p /opt/datadog
curl -L https://github.com/DataDog/dd-trace-dotnet/releases/download/v<TRACER_VERSION>/datadog-dotnet-apm-<TRACER_VERSION>.tar.gz \
| sudo tar xzf - -C /opt/datadog
```

<<<<<<< HEAD
[1]: https://github.com/DataDog/dd-trace-dotnet/releases
[2]: #required-environment-variables
[3]: https://en.wikipedia.org/wiki/Musl
=======
>>>>>>> 3fd09f64

[1]: https://github.com/DataDog/dd-trace-dotnet/releases
[2]: https://en.wikipedia.org/wiki/Musl
{{% /tab %}}

{{< /tabs >}}

### Required Environment Variables

{{< tabs >}}

{{% tab "Windows" %}}

If your application runs in IIS, skip the rest of this section.

For Windows applications **not** running in IIS, set these two environment variables before starting your application to enable automatic instrumentation:

Name                       | Value
---------------------------|------
`CORECLR_ENABLE_PROFILING` | `1`
`CORECLR_PROFILER`         | `{846F5F1C-F9AE-4B07-969E-05C26BC060D8}`

For example, to set the environment variables from a batch file before starting your application:

```bat
rem Set environment variables
SET CORECLR_ENABLE_PROFILING=1
SET CORECLR_PROFILER={846F5F1C-F9AE-4B07-969E-05C26BC060D8}

rem Start application
dotnet.exe example.dll
```

To set environment variables for a Windows Service, use the multi-string key `HKLM\System\CurrentControlSet\Services\{service name}\Environment` in the Windows Registry.

{{% /tab %}}

{{% tab "Linux" %}}

On Linux, the following environment variables are required to enable automatic instrumentation:

Name                       | Value
---------------------------|------
`CORECLR_ENABLE_PROFILING` | `1`
`CORECLR_PROFILER`         | `{846F5F1C-F9AE-4B07-969E-05C26BC060D8}`
`CORECLR_PROFILER_PATH`    | `/opt/datadog/Datadog.Trace.ClrProfiler.Native.so`
`DD_INTEGRATIONS`          | `/opt/datadog/integrations.json`
`DD_DOTNET_TRACER_HOME`    | `/opt/datadog`

**Note:** You must change the paths above if you install the .NET Tracer into a non-default path.

For example, to set the environment variables them from a bash file before starting your application:

```bash
# Set environment variables
export CORECLR_ENABLE_PROFILING=1
export CORECLR_PROFILER={846F5F1C-F9AE-4B07-969E-05C26BC060D8}
export CORECLR_PROFILER_PATH=/opt/datadog/Datadog.Trace.ClrProfiler.Native.so
export DD_INTEGRATIONS=/opt/datadog/integrations.json
export DD_DOTNET_TRACER_HOME=/opt/datadog

# Start your application
dotnet example.dll
```

To set the environment variables on a Linux Docker container, use [`ENV`][1]:

```docker
# Set environment variables
ENV CORECLR_ENABLE_PROFILING=1
ENV CORECLR_PROFILER={846F5F1C-F9AE-4B07-969E-05C26BC060D8}
ENV CORECLR_PROFILER_PATH=/opt/datadog/Datadog.Trace.ClrProfiler.Native.so
ENV DD_INTEGRATIONS=/opt/datadog/integrations.json
ENV DD_DOTNET_TRACER_HOME=/opt/datadog

# Start your application
CMD ["dotnet", "example.dll"]
```

[1]: https://docs.docker.com/engine/reference/builder/#env
{{% /tab %}}

{{< /tabs >}}

**Note:** The .NET runtime tries to load a profiler into _any_ .NET process that is started with these environment variables are set. You should limit instrumentation only to the applications that need to be traced. **We do not recommend setting these environment variables globally as this causes _all_ .NET processes on the host to load the profiler.**

### Integrations

The .NET Tracer can instrument the following libraries automatically:

| Framework or library           | NuGet package                                                           | Integration Name     |
|--------------------------------|-------------------------------------------------------------------------|----------------------|
| ASP.NET Core                   | `Microsoft.AspNetCore`</br>`Microsoft.AspNetCore.App`</br>2.0+ and 3.0+ | `AspNetCore`         |
| ADO.NET                        | `System.Data.Common`</br>`System.Data.SqlClient` 4.0+                   | `AdoNet`             |
| HttpClient / HttpClientHandler | `System.Net.Http` 4.0+                                                  | `HttpMessageHandler` |
| WebClient / WebRequest         | `System.Net.Requests` 4.0+                                              | `WebRequest`         |
| Redis (StackExchange client)   | `StackExchange.Redis` 1.0.187+                                          | `StackExchangeRedis` |
| Redis (ServiceStack client)    | `ServiceStack.Redis` 4.0.48+                                            | `ServiceStackRedis`  |
| Elasticsearch                  | `Elasticsearch.Net` 5.3.0+                                              | `ElasticsearchNet`   |
| MongoDB                        | `MongoDB.Driver.Core` 2.1.0+                                            | `MongoDb`            |

**Note:** The ADO.NET integration instruments calls made through the `DbCommand` abstract class or the `IDbCommand` interface, regardless of the underlying implementation. It also instruments direct calls to `SqlCommand`.

Don’t see your desired frameworks? Datadog is continually adding additional support. [Check with the Datadog team][5] for help.

## Manual Instrumentation

To manually instrument your code, add the `Datadog.Trace` [NuGet package][6] to your application. In your code, access the global tracer through the `Datadog.Trace.Tracer.Instance` property to create new spans.

For more details on manual instrumentation and custom tagging, see [Manual instrumentation documentation][7].

Manual instrumentation is supported on .NET Framework 4.5 and above on Windows and on .NET Core 2.1, 3.0, and 3.1 on Windows and Linux.

## Configuration

There are multiple ways to configure the .NET Tracer:

* in .NET code
* setting environment variables
* creating a `datadog.json` file

{{< tabs >}}
{{% tab "Code" %}}

To configure the Tracer in application code, create a `TracerSettings` from the default configuration sources. Set properties on this `TracerSettings` instance before passing it to a `Tracer` constructor. For example:

```csharp
using Datadog.Trace;

// read default configuration sources (env vars, web.config, datadog.json)
var settings = TracerSettings.FromDefaultSources();

// change some settings
settings.ServiceName = "MyService";
settings.AgentUri = new Uri("http://localhost:8126/");

// disable the AdoNet integration
settings.Integrations["AdoNet"].Enabled = false;

// create a new Tracer using these settings
var tracer = new Tracer(settings);

// set the global tracer
Tracer.Instance = tracer;
```

**Note:** Settings must be set on `TracerSettings` _before_ creating the `Tracer`. Changes made to `TracerSettings` properies after the `Tracer` is created are ignored.

{{% /tab %}}

{{% tab "Environment variables" %}}

To configure the Tracer using environment variables, set the variables before launching the instrumented application.

For example, on Windows:

```cmd
rem Set environment variables
SET DD_TRACE_AGENT_URL=http://localhost:8126
SET DD_SERVICE_NAME=MyService
SET DD_ADONET_ENABLED=false

rem Launch application
example.exe
```

**Note:** To set environment variables for a Windows Service, use the multi-string key `HKLM\System\CurrentControlSet\Services\{service name}\Environment` in the Windows Registry.

On Linux:

```bash
# Set environment variables
export DD_TRACE_AGENT_URL=http://localhost:8126
export DD_SERVICE_NAME=MyService
export DD_ADONET_ENABLED=false

# Launch application
dotnet example.dll
```

{{% /tab %}}

{{% tab "JSON file" %}}

To configure the Tracer using a JSON file, create `datadog.json` in the instrumented application's directory. The root JSON object must be a hash with a key/value pair for each setting. For example:

```json
{
  "DD_TRACE_AGENT_URL": "http://localhost:8126",
  "DD_SERVICE_NAME": "MyService",
  "DD_ADONET_ENABLED": "false"
}
```

{{% /tab %}}

{{< /tabs >}}

### Configuration Variables

The following tables list the supported configuration variables. Use the first name (e.g. `DD_TRACE_AGENT_URL`) when setting environment variables or configuration files. The second name, if present (e.g. `AgentUri`), indicates the name the `TracerSettings` propery to use when changing settings in the code.

The first table below lists configuration variables that are available for both automatic and manual instrumentation.

| Setting Name                                        | Description                                                                                                                                                                                                       |
|-----------------------------------------------------|-------------------------------------------------------------------------------------------------------------------------------------------------------------------------------------------------------------------|
| `DD_TRACE_AGENT_URL`<br/><br/>`AgentUri`            | Sets the URL endpoint where traces are sent. Overrides `DD_AGENT_HOST` and `DD_TRACE_AGENT_PORT` if set. Default value is `http://<DD_AGENT_HOST>:<DD_TRACE_AGENT_PORT>`.                                         |
| `DD_AGENT_HOST`                                     | Sets the host where traces are sent (the host running the Agent). Can be a hostname or an IP address. Ignored if `DD_TRACE_AGENT_URL` is set. Default is value `localhost`.                                       |
| `DD_TRACE_AGENT_PORT`                               | Sets the port where traces are sent (the port where the Agent is listening for connections). Ignored if `DD_TRACE_AGENT_URL` is set. Default value is `8126`.                                                     |
| `DD_ENV`<br/><br/>`Environment`                     | If specified, adds the `env` tag with the specified value to all generated spans. See [Agent configuration][8] for more details about the `env` tag.                                                              |
| `DD_SERVICE_NAME`<br/><br/>`ServiceName`            | If specified, sets the default service name. Otherwise, the .NET Tracer tries to determine service name automatically from application name (e.g. IIS application name, process entry assembly, or process name). |
| `DD_LOGS_INJECTION`<br/><br/>`LogsInjectionEnabled` | Enables or disables automatic injection of correlation identifiers into application logs.                                                                                                                         |
| `DD_TRACE_GLOBAL_FLAGS`<br/><br/>`GlobalTags`       | If specified, adds all of the specified tags to all generated spans.                                                                                                                                              |

The following table lists configuration variables that are available only when using automatic instrumentation.

| Setting Name                                                   | Description                                                                                                                                                                                                                                                                              |
|----------------------------------------------------------------|------------------------------------------------------------------------------------------------------------------------------------------------------------------------------------------------------------------------------------------------------------------------------------------|
| `DD_TRACE_ENABLED`<br/><br/>`TraceEnabled`                     | Enables or disables all automatic instrumentation. Setting the environment variable to `false` completely disables the CLR profiler. For other configuration methods, the CLR profiler is still loaded, but traces will not be generated. Valid values are: `true` (default) or `false`. |
| `DD_TRACE_DEBUG`                                               | Enables or disables debug logs in the Tracer. Valid values are: `true` or `false` (default). Setting this as an environment variable also enabled debug logs in the CLR Profiler.                                                                                                        |
| `DD_TRACE_LOG_PATH`                                            | Sets the path for the CLR profiler's log file.<br/><br/>Windows default: `%ProgramData%\Datadog .NET Tracer\logs\dotnet-profiler.log`<br/><br/>Linux default: `/var/log/datadog/dotnet-profiler.log`                                                                                                                         |
| `DD_DISABLED_INTEGRATIONS`<br/><br/>`DisabledIntegrationNames` | Sets a list of integrations to disable. All other integrations remain enabled. If not set, all integrations are enabled. Supports multiple values separated with semicolons. Valid values are the integration names listed in the [Integrations](#integrations) section above.           |
| `DD_TRACE_ANALYTICS_ENABLED`<br/><br/>`AnalyticsEnabled`       | Shorthand that enables default App Analytics settings for web framework integrations. Valid values are: `true` or `false` (default).                                                                                                                                                     |

The following table lists configuration variables that are available only when using automatic instrumentation and can be set for each integration. Use the first name (e.g. `DD_<INTEGRATION>_ENABLED`) when setting environment variables or configuration files. The second name (e.g. `Enabled`), indicates the name the `IntegrationSettings` propery to use when changing settings in the code. Access these properties through the `TracerSettings.Integrations[]` indexer. Integration names are listed in the [Integrations](#integrations) section above.

| Setting Name                                                            | Description                                                                                                           |
|-------------------------------------------------------------------------|-----------------------------------------------------------------------------------------------------------------------|
| `DD_<INTEGRATION>_ENABLED`<br/><br/>`Enabled`                           | Enables or disables a specific integration. Valid values are: `true` (default) or `false`.                            |
| `DD_<INTEGRATION>_ANALYTICS_ENABLED`<br/><br/>`AnalyticsEnabled`        | Enables or disable App Analytics for a specific integration. Valid values are: `true` or `false` (default).           |
| `DD_<INTEGRATION>_ANALYTICS_SAMPLE_RATE`<br/><br/>`AnalyticsSampleRate` | Sets the App Analytics sampling rate for a specific integration. A floating number between `0.0` and `1.0` (default). |

## Further Reading

{{< partial name="whats-next/whats-next.html" >}}


[1]: /tracing/send_traces
[2]: /tracing/setup/dotnet-framework
[3]: https://github.com/dotnet/runtime/issues/10506
[4]: https://github.com/DataDog/dd-trace-dotnet/issues/302#issuecomment-511011364
[5]: /help
[6]: https://www.nuget.org/packages/Datadog.Trace
[7]: /tracing/manual_instrumentation/dotnet
[8]: /tracing/guide/setting_primary_tags_to_scope/#environment<|MERGE_RESOLUTION|>--- conflicted
+++ resolved
@@ -63,35 +63,21 @@
 
 **Update:** Starting with .NET Tracer version `1.8.0`, the `Datadog.Trace.ClrProfiler.Managed` NuGet package is no longer required for automatic instrumentation in .NET Core. Remove it from your application when you update the .NET Tracer.
 
-<<<<<<< HEAD
+
 [1]: https://github.com/DataDog/dd-trace-dotnet/releases
-=======
->>>>>>> 3fd09f64
-
-[1]: https://github.com/DataDog/dd-trace-dotnet/releases
 {{% /tab %}}
 
 {{% tab "Linux" %}}
 
 To use automatic instrumentation on Linux, install the .NET Tracer in the environment where your application is running using one of the packages available from the `dd-trace-dotnet` [releases page][1].
 
-<<<<<<< HEAD
-In addition to installing the .NET Tracer package, several environment variables are required to enabled automatic instrumentation in your application. See [Required Environment Variables][2] below for details.
+In addition to installing the .NET Tracer package, several environment variables are required to enabled automatic instrumentation in your application. See [Required Environment Variables](#required-environment-variables) below for details.
 
 To generate Tracer log files for troubleshooting, you must create the logs directory. The default path is `/var/log/datadog/`.
 
-**Update:** Starting with .NET Tracer version `1.8.0`, the `Datadog.Trace.ClrProfiler.Managed` NuGet package is no longer required for automatic instrumentation in .NET Core and is deprecated. Remove it from your application when you update the .NET Tracer and add the new environment variable, `DD_DOTNET_TRACER_HOME`. See [Required Environment Variables][2] below for details.
-
-**Update:** .NET Tracer version `1.13.0` adds support for Alpine and other [Musl-based distributions][3].
-=======
-In addition to installing the .NET Tracer package, several environment variables are required to enabled automatic instrumentation in your application. See [Required Environment Variables](#required-environment-variables) below for details.
-
-To generate Tracer log files for troubleshooting, you must create the logs directory. The default path is `/var/log/datadog/`.
-
 **Update:** Starting with .NET Tracer version `1.8.0`, the `Datadog.Trace.ClrProfiler.Managed` NuGet package is no longer required for automatic instrumentation in .NET Core and is deprecated. Remove it from your application when you update the .NET Tracer and add the new environment variable, `DD_DOTNET_TRACER_HOME`. See [Required Environment Variables](#required-environment-variables) below for details.
 
 **Update:** .NET Tracer version `1.13.0` adds support for Alpine and other [Musl-based distributions][2].
->>>>>>> 3fd09f64
 
 For Debian or Ubuntu, download and install the Debian package:
 
@@ -107,11 +93,7 @@
 sudo rpm -Uvh datadog-dotnet-apm-<TRACER_VERSION>-1.x86_64.rpm
 ```
 
-<<<<<<< HEAD
-For Alpine or other [Musl-based distributions][3], download the tar archive with the musl-linked binary:
-=======
 For Alpine or other [Musl-based distributions][2], download the tar archive with the musl-linked binary:
->>>>>>> 3fd09f64
 
 ```bash
 sudo mkdir -p /opt/datadog
@@ -127,12 +109,6 @@
 | sudo tar xzf - -C /opt/datadog
 ```
 
-<<<<<<< HEAD
-[1]: https://github.com/DataDog/dd-trace-dotnet/releases
-[2]: #required-environment-variables
-[3]: https://en.wikipedia.org/wiki/Musl
-=======
->>>>>>> 3fd09f64
 
 [1]: https://github.com/DataDog/dd-trace-dotnet/releases
 [2]: https://en.wikipedia.org/wiki/Musl
