---
title: Tracing Node.js Applications
kind: documentation
aliases:
    - /tracing/nodejs/
    - /tracing/languages/nodejs/
    - /tracing/languages/javascript/
    - /tracing/setup/javascript/
    - /agent/apm/nodejs/
further_reading:
    - link: 'https://github.com/DataDog/dd-trace-js'
      tag: 'GitHub'
      text: 'Source code'
    - link: 'https://datadog.github.io/dd-trace-js'
      tag: 'Documentation'
      text: 'API documentation'
    - link: 'tracing/visualization/'
      tag: 'Use the APM UI'
      text: 'Explore your services, resources and traces'
    - link: 'tracing/'
      tag: 'Advanced Usage'
      text: 'Advanced Usage'
---

## Installation And Getting Started

If you already have a Datadog account you can find [step-by-step instructions][1] in our in-app guides for either host-based or container-based set ups.

For descriptions of terminology used in APM, take a look at the [official documentation][2].

For details about configuration and using the API, see Datadog's [API documentation][3].

For details about contributing, check out the [development guide][4].

### Quickstart

<div class="alert alert-warning">
This library <strong>MUST</strong> be imported and initialized before any instrumented module. When using a transpiler, you <strong>MUST</strong> import and initialize the tracer library in an external file and then import that file as a whole when building your application. This prevents hoisting and ensures that the tracer library gets imported and initialized before importing any other instrumented module.
</div>

To begin tracing Node.js applications, first [install and configure the Datadog Agent][5], see the additional documentation for [tracing Docker applications][6] or [Kubernetes applications][7].

Next, install the Datadog Tracing library using npm:

```sh
npm install --save dd-trace
```

Finally, import and initialize the tracer:

##### JavaScript

```js
// This line must come before importing any instrumented module.
const tracer = require('dd-trace').init();
```

##### TypeScript

```typescript
// server.ts
import './tracer'; // must come before importing any instrumented module.

// tracer.ts
import tracer from 'dd-trace';
tracer.init(); // initialized in a different file to avoid hoisting.
export default tracer;
```

See the [tracer settings][8] for the list of initialization options.

## Configuration

Tracer settings can be configured as a parameter to the `init()` method or as environment variables.

### Tagging

| Config         | Environment Variable         | Default     | Description                                                                                                                                                                                                                                                                |
| -------------- | ---------------------------- | ----------- | -------------------------------------------------------------------------------------------------------------------------------------------------------------------------------------------------------------------------------------------------------------------------- |
| env            | `DD_ENV`                     | `null`      | Set an application's environment e.g. `prod`, `pre-prod`, `stage`, etc.                                                                                                                                                                                                    |
| service        | `DD_SERVICE`            | `null`      | The service name to be used for this program.                                                                                                                                                                                                                              |
| version        | `DD_VERSION`            | `null`      | The version number of the application. Defaults to value of the version field in package.json.
| tags           | `DD_TAGS`                    | `{}`        | Set global tags that should be applied to all spans and metrics. When passed as an environment variable, the format is `key:value, key:value`.                                                                                                                             |

We highly recommend using `DD_ENV`, `DD_SERVICE`, and `DD_VERSION` to set `env`, `service`, and `version` for your services.
Check out the [Unified Service Tagging][58] documentation for recommendations on how to configure these environment variables.

### Instrumentation

| Config         | Environment Variable         | Default     | Description                                                                                                                                                                                                                                                                |
| -------------- | ---------------------------- | ----------- | -------------------------------------------------------------------------------------------------------------------------------------------------------------------------------------------------------------------------------------------------------------------------- |
| enabled        | `DD_TRACE_ENABLED`           | `true`      | Whether to enable the tracer.                                                                                                                                                                                                                                              |
| debug          | `DD_TRACE_DEBUG`             | `false`     | Enable debug logging in the tracer.                                                                                                                                                                                                                                        |
                                                                               |
| url            | `DD_TRACE_AGENT_URL`         | `null`      | The URL of the Trace Agent that the tracer submits to. Takes priority over hostname and port, if set. Supports Unix Domain Sockets in combination with the `apm_config.receiver_socket` in your `datadog.yaml` file, or the `DD_APM_RECEIVER_SOCKET` environment variable. |
| hostname       | `DD_TRACE_AGENT_HOSTNAME`    | `localhost` | The address of the Agent that the tracer submits to.                                                                                                                                                                                                                       |
| port           | `DD_TRACE_AGENT_PORT`        | `8126`      | The port of the Trace Agent that the tracer submits to.                                                                                                                                                                                                                    |
| dogstatsd.port | `DD_DOGSTATSD_PORT`          | `8125`      | The port of the DogStatsD Agent that metrics are submitted to.                                                                                                                                                                                                             |
| logInjection   | `DD_LOGS_INJECTION`          | `false`     | Enable automatic injection of trace IDs in logs for supported logging libraries.                                                                                                                                                                                           |
| sampleRate     | -                            | `1`         | Percentage of spans to sample as a float between `0` and `1`.                                                                                                                                                                                                              |
| flushInterval  | -                            | `2000`      | Interval (in milliseconds) at which the tracer submits traces to the Agent.                                                                                                                                                                                                |
| runtimeMetrics | `DD_RUNTIME_METRICS_ENABLED` | `false`     | Whether to enable capturing runtime metrics. Port `8125` (or configured with `dogstatsd.port`) must be opened on the Agent for UDP.                                                                                                                                        |
| reportHostname | `DD_TRACE_REPORT_HOSTNAME`   | `false`     | Whether to report the system's hostname for each trace. When disabled, the hostname of the Agent is used instead.                                                                                                                                                          |
| experimental   | -                            | `{}`        | Experimental features can be enabled all at once using Boolean true or individually using key/value pairs. [Contact support][9] to learn more about the available experimental features.                                                                                   |
| plugins        | -                            | `true`      | Whether or not to enable automatic instrumentation of external libraries using the built-in plugins.                                                                                                                                                                       |
| clientToken    | `DD_CLIENT_TOKEN`            | `null`      | Client token for browser tracing. Can be generated in Datadog in **Integrations** -> **APIs**.                                                                                                                                                                             |
| logLevel       | `DD_TRACE_LOG_LEVEL`         | `debug`     | A string for the minimum log level for the tracer to use when debug logging is enabled, e.g. `error`, `debug`.                                                                                                                                                             |

## Change Agent Hostname

Configure your application level tracers to submit traces to a custom Agent hostname:

The NodeJS Tracing Module automatically looks for and initializes with the ENV variables `DD_AGENT_HOST` and `DD_TRACE_AGENT_PORT`

```sh
DD_AGENT_HOST=<HOSTNAME> DD_TRACE_AGENT_PORT=<PORT> node server
```

To use a different protocol such as UDS, specify the entire URL as a single ENV variable `DD_TRACE_AGENT_URL`.

```sh
DD_TRACE_AGENT_URL=unix:<SOCKET_PATH> node server
```

## Compatibility

Node `>=8` is supported by this library. Only even versions like 8.x and 10.x are officially supported. Odd versions like 9.x and 11.x should work but are not officially supported.

Node 4 or Node 6 versions are supported by version 0.13 of the `dd-trace-js` tracer. This version will be supported until **April 30th, 2020**, but no new feature will be added.

**Note**: The global policy is that the Datadog JS tracer supports (only for bug fixes) a Node version until 1 year after its release reached its end-of-life.

### Integrations

APM provides out-of-the-box instrumentation for many popular frameworks and libraries by using a plugin system. If you would like support for a module that is not listed, [contact support][9] to share a request.

For details about how to how to toggle and configure plugins, check out the [API documentation][10].

#### Web Framework Compatibility

| Module                  | Versions | Support Type    | Notes                                      |
| ----------------------- | -------- | --------------- | ------------------------------------------ |
| [connect][11]           | `>=2`    | Fully supported |                                            |
| [express][12]           | `>=4`    | Fully supported | Supports Sails, Loopback, and [more][13]   |
| [fastify][14]           | `>=1`    | Fully supported |                                            |
| [graphql][15]           | `>=0.10` | Fully supported | Supports Apollo Server and express-graphql |
| [gRPC][16]              | `>=1.13` | Fully supported |                                            |
| [hapi][17]              | `>=2`    | Fully supported | Supports [@hapi/hapi] versions `>=17.9`    |
| [koa][18]               | `>=2`    | Fully supported |                                            |
| [microgateway-core][19] | `>=2.1`  | Fully supported | Core library for Apigee Edge. Support for the [edgemicro][20] CLI requires static patching using [@datadog/cli][21]. |
| [paperplane][22]        | `>=2.3`  | Fully supported | Not supported in [serverless-mode][23]     |
| [restify][24]           | `>=3`    | Fully supported |                                            |

#### Native Module Compatibility

| Module      | Support Type        | Notes |
| ----------- | ------------------- | ------------------------------------------ |
| [dns][25]   | Fully supported     |       |
| [fs][26]    | Fully supported     |       |
| [http][27]  | Fully supported     |       |
| [https][28] | Fully supported     |       |
| [http2][29] | Partially supported | Only HTTP2 clients are currently supported and not servers. |
| [net][30]   | Fully supported     |       |

#### Data Store Compatibility

| Module                 | Versions | Support Type    | Notes                                            |
| ---------------------- | -------- | --------------- | ------------------------------------------------ |
| [cassandra-driver][31] | `>=3`    | Fully supported |                                                  |
| [couchbase][32]        | `^2.4.2` | Fully supported |                                                  |
| [elasticsearch][33]    | `>=10`   | Fully supported | Supports `@elastic/elasticsearch` versions `>=5` |
| [ioredis][34]          | `>=2`    | Fully supported |                                                  |
| [knex][35]             | `>=0.8`  | Fully supported | This integration is only for context propagation |
| [memcached][36]        | `>=2.2`  | Fully supported |                                                  |
| [mongodb-core][37]     | `>=2`    | Fully supported | Supports Mongoose                                |
| [mysql][38]            | `>=2`    | Fully supported |                                                  |
| [mysql2][39]           | `>=1`    | Fully supported |                                                  |
| [pg][40]               | `>=4`    | Fully supported | Supports `pg-native` when used with `pg`         |
| [redis][41]            | `>=0.12` | Fully supported |                                                  |
| [tedious][42]          | `>=1`    | Fully supported | SQL Server driver for `mssql` and `sequelize`    |

#### Worker Compatibility

| Module                     | Versions | Support Type    | Notes                                                  |
| -------------------------- | -------- | --------------- | ------------------------------------------------------ |
| [@google-cloud/pubsub][43] | `>=1.2`  | Fully supported |                                                        |
| [amqp10][44]               | `>=3`    | Fully supported | Supports AMQP 1.0 brokers (i.e. ActiveMQ, Apache Qpid) |
| [amqplib][45]              | `>=0.5`  | Fully supported | Supports AMQP 0.9 brokers (i.e. RabbitMQ, Apache Qpid) |
| [generic-pool][46]         | `>=2`    | Fully supported |                                                        |
| [kafka-node][47]           |          | Coming Soon     |                                                        |
| [rhea][48]                 | `>=1`    | Fully supported |                                                        |

#### SDK Compatibility

| Module             | Versions   | Support Type    | Notes                                                  |
| ------------------ | ---------- | --------------- | ------------------------------------------------------ |
| [aws-sdk][49]      | `>=2.1.35` | Fully supported | CloudWatch, DynamoDB, Kinesis, Redshift, S3, SNS, SQS, and generic requests. |

#### Promise Library Compatibility

| Module           | Versions  | Support Type    |
| ---------------- | --------- | --------------- |
| [bluebird][50]   | `>=2`     | Fully supported |
| [promise][51]    | `>=7`     | Fully supported |
| [promise-js][52] | `>=0.0.3` | Fully supported |
| [q][53]          | `>=1`     | Fully supported |
| [when][54]       | `>=3`     | Fully supported |

#### Logger Compatibility

| Module           | Versions  | Support Type    |
| ---------------- | --------- | --------------- |
| [bunyan][55]     | `>=1`     | Fully supported |
| [paperplane][56] | `>=2.3.2` | Fully supported |
| [pino][57]       | `>=2`     | Fully supported |
| [winston][58]    | `>=1`     | Fully supported |

## Further Reading

{{< partial name="whats-next/whats-next.html" >}}

<<<<<<< HEAD
[1]: /tracing/visualization/
[2]: https://datadog.github.io/dd-trace-js
[3]: https://github.com/DataDog/dd-trace-js/blob/master/README.md#development
[4]: /tracing/send_traces/
[5]: /tracing/setup/docker/
[6]: /agent/kubernetes/apm/
[7]: https://datadog.github.io/dd-trace-js/#tracer-settings
[8]: /help/
[9]: https://datadog.github.io/dd-trace-js/#integrations
[10]: https://github.com/senchalabs/connect
[11]: https://expressjs.com
[12]: https://expressjs.com/en/resources/frameworks.html
[13]: https://www.fastify.io
[14]: https://github.com/graphql/graphql-js
[15]: https://grpc.io/
[16]: https://hapijs.com
[17]: https://koajs.com
[18]: https://github.com/articulate/paperplane
[19]: https://github.com/articulate/paperplane/blob/master/docs/API.md#serverless-deployment
[20]: http://restify.com
[21]: https://nodejs.org/api/dns.html
[22]: https://nodejs.org/api/fs.html
[23]: https://nodejs.org/api/http.html
[24]: https://nodejs.org/api/https.html
[25]: https://nodejs.org/api/net.html
[26]: https://github.com/datastax/nodejs-driver
[27]: https://github.com/couchbase/couchnode
[28]: https://github.com/elastic/elasticsearch-js
[29]: https://github.com/luin/ioredis
[30]: https://knexjs.org
[31]: https://github.com/3rd-Eden/memcached
[32]: http://mongodb.github.io/node-mongodb-native/core
[33]: https://github.com/mysqljs/mysql
[34]: https://github.com/sidorares/node-mysql2
[35]: https://node-postgres.com
[36]: https://github.com/NodeRedis/node_redis
[37]: http://tediousjs.github.io/tedious
[38]: https://github.com/noodlefrenzy/node-amqp10
[39]: https://github.com/squaremo/amqp.node
[40]: https://github.com/coopernurse/node-pool
[41]: https://github.com/SOHU-Co/kafka-node
[42]: https://github.com/amqp/rhea
[43]: https://github.com/aws/aws-sdk-js
[44]: https://github.com/petkaantonov/bluebird
[45]: https://github.com/then/promise
[46]: https://github.com/kevincennis/promise
[47]: https://github.com/kriskowal/q
[48]: https://github.com/cujojs/when
[49]: https://github.com/trentm/node-bunyan
[50]: https://github.com/articulate/paperplane/blob/master/docs/API.md#logger
[51]: http://getpino.io
[52]: https://github.com/winstonjs/winston
[53]: https://github.com/apigee/microgateway-core
[54]: https://github.com/apigee-internal/microgateway
[55]: https://www.npmjs.com/package/@datadog/cli
[56]: https://nodejs.org/api/http2.html
[57]: https://github.com/googleapis/nodejs-pubsub
[58]: /tagging/unified_service_tagging
=======
[1]: https://app.datadoghq.com/apm/install
[2]: /tracing/visualization/
[3]: https://datadog.github.io/dd-trace-js
[4]: https://github.com/DataDog/dd-trace-js/blob/master/README.md#development
[5]: /tracing/send_traces/
[6]: /tracing/setup/docker/
[7]: /agent/kubernetes/apm/
[8]: https://datadog.github.io/dd-trace-js/#tracer-settings
[9]: /help/
[10]: https://datadog.github.io/dd-trace-js/#integrations
[11]: https://github.com/senchalabs/connect
[12]: https://expressjs.com
[13]: https://expressjs.com/en/resources/frameworks.html
[14]: https://www.fastify.io
[15]: https://github.com/graphql/graphql-js
[16]: https://grpc.io/
[17]: https://hapijs.com
[18]: https://koajs.com
[19]: https://github.com/apigee/microgateway-core
[20]: https://github.com/apigee-internal/microgateway
[21]: https://www.npmjs.com/package/@datadog/cli
[22]: https://github.com/articulate/paperplane
[23]: https://github.com/articulate/paperplane/blob/master/docs/API.md#serverless-deployment
[24]: http://restify.com
[25]: https://nodejs.org/api/dns.html
[26]: https://nodejs.org/api/fs.html
[27]: https://nodejs.org/api/http.html
[28]: https://nodejs.org/api/https.html
[29]: https://nodejs.org/api/http2.html
[30]: https://nodejs.org/api/net.html
[31]: https://github.com/datastax/nodejs-driver
[32]: https://github.com/couchbase/couchnode
[33]: https://github.com/elastic/elasticsearch-js
[34]: https://github.com/luin/ioredis
[35]: https://knexjs.org
[36]: https://github.com/3rd-Eden/memcached
[37]: http://mongodb.github.io/node-mongodb-native/core
[38]: https://github.com/mysqljs/mysql
[39]: https://github.com/sidorares/node-mysql2
[40]: https://node-postgres.com
[41]: https://github.com/NodeRedis/node_redis
[42]: http://tediousjs.github.io/tedious
[43]: https://github.com/googleapis/nodejs-pubsub
[44]: https://github.com/noodlefrenzy/node-amqp10
[45]: https://github.com/squaremo/amqp.node
[46]: https://github.com/coopernurse/node-pool
[47]: https://github.com/SOHU-Co/kafka-node
[48]: https://github.com/amqp/rhea
[49]: https://github.com/aws/aws-sdk-js
[50]: https://github.com/petkaantonov/bluebird
[51]: https://github.com/then/promise
[52]: https://github.com/kevincennis/promise
[53]: https://github.com/kriskowal/q
[54]: https://github.com/cujojs/when
[55]: https://github.com/trentm/node-bunyan
[56]: https://github.com/articulate/paperplane/blob/master/docs/API.md#logger
[57]: http://getpino.io
[58]: https://github.com/winstonjs/winston
>>>>>>> eba47546
<|MERGE_RESOLUTION|>--- conflicted
+++ resolved
@@ -83,7 +83,7 @@
 | tags           | `DD_TAGS`                    | `{}`        | Set global tags that should be applied to all spans and metrics. When passed as an environment variable, the format is `key:value, key:value`.                                                                                                                             |
 
 We highly recommend using `DD_ENV`, `DD_SERVICE`, and `DD_VERSION` to set `env`, `service`, and `version` for your services.
-Check out the [Unified Service Tagging][58] documentation for recommendations on how to configure these environment variables.
+Check out the [Unified Service Tagging][9] documentation for recommendations on how to configure these environment variables.
 
 ### Instrumentation
 
@@ -101,7 +101,7 @@
 | flushInterval  | -                            | `2000`      | Interval (in milliseconds) at which the tracer submits traces to the Agent.                                                                                                                                                                                                |
 | runtimeMetrics | `DD_RUNTIME_METRICS_ENABLED` | `false`     | Whether to enable capturing runtime metrics. Port `8125` (or configured with `dogstatsd.port`) must be opened on the Agent for UDP.                                                                                                                                        |
 | reportHostname | `DD_TRACE_REPORT_HOSTNAME`   | `false`     | Whether to report the system's hostname for each trace. When disabled, the hostname of the Agent is used instead.                                                                                                                                                          |
-| experimental   | -                            | `{}`        | Experimental features can be enabled all at once using Boolean true or individually using key/value pairs. [Contact support][9] to learn more about the available experimental features.                                                                                   |
+| experimental   | -                            | `{}`        | Experimental features can be enabled all at once using Boolean true or individually using key/value pairs. [Contact support][10] to learn more about the available experimental features.                                                                                   |
 | plugins        | -                            | `true`      | Whether or not to enable automatic instrumentation of external libraries using the built-in plugins.                                                                                                                                                                       |
 | clientToken    | `DD_CLIENT_TOKEN`            | `null`      | Client token for browser tracing. Can be generated in Datadog in **Integrations** -> **APIs**.                                                                                                                                                                             |
 | logLevel       | `DD_TRACE_LOG_LEVEL`         | `debug`     | A string for the minimum log level for the tracer to use when debug logging is enabled, e.g. `error`, `debug`.                                                                                                                                                             |
@@ -132,153 +132,93 @@
 
 ### Integrations
 
-APM provides out-of-the-box instrumentation for many popular frameworks and libraries by using a plugin system. If you would like support for a module that is not listed, [contact support][9] to share a request.
-
-For details about how to how to toggle and configure plugins, check out the [API documentation][10].
+APM provides out-of-the-box instrumentation for many popular frameworks and libraries by using a plugin system. If you would like support for a module that is not listed, [contact support][10] to share a request.
+
+For details about how to how to toggle and configure plugins, check out the [API documentation][11].
 
 #### Web Framework Compatibility
 
 | Module                  | Versions | Support Type    | Notes                                      |
 | ----------------------- | -------- | --------------- | ------------------------------------------ |
-| [connect][11]           | `>=2`    | Fully supported |                                            |
-| [express][12]           | `>=4`    | Fully supported | Supports Sails, Loopback, and [more][13]   |
-| [fastify][14]           | `>=1`    | Fully supported |                                            |
-| [graphql][15]           | `>=0.10` | Fully supported | Supports Apollo Server and express-graphql |
-| [gRPC][16]              | `>=1.13` | Fully supported |                                            |
-| [hapi][17]              | `>=2`    | Fully supported | Supports [@hapi/hapi] versions `>=17.9`    |
-| [koa][18]               | `>=2`    | Fully supported |                                            |
-| [microgateway-core][19] | `>=2.1`  | Fully supported | Core library for Apigee Edge. Support for the [edgemicro][20] CLI requires static patching using [@datadog/cli][21]. |
-| [paperplane][22]        | `>=2.3`  | Fully supported | Not supported in [serverless-mode][23]     |
-| [restify][24]           | `>=3`    | Fully supported |                                            |
+| [connect][12]           | `>=2`    | Fully supported |                                            |
+| [express][13]           | `>=4`    | Fully supported | Supports Sails, Loopback, and [more][14]   |
+| [fastify][15]           | `>=1`    | Fully supported |                                            |
+| [graphql][16]           | `>=0.10` | Fully supported | Supports Apollo Server and express-graphql |
+| [gRPC][17]              | `>=1.13` | Fully supported |                                            |
+| [hapi][18]              | `>=2`    | Fully supported | Supports [@hapi/hapi] versions `>=17.9`    |
+| [koa][19]               | `>=2`    | Fully supported |                                            |
+| [microgateway-core][20] | `>=2.1`  | Fully supported | Core library for Apigee Edge. Support for the [edgemicro][21] CLI requires static patching using [@datadog/cli][22]. |
+| [paperplane][23]        | `>=2.3`  | Fully supported | Not supported in [serverless-mode][24]     |
+| [restify][25]           | `>=3`    | Fully supported |                                            |
 
 #### Native Module Compatibility
 
 | Module      | Support Type        | Notes |
 | ----------- | ------------------- | ------------------------------------------ |
-| [dns][25]   | Fully supported     |       |
-| [fs][26]    | Fully supported     |       |
-| [http][27]  | Fully supported     |       |
-| [https][28] | Fully supported     |       |
-| [http2][29] | Partially supported | Only HTTP2 clients are currently supported and not servers. |
-| [net][30]   | Fully supported     |       |
+| [dns][26]   | Fully supported     |       |
+| [fs][27]    | Fully supported     |       |
+| [http][28]  | Fully supported     |       |
+| [https][29] | Fully supported     |       |
+| [http2][30] | Partially supported | Only HTTP2 clients are currently supported and not servers. |
+| [net][31]   | Fully supported     |       |
 
 #### Data Store Compatibility
 
 | Module                 | Versions | Support Type    | Notes                                            |
 | ---------------------- | -------- | --------------- | ------------------------------------------------ |
-| [cassandra-driver][31] | `>=3`    | Fully supported |                                                  |
-| [couchbase][32]        | `^2.4.2` | Fully supported |                                                  |
-| [elasticsearch][33]    | `>=10`   | Fully supported | Supports `@elastic/elasticsearch` versions `>=5` |
-| [ioredis][34]          | `>=2`    | Fully supported |                                                  |
-| [knex][35]             | `>=0.8`  | Fully supported | This integration is only for context propagation |
-| [memcached][36]        | `>=2.2`  | Fully supported |                                                  |
-| [mongodb-core][37]     | `>=2`    | Fully supported | Supports Mongoose                                |
-| [mysql][38]            | `>=2`    | Fully supported |                                                  |
-| [mysql2][39]           | `>=1`    | Fully supported |                                                  |
-| [pg][40]               | `>=4`    | Fully supported | Supports `pg-native` when used with `pg`         |
-| [redis][41]            | `>=0.12` | Fully supported |                                                  |
-| [tedious][42]          | `>=1`    | Fully supported | SQL Server driver for `mssql` and `sequelize`    |
+| [cassandra-driver][32] | `>=3`    | Fully supported |                                                  |
+| [couchbase][33]        | `^2.4.2` | Fully supported |                                                  |
+| [elasticsearch][34]    | `>=10`   | Fully supported | Supports `@elastic/elasticsearch` versions `>=5` |
+| [ioredis][35]          | `>=2`    | Fully supported |                                                  |
+| [knex][36]             | `>=0.8`  | Fully supported | This integration is only for context propagation |
+| [memcached][37]        | `>=2.2`  | Fully supported |                                                  |
+| [mongodb-core][38]     | `>=2`    | Fully supported | Supports Mongoose                                |
+| [mysql][39]            | `>=2`    | Fully supported |                                                  |
+| [mysql2][40]           | `>=1`    | Fully supported |                                                  |
+| [pg][41]               | `>=4`    | Fully supported | Supports `pg-native` when used with `pg`         |
+| [redis][42]            | `>=0.12` | Fully supported |                                                  |
+| [tedious][43]          | `>=1`    | Fully supported | SQL Server driver for `mssql` and `sequelize`    |
 
 #### Worker Compatibility
 
 | Module                     | Versions | Support Type    | Notes                                                  |
 | -------------------------- | -------- | --------------- | ------------------------------------------------------ |
-| [@google-cloud/pubsub][43] | `>=1.2`  | Fully supported |                                                        |
-| [amqp10][44]               | `>=3`    | Fully supported | Supports AMQP 1.0 brokers (i.e. ActiveMQ, Apache Qpid) |
-| [amqplib][45]              | `>=0.5`  | Fully supported | Supports AMQP 0.9 brokers (i.e. RabbitMQ, Apache Qpid) |
-| [generic-pool][46]         | `>=2`    | Fully supported |                                                        |
-| [kafka-node][47]           |          | Coming Soon     |                                                        |
-| [rhea][48]                 | `>=1`    | Fully supported |                                                        |
+| [@google-cloud/pubsub][44] | `>=1.2`  | Fully supported |                                                        |
+| [amqp10][45]               | `>=3`    | Fully supported | Supports AMQP 1.0 brokers (i.e. ActiveMQ, Apache Qpid) |
+| [amqplib][46]              | `>=0.5`  | Fully supported | Supports AMQP 0.9 brokers (i.e. RabbitMQ, Apache Qpid) |
+| [generic-pool][47]         | `>=2`    | Fully supported |                                                        |
+| [kafka-node][48]           |          | Coming Soon     |                                                        |
+| [rhea][49]                 | `>=1`    | Fully supported |                                                        |
 
 #### SDK Compatibility
 
 | Module             | Versions   | Support Type    | Notes                                                  |
 | ------------------ | ---------- | --------------- | ------------------------------------------------------ |
-| [aws-sdk][49]      | `>=2.1.35` | Fully supported | CloudWatch, DynamoDB, Kinesis, Redshift, S3, SNS, SQS, and generic requests. |
+| [aws-sdk][50]      | `>=2.1.35` | Fully supported | CloudWatch, DynamoDB, Kinesis, Redshift, S3, SNS, SQS, and generic requests. |
 
 #### Promise Library Compatibility
 
 | Module           | Versions  | Support Type    |
 | ---------------- | --------- | --------------- |
-| [bluebird][50]   | `>=2`     | Fully supported |
-| [promise][51]    | `>=7`     | Fully supported |
-| [promise-js][52] | `>=0.0.3` | Fully supported |
-| [q][53]          | `>=1`     | Fully supported |
-| [when][54]       | `>=3`     | Fully supported |
+| [bluebird][51]   | `>=2`     | Fully supported |
+| [promise][52]    | `>=7`     | Fully supported |
+| [promise-js][53] | `>=0.0.3` | Fully supported |
+| [q][54]          | `>=1`     | Fully supported |
+| [when][55]       | `>=3`     | Fully supported |
 
 #### Logger Compatibility
 
 | Module           | Versions  | Support Type    |
 | ---------------- | --------- | --------------- |
-| [bunyan][55]     | `>=1`     | Fully supported |
-| [paperplane][56] | `>=2.3.2` | Fully supported |
-| [pino][57]       | `>=2`     | Fully supported |
-| [winston][58]    | `>=1`     | Fully supported |
+| [bunyan][56]     | `>=1`     | Fully supported |
+| [paperplane][57] | `>=2.3.2` | Fully supported |
+| [pino][58]       | `>=2`     | Fully supported |
+| [winston][9]    | `>=1`     | Fully supported |
 
 ## Further Reading
 
 {{< partial name="whats-next/whats-next.html" >}}
 
-<<<<<<< HEAD
-[1]: /tracing/visualization/
-[2]: https://datadog.github.io/dd-trace-js
-[3]: https://github.com/DataDog/dd-trace-js/blob/master/README.md#development
-[4]: /tracing/send_traces/
-[5]: /tracing/setup/docker/
-[6]: /agent/kubernetes/apm/
-[7]: https://datadog.github.io/dd-trace-js/#tracer-settings
-[8]: /help/
-[9]: https://datadog.github.io/dd-trace-js/#integrations
-[10]: https://github.com/senchalabs/connect
-[11]: https://expressjs.com
-[12]: https://expressjs.com/en/resources/frameworks.html
-[13]: https://www.fastify.io
-[14]: https://github.com/graphql/graphql-js
-[15]: https://grpc.io/
-[16]: https://hapijs.com
-[17]: https://koajs.com
-[18]: https://github.com/articulate/paperplane
-[19]: https://github.com/articulate/paperplane/blob/master/docs/API.md#serverless-deployment
-[20]: http://restify.com
-[21]: https://nodejs.org/api/dns.html
-[22]: https://nodejs.org/api/fs.html
-[23]: https://nodejs.org/api/http.html
-[24]: https://nodejs.org/api/https.html
-[25]: https://nodejs.org/api/net.html
-[26]: https://github.com/datastax/nodejs-driver
-[27]: https://github.com/couchbase/couchnode
-[28]: https://github.com/elastic/elasticsearch-js
-[29]: https://github.com/luin/ioredis
-[30]: https://knexjs.org
-[31]: https://github.com/3rd-Eden/memcached
-[32]: http://mongodb.github.io/node-mongodb-native/core
-[33]: https://github.com/mysqljs/mysql
-[34]: https://github.com/sidorares/node-mysql2
-[35]: https://node-postgres.com
-[36]: https://github.com/NodeRedis/node_redis
-[37]: http://tediousjs.github.io/tedious
-[38]: https://github.com/noodlefrenzy/node-amqp10
-[39]: https://github.com/squaremo/amqp.node
-[40]: https://github.com/coopernurse/node-pool
-[41]: https://github.com/SOHU-Co/kafka-node
-[42]: https://github.com/amqp/rhea
-[43]: https://github.com/aws/aws-sdk-js
-[44]: https://github.com/petkaantonov/bluebird
-[45]: https://github.com/then/promise
-[46]: https://github.com/kevincennis/promise
-[47]: https://github.com/kriskowal/q
-[48]: https://github.com/cujojs/when
-[49]: https://github.com/trentm/node-bunyan
-[50]: https://github.com/articulate/paperplane/blob/master/docs/API.md#logger
-[51]: http://getpino.io
-[52]: https://github.com/winstonjs/winston
-[53]: https://github.com/apigee/microgateway-core
-[54]: https://github.com/apigee-internal/microgateway
-[55]: https://www.npmjs.com/package/@datadog/cli
-[56]: https://nodejs.org/api/http2.html
-[57]: https://github.com/googleapis/nodejs-pubsub
-[58]: /tagging/unified_service_tagging
-=======
 [1]: https://app.datadoghq.com/apm/install
 [2]: /tracing/visualization/
 [3]: https://datadog.github.io/dd-trace-js
@@ -287,54 +227,53 @@
 [6]: /tracing/setup/docker/
 [7]: /agent/kubernetes/apm/
 [8]: https://datadog.github.io/dd-trace-js/#tracer-settings
-[9]: /help/
-[10]: https://datadog.github.io/dd-trace-js/#integrations
-[11]: https://github.com/senchalabs/connect
-[12]: https://expressjs.com
-[13]: https://expressjs.com/en/resources/frameworks.html
-[14]: https://www.fastify.io
-[15]: https://github.com/graphql/graphql-js
-[16]: https://grpc.io/
-[17]: https://hapijs.com
-[18]: https://koajs.com
-[19]: https://github.com/apigee/microgateway-core
-[20]: https://github.com/apigee-internal/microgateway
-[21]: https://www.npmjs.com/package/@datadog/cli
-[22]: https://github.com/articulate/paperplane
-[23]: https://github.com/articulate/paperplane/blob/master/docs/API.md#serverless-deployment
-[24]: http://restify.com
-[25]: https://nodejs.org/api/dns.html
-[26]: https://nodejs.org/api/fs.html
-[27]: https://nodejs.org/api/http.html
-[28]: https://nodejs.org/api/https.html
-[29]: https://nodejs.org/api/http2.html
-[30]: https://nodejs.org/api/net.html
-[31]: https://github.com/datastax/nodejs-driver
-[32]: https://github.com/couchbase/couchnode
-[33]: https://github.com/elastic/elasticsearch-js
-[34]: https://github.com/luin/ioredis
-[35]: https://knexjs.org
-[36]: https://github.com/3rd-Eden/memcached
-[37]: http://mongodb.github.io/node-mongodb-native/core
-[38]: https://github.com/mysqljs/mysql
-[39]: https://github.com/sidorares/node-mysql2
-[40]: https://node-postgres.com
-[41]: https://github.com/NodeRedis/node_redis
-[42]: http://tediousjs.github.io/tedious
-[43]: https://github.com/googleapis/nodejs-pubsub
-[44]: https://github.com/noodlefrenzy/node-amqp10
-[45]: https://github.com/squaremo/amqp.node
-[46]: https://github.com/coopernurse/node-pool
-[47]: https://github.com/SOHU-Co/kafka-node
-[48]: https://github.com/amqp/rhea
-[49]: https://github.com/aws/aws-sdk-js
-[50]: https://github.com/petkaantonov/bluebird
-[51]: https://github.com/then/promise
-[52]: https://github.com/kevincennis/promise
-[53]: https://github.com/kriskowal/q
-[54]: https://github.com/cujojs/when
-[55]: https://github.com/trentm/node-bunyan
-[56]: https://github.com/articulate/paperplane/blob/master/docs/API.md#logger
-[57]: http://getpino.io
-[58]: https://github.com/winstonjs/winston
->>>>>>> eba47546
+[9]: https://github.com/winstonjs/winston
+[10]: /help/
+[11]: https://datadog.github.io/dd-trace-js/#integrations
+[12]: https://github.com/senchalabs/connect
+[13]: https://expressjs.com
+[14]: https://expressjs.com/en/resources/frameworks.html
+[15]: https://www.fastify.io
+[16]: https://github.com/graphql/graphql-js
+[17]: https://grpc.io/
+[18]: https://hapijs.com
+[19]: https://koajs.com
+[20]: https://github.com/apigee/microgateway-core
+[21]: https://github.com/apigee-internal/microgateway
+[22]: https://www.npmjs.com/package/@datadog/cli
+[23]: https://github.com/articulate/paperplane
+[24]: https://github.com/articulate/paperplane/blob/master/docs/API.md#serverless-deployment
+[25]: http://restify.com
+[26]: https://nodejs.org/api/dns.html
+[27]: https://nodejs.org/api/fs.html
+[28]: https://nodejs.org/api/http.html
+[29]: https://nodejs.org/api/https.html
+[30]: https://nodejs.org/api/http2.html
+[31]: https://nodejs.org/api/net.html
+[32]: https://github.com/datastax/nodejs-driver
+[33]: https://github.com/couchbase/couchnode
+[34]: https://github.com/elastic/elasticsearch-js
+[35]: https://github.com/luin/ioredis
+[36]: https://knexjs.org
+[37]: https://github.com/3rd-Eden/memcached
+[38]: http://mongodb.github.io/node-mongodb-native/core
+[39]: https://github.com/mysqljs/mysql
+[40]: https://github.com/sidorares/node-mysql2
+[41]: https://node-postgres.com
+[42]: https://github.com/NodeRedis/node_redis
+[43]: http://tediousjs.github.io/tedious
+[44]: https://github.com/googleapis/nodejs-pubsub
+[45]: https://github.com/noodlefrenzy/node-amqp10
+[46]: https://github.com/squaremo/amqp.node
+[47]: https://github.com/coopernurse/node-pool
+[48]: https://github.com/SOHU-Co/kafka-node
+[49]: https://github.com/amqp/rhea
+[50]: https://github.com/aws/aws-sdk-js
+[51]: https://github.com/petkaantonov/bluebird
+[52]: https://github.com/then/promise
+[53]: https://github.com/kevincennis/promise
+[54]: https://github.com/kriskowal/q
+[55]: https://github.com/cujojs/when
+[56]: https://github.com/trentm/node-bunyan
+[57]: https://github.com/articulate/paperplane/blob/master/docs/API.md#logger
+[58]: http://getpino.io