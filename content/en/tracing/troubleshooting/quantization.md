---
title: Quantization of APM Data
kind: Documentation
further_reading:
  - link: /tracing/trace_collection/custom_instrumentation/
    tag: Documentation
    text: Custom Instrumentation
  - link: /tracing/configure_data_security/#scrub-sensitive-data-from-your-spans
    tag: Documentation
    text: Replace tags in spans
  - link: /tracing/trace_collection/library_config/
    tag: Documentation
    text: Tracing Library Configuration
---

## Overview

<<<<<<< HEAD
During ingestion, Datadog applies _quantization_ to APM data such as random-number IDs, IP addresses, or query parameter values in span or resource names. The resulting normalization prevents those spans and resources from being unnecessarily categorized as separate when they are, for analysis purposes, the same.

Certain patterns in resource or span names are replaced with the following static strings:
- Globally unique identifiers (GUIDs): `{guid}`
=======
Datadog applies quantization to APM data during ingestion to random GUIDs, numeric IDs, or query parameter values.
Quantization helps to cut down on the name pollution that results from random patterns.

## How does quantization affect Resource and Span Names?

Certain patterns in resource or span names will be replaced with static strings:
- GUIDs: `{guid}`
>>>>>>> 199e9965
- Numeric IDs (6+ digit numbers, surrounded by delimiters or found at the end of a string): `{num}`
- Query parameter values: `{val}`

These replacements affect:
- trace metrics,
- the resource name tag on those metrics, and
- all the resource and span names for ingested spans.

### Quantization examples

<<<<<<< HEAD
For example, if a _span name_ is `find_user_2461685a_80c9_4d9e_85e9_a3b0e9e3ea84`, it is renamed to `find_user_{guid}` and the resulting trace metrics are:
=======
If a _span name_ is `find_user_2461685a_80c9_4d9e_85e9_a3b0e9e3ea84`,
then it will be renamed to `find_user_{guid}` and the resulting trace metrics will be:
>>>>>>> 199e9965
- `trace.find_user_dd_guid`
- `trace.find_user_dd_guid.hits`
- `trace.find_user_dd_guid.errors`
- `trace.find_user_dd_guid.duration`
- `trace.find_user_dd_guid.apdex` (if Apdex is configured for the service)

To search for these spans in trace search, the query is `operation_name:"find_user_{guid}"`.

<<<<<<< HEAD
If a _resource name_ is `SELECT ? FROM TABLE temp_128390123`, it is renamed to `SELECT ? FROM TABLE temp_{num}` and its metric-normalized tag is `resource_name:select_from_table_temp_num`.
=======
If a _resource name_ is `SELECT ? FROM TABLE temp_128390123`,
then it will be renamed to `SELECT ? FROM TABLE temp_{num}` and its metric-normalized tag will become `resource_name:select_from_table_temp_num`.
To search for relevant spans in trace search, the query would be `resource_name:"SELECT ? FROM TABLE temp_{num}"`.
>>>>>>> 199e9965

To search for these spans in trace search, the query is `resource_name:"SELECT ? FROM TABLE temp_{num}"`.

## Changing instrumentation to avoid default quantization

**Note**: Any change to span and resource names upstream in the instrumentation or the Agent produces new metrics and tags. If you use queries on quantized data, those queries must be updated to work with the new names.

### In-code instrumentation

If your application runs in an agentless setup or if you prefer to make instrumentation changes more directly in your code, see [the tracer documentation of your application's runtime][1] for information on how to create custom configuration for span names and resource names.

### Agent configuration

You can use the `replace_tags` YAML configuration option to set up your own replacement strings through Go-compliant regex:

```yaml
apm_config:
  replace_tags:
    # Replace tailing numeric IDs in span names with "x":
    - name: "span.name"
      pattern: "get_id_[0-9]+"
      repl: "get_id_x"
    # Replace numeric IDs in resource paths:
    - name: "resource.name"
      pattern: "/users/[0-9]+/"
      repl: "/users/{user_id}/"
```

Alternatively, you can use the `DD_APM_REPLACE_TAGS` environment variable with a JSON string as its value:

```bash
export DD_APM_REPLACE_TAGS = '[{"name": "span.name", "pattern": "get_id_[0-9]+", "repl": "get_id_x"}, {...}, …]'
```

## Further Reading

{{< partial name="whats-next/whats-next.html" >}}

[1]: /tracing/trace_collection/custom_instrumentation/<|MERGE_RESOLUTION|>--- conflicted
+++ resolved
@@ -15,20 +15,10 @@
 
 ## Overview
 
-<<<<<<< HEAD
-During ingestion, Datadog applies _quantization_ to APM data such as random-number IDs, IP addresses, or query parameter values in span or resource names. The resulting normalization prevents those spans and resources from being unnecessarily categorized as separate when they are, for analysis purposes, the same.
+During ingestion, Datadog applies _quantization_ to APM data such as random globally unique IDs (GUIDs), numeric IDs, and query parameter values in span or resource names. The resulting normalization cuts down on name pollution that results from these random patterns by grouping those spans and resources together because they are, for analysis purposes, the same.
 
 Certain patterns in resource or span names are replaced with the following static strings:
-- Globally unique identifiers (GUIDs): `{guid}`
-=======
-Datadog applies quantization to APM data during ingestion to random GUIDs, numeric IDs, or query parameter values.
-Quantization helps to cut down on the name pollution that results from random patterns.
-
-## How does quantization affect Resource and Span Names?
-
-Certain patterns in resource or span names will be replaced with static strings:
 - GUIDs: `{guid}`
->>>>>>> 199e9965
 - Numeric IDs (6+ digit numbers, surrounded by delimiters or found at the end of a string): `{num}`
 - Query parameter values: `{val}`
 
@@ -39,12 +29,7 @@
 
 ### Quantization examples
 
-<<<<<<< HEAD
 For example, if a _span name_ is `find_user_2461685a_80c9_4d9e_85e9_a3b0e9e3ea84`, it is renamed to `find_user_{guid}` and the resulting trace metrics are:
-=======
-If a _span name_ is `find_user_2461685a_80c9_4d9e_85e9_a3b0e9e3ea84`,
-then it will be renamed to `find_user_{guid}` and the resulting trace metrics will be:
->>>>>>> 199e9965
 - `trace.find_user_dd_guid`
 - `trace.find_user_dd_guid.hits`
 - `trace.find_user_dd_guid.errors`
@@ -53,13 +38,7 @@
 
 To search for these spans in trace search, the query is `operation_name:"find_user_{guid}"`.
 
-<<<<<<< HEAD
 If a _resource name_ is `SELECT ? FROM TABLE temp_128390123`, it is renamed to `SELECT ? FROM TABLE temp_{num}` and its metric-normalized tag is `resource_name:select_from_table_temp_num`.
-=======
-If a _resource name_ is `SELECT ? FROM TABLE temp_128390123`,
-then it will be renamed to `SELECT ? FROM TABLE temp_{num}` and its metric-normalized tag will become `resource_name:select_from_table_temp_num`.
-To search for relevant spans in trace search, the query would be `resource_name:"SELECT ? FROM TABLE temp_{num}"`.
->>>>>>> 199e9965
 
 To search for these spans in trace search, the query is `resource_name:"SELECT ? FROM TABLE temp_{num}"`.
 
