--- conflicted
+++ resolved
@@ -20,13 +20,6 @@
   text: "How Application Security Monitoring Works in Datadog"
 ---
 
-<<<<<<< HEAD
-=======
-<div class="alert alert-warning">
-Application Security Monitoring is in public beta. See the <a href="https://app.datadoghq.com/security/appsec?instructions=all">in-app instructions</a> to get started.
-</div>
-
->>>>>>> 5243de93
 Set up your application to [detect threats][1] targeting your production systems, using the Datadog library for your application language. You can monitor application security for apps running in Docker, Kubernetes, AWS ECS, and (for supported languages) AWS Fargate.
 
 {{% appsec-getstarted %}}
