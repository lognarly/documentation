---
title: Setup and Configure
kind: documentation
further_reading:
- link: "/security_platform/application_security/"
  tag: "Documentation"
  text: "Monitoring Threats with Datadog Application Security Monitoring"
- link: "/security_platform/application_security/getting_started/"
  tag: "Documentation"
  text: "Getting Started Enabling ASM for Your Services"
- link: "/security_platform/default_rules/#cat-application-security"
  tag: "Documentation"
<<<<<<< HEAD
  text: "Out-of-the-Box Application Security Monitoring Rules"
=======
  text: "Out-of-the-Box ASM Rules"
>>>>>>> 21693e54
- link: "/security_platform/application_security/troubleshooting"
  tag: "Documentation"
  text: "Troubleshooting ASM"
- link: "/security_platform/guide/how-appsec-works/"
  tag: "Documentation"
  text: "How Application Security Monitoring Works in Datadog"
---

<div class="alert alert-warning">
Application Security Monitoring is in public beta. See the <a href="https://app.datadoghq.com/security/appsec?instructions=all">in-app instructions</a> to get started.
</div>

## Compatibility

{{< programming-lang-wrapper langs="java,dotnet,go,ruby,php,nodejs" >}}

{{< programming-lang lang="java" >}}

### Supported Java versions

The Datadog library supports Java JRE 1.8 and higher of both Oracle JDK and OpenJDK, on the following architectures:
- Linux (GNU) x86, x86-64
- Alpine Linux (musl) x86, x86-64
- macOS (Darwin) x86, x86-64
- Windows (msvc) x86, x86-64

Datadog does not officially support any early-access versions of Java.

You can monitor application security for Java apps running in Docker, Kubernetes, AWS ECS, and AWS Fargate.

### Supported frameworks

| Framework Web Server    | Minimum Framework Version   |
| ----------------------- | --------------------------- |
| Servlet Compatible      | 2.3+, 3.0+                  |
| Spring                  | 3.1                         |

**Note**: Many application servers are Servlet compatible and are supported by ASM, such as WebSphere, WebLogic, and JBoss. Also, frameworks like Spring Boot are supported by virtue of using a supported embedded application server (such as Tomcat, Jetty, or Netty).


{{< /programming-lang >}}

{{< programming-lang lang="dotnet" >}}

### Supported .NET versions

The following .NET versions are supported:
- .NET Core 6
- .NET Core 5
- .NET Framework 4.8
- .NET Framework 4.7.2
- .NET Framework 4.7
- .NET Framework 4.6.2
- .NET Framework 4.6.1

These are supported on the following architectures:
- Linux (GNU) x86, x86-64
- Alpine Linux (musl) x86, x86-64
- macOS (Darwin) x86, x86-64
- Windows (msvc) x86, x86-64

You can monitor application security for .NET apps running in Docker, Kubernetes, AWS ECS, and AWS Fargate.

### Supported frameworks

The .NET Tracer supports all .NET-based languages (for example, C#, F#, Visual Basic).

| Framework Web Server    | Minimum Framework Version   |
| ----------------------- | --------------------------- |
| ASP.NET                 | 4.6                         |
| ASP.NET Core            | 2.1                         |


{{< /programming-lang >}}

{{< programming-lang lang="go" >}}

### Supported Go versions

The Datadog Go tracing library supports Go version 1.14 and greater, on the following architectures:
- Linux (GNU) x86-64
- Alpine Linux (musl) x86-64
- macOS (Darwin) x86-64

You can monitor application security for Go apps running in Docker, Kubernetes, and AWS ECS.


### Supported frameworks

Integrate the Go tracer with the following list of web frameworks using one of the corresponding APM tracer integration. Click to see the [integrations documentation][1], which provides a detailed overview of the supported packages and their APIs, along with usage examples.

- [gRPC][2]
- [net/http][3]
- [Gorilla Mux][4]
- [Echo][5]
- [Chi][6]
- [HttpRouter][7]

### Enabling CGO

Compiling your code with ASM enabled involves [CGO][8] and therefore requires:

- The `gcc` compiler for the target `GOOS` and `GOARCH`.
- The C library headers.
- The CGO bindings enabled. This is controlled by the `CGO_ENABLED` environment variable which is enabled by default when compiling natively.

To install the above requirements:

| Operating system     | Console command |
|----------------------|-----------------|
| Debian, Ubuntu       | `$ apt install gcc libc6-dev`   |
| Alpine               | `$ apk add gcc musl-dev`        |
| RHEL, CentOS, Fedora | `$ yum install gcc glibc-devel` |
| macOS                | `$ xcode-select --install`      |

**Note**: The Go toolchain disables CGO when cross-compiling and so, CGO needs to be explicitly enabled.

[1]: https://godoc.org/gopkg.in/DataDog/dd-trace-go.v1/contrib
[2]: https://pkg.go.dev/gopkg.in/DataDog/dd-trace-go.v1/contrib/google.golang.org/grpc#example-package-Server
[3]: https://pkg.go.dev/gopkg.in/DataDog/dd-trace-go.v1/contrib/net/http#example-package
[4]: https://pkg.go.dev/gopkg.in/DataDog/dd-trace-go.v1/contrib/gorilla/mux#example-package
[5]: https://pkg.go.dev/gopkg.in/DataDog/dd-trace-go.v1/contrib/labstack/echo.v4#example-package
[6]: https://pkg.go.dev/gopkg.in/DataDog/dd-trace-go.v1/contrib/go-chi/chi.v5#example-package
[7]: https://pkg.go.dev/gopkg.in/DataDog/dd-trace-go.v1/contrib/julienschmidt/httprouter#example-package
[8]: https://github.com/golang/go/wiki/cgo
{{< /programming-lang >}}

{{< programming-lang lang="ruby" >}}

### Supported Ruby versions

The Datadog Ruby library supports the latest gem for the following Ruby interpreters:

- MRI (https://www.ruby-lang.org/) versions 2.7, 2.6, 2.5, 2.4, 2.3, 2.2, 2.1

These are supported on the following architectures:
- Linux (GNU) x86-64, aarch64
- Alpine Linux (musl) x86-64, aarch64
- macOS (Darwin) x86-64, arm64

You can monitor application security for Ruby apps running in Docker, Kubernetes, AWS ECS, and AWS Fargate.

### Supported frameworks

| Framework Web Server    | Minimum Framework Version   |
| ----------------------- | --------------------------- |
| Rack                    | 1.1                         |
| Rails                   | 3.2 (also depends on Ruby version) |
| Sinatra                 | 1.4                         |

{{< /programming-lang >}}

{{< programming-lang lang="php" >}}

The Datadog PHP library supports PHP version 7.0 and above on the following architectures:

- Linux (GNU) x86-64
- Alpine Linux (musl) x86-64

You can monitor application security for PHP apps running in Docker, Kubernetes, and AWS ECS.

It supports the use of all PHP frameworks, and also the use no framework.

{{< /programming-lang >}}

{{< programming-lang lang="nodejs" >}}

### Supported NodeJS versions

The Datadog NodeJS library supports the following NodeJS versions:

- NodeJS 13.10.0 and higher
- NodeJS 12.17.0 and higher

These are supported on the following architectures:

- Linux (GNU) x86-64
- Alpine Linux (musl) x86-64
- macOS (Darwin) x86-64
- Windows (msvc) x86, x86-64

You can monitor application security for NodeJS apps running in Docker, Kubernetes, AWS ECS, and AWS Fargate.

### Supported frameworks

| Framework Web Server    | Minimum Framework Version   |
| ----------------------- | --------------------------- |
| Express                 | 4.0                         |

{{< /programming-lang >}}

{{< /programming-lang-wrapper >}}

## Add user information to traces

Instrument your services with the standardized user tags to track authenticated user activity, whether you're tracking application performance or application security.

This way, you can identify bad actors that are generating suspicious security activity, review all their activity around this time frame, and prioritize handling the most advanced attacks and signals targeting your authenticated attack surface.

You can [add custom tags to your root span][1], or use the instrumentation functions described below.

{{< programming-lang-wrapper langs="java,dotnet,go,ruby,php,nodejs" >}}

{{< programming-lang lang="java" >}}

Use the the Java tracer's API for adding custom tags to a root span and add user information so that you can monitor authenticated requests in the application.

User monitoring tags are applied on the root span and start with the prefix `usr` followed by the name of the field. For example, `usr.name` is a user monitoring tag that tracks the user’s name.

**Note**: Check that you have added [necessary dependencies to your application][1].

The example below shows how to obtain the root span and add the relevant user monitoring tags:

```java
// Get the active span
final Span span = GlobalTracer.get().activeSpan();
if ((span instanceof MutableSpan)) {
   MutableSpan localRootSpan = ((MutableSpan) span).getLocalRootSpan();
   // Setting the mandatory user id tag
   localRootSpan.setTag("usr.id", "d131dd02c56eec4");
   // Setting optional user monitoring tags
   localRootSpan.setTag("usr.name", "Jean Example");
   localRootSpan.setTag("usr.email", "jean.example@example.com");
   localRootSpan.setTag("usr.session_id", "987654321");
   localRootSpan.setTag("usr.role", "admin");
   localRootSpan.setTag("usr.scope", "read:message, write:files");
}
```


[1]: /tracing/setup_overview/open_standards/java/#setup
{{< /programming-lang >}}

{{< programming-lang lang="dotnet" >}}

The .NET tracer package provides the `SetUser()` function, which allows you to monitor authenticated requests by adding user information to the trace. For information and options, read [the .NET tracer documentation][1].
<p></p>

[1]: https://github.com/DataDog/dd-trace-dotnet/tree/master/docs/Datadog.Trace#user-identification
{{< /programming-lang >}}

{{< programming-lang lang="go" >}}

The Go tracer package provides the `SetUser()` function, which allows you to monitor authenticated requests by adding user information to the trace. For information and options, read [the Go tracer documentation][1].
<p></p>

[1]: https://pkg.go.dev/gopkg.in/DataDog/dd-trace-go.v1/ddtrace/tracer#SetUser
{{< /programming-lang >}}

{{< programming-lang lang="ruby" >}}

Use the the Ruby tracer's API for adding custom tags to a trace, and add user information so that you can monitor authenticated requests in the application.

User monitoring tags are applied on the trace and start with the prefix `usr` followed by the name of the field. For example, `usr.name` is a user monitoring tag that tracks the user’s name.

The example below shows how to obtain the root span and add relevant user monitoring tags:

**Notes**:
- Tag values must be strings.
- The `usr.id` tag is mandatory.

```ruby
# Get the active trace
trace = Datadog::Tracing.active_trace

# Set mandatory user id tag
trace.set_tag('usr.id', 'd131dd02c56eeec4')

# Set optional user monitoring tags
trace.set_tag('usr.name', 'Jean Example')
trace.set_tag('usr.email', 'jean.example@example.com')
trace.set_tag('usr.session_id', '987654321')
trace.set_tag('usr.role', 'admin')
trace.set_tag('usr.scope', 'read:message, write:files')
```

{{< /programming-lang >}}

{{< programming-lang lang="php" >}}

Use the the PHP tracer's API for adding custom tags to a root span, and add user information so that you can monitor authenticated requests in the application.

User monitoring tags are applied to the `meta` section of the root span and start with the prefix `usr` followed by the name of the field. For example, `usr.name` is a user monitoring tag that tracks the user’s name.

The example below shows how to obtain the root span and add the relevant user monitoring tags:

```php
<?php
$rootSpan = \DDTrace\root_span();

 // Required unique identifier of the user.
$rootSpan->meta['usr.id'] = ‘123456789’;

// All other fields are optional.
$rootSpan->meta['usr.name'] = ‘Jean Example’;
$rootSpan->meta['usr.email'] = ‘jean.example@example.com’;
$rootSpan->meta['usr.session_id'] = ‘987654321’;
$rootSpan->meta['usr.role'] = ‘admin’;
$rootSpan->meta['usr.scope'] = ‘read:message, write:files’;
?>
```

{{< /programming-lang >}}

{{< programming-lang lang="nodejs" >}}

The Node tracer package provides the `tracer.setUser(user)` function, which allows you to monitor authenticated requests by adding user information to the trace. For information and options, read [the NodeJS tracer documentation][1].

<p></p>


[1]: https://github.com/DataDog/dd-trace-js/blob/master/docs/API.md#user-identification
{{< /programming-lang >}}

{{< /programming-lang-wrapper >}}

## Data security considerations

The data that you collect with Datadog can contain sensitive information that you want to filter out, obfuscate, scrub, filter, modify, or just not collect. Additionally, it may contain synthetic traffic that might cause your threat detection be inaccurate, or cause Datadog to not accurately indicate the security of your services.

By default, ASM collects information from suspicious requests to help you understand why the request was flagged as suspicious. Before sending the data, ASM scans it for patterns and keywords that indicate that the data is sensitive. If the data is deemed sensitive, it is replaced with a `<redacted>` flag, so you observe that although the request was suspicious, the request data could not be collected because of data security concerns.

To protect users' data, sensitive data scanning is activated by default in ASM. You can customize the configuration by using the following environment variables. The scanning is based on the [RE2 syntax][2], so to customize scanning, set the value of these environment variables to a valid RE2 patten:

* `DD_APPSEC_OBFUSCATION_PARAMETER_KEY_REGEXP` - Pattern for scanning for keys whose values commonly contain sensitive data. If found, the key, all corresponding values, and any child nodes are redacted.
* `DD_APPSEC_OBFUSCATION_PARAMETER_VALUE_REGEXP` - Pattern for scanning for values that could indicate sensitive data. If found, the value and all its child nodes are redacted.

The following are examples of data that are flagged as sensitive by default:

* `pwd`, `password`, `ipassword`, `pass_phrase`
* `secret`
* `key`, `api_key`, `private_key`, `public_key`
* `token`
* `consumer_id`, `consumer_key`, `consumer_secret`
* `sign`, `signed`, `signature`
* `bearer`
* `authorization`
* `BEGIN PRIVATE KEY`
* `ssh-rsa`

<<<<<<< HEAD
The Datadog Agent and some tracing libraries have options available to address these situations and modify or discard spans. See [APM Data Security][1] for details that also apply to ASM.
=======
See [APM Data Security][3] for information about other mechanisms in the Datadog Agent and libraries that can also be used to remove sensitive data.
>>>>>>> 21693e54

## Exclusion filters

There may be a time when an ASM signal, or a suspicious request, is a false positive. For example, ASM repeatedly detects
the same suspicious request and a signal is generated, but the signal has been reviewed and is not a threat.

You can set an exclusion filter, which ignore events from a rule, to eliminate these noisy signal patterns and focus on legitimate suspicious requests.

To create an exclusion filter, do one of the following:

<<<<<<< HEAD
- Click on a signal in [ASM Signals][2] and click the **Create Exclusion Filter** button in the top left corner. This method automatically generates a filter query for the targeted service.
- Navigate to [Exclusion Filters Configuration][3] and manually configure a new exclusion filter based on your own filter query.
=======
- Click on a signal in [ASM Signals][4] and click the **Create Exclusion Filter** button in the top left corner. This method automatically generates a filter query for the targeted service.
- Navigate to [Exclusion Filters Configuration][5] and manually configure a new exclusion filter based on your own filter query.
>>>>>>> 21693e54

**Note**: Requests (traces) matching an exclusion filter are not billed.

## Disabling Application Security Monitoring

<<<<<<< HEAD
To disable ASM, remove the `DD_APPSEC_ENABLED=true` environment variable from your application configuration. Once removed, restart your service.
=======
To disable ASM, remove the `DD_APPSEC_ENABLED=true` environment variable from your application configuration. Once it's removed, restart your service.
>>>>>>> 21693e54

If you need additional help, contact [Datadog support][6].

## Further Reading

{{< partial name="whats-next/whats-next.html" >}}

[1]: /tracing/setup_overview/custom_instrumentation/
[2]: https://github.com/google/re2/wiki/Syntax
[3]: /tracing/setup_overview/configure_data_security/
[4]: https://app.datadoghq.com/security/appsec/signals
[5]: https://app.datadoghq.com/security/appsec/exclusions
[6]: /help/<|MERGE_RESOLUTION|>--- conflicted
+++ resolved
@@ -10,11 +10,7 @@
   text: "Getting Started Enabling ASM for Your Services"
 - link: "/security_platform/default_rules/#cat-application-security"
   tag: "Documentation"
-<<<<<<< HEAD
   text: "Out-of-the-Box Application Security Monitoring Rules"
-=======
-  text: "Out-of-the-Box ASM Rules"
->>>>>>> 21693e54
 - link: "/security_platform/application_security/troubleshooting"
   tag: "Documentation"
   text: "Troubleshooting ASM"
@@ -355,11 +351,7 @@
 * `BEGIN PRIVATE KEY`
 * `ssh-rsa`
 
-<<<<<<< HEAD
-The Datadog Agent and some tracing libraries have options available to address these situations and modify or discard spans. See [APM Data Security][1] for details that also apply to ASM.
-=======
 See [APM Data Security][3] for information about other mechanisms in the Datadog Agent and libraries that can also be used to remove sensitive data.
->>>>>>> 21693e54
 
 ## Exclusion filters
 
@@ -370,23 +362,14 @@
 
 To create an exclusion filter, do one of the following:
 
-<<<<<<< HEAD
-- Click on a signal in [ASM Signals][2] and click the **Create Exclusion Filter** button in the top left corner. This method automatically generates a filter query for the targeted service.
-- Navigate to [Exclusion Filters Configuration][3] and manually configure a new exclusion filter based on your own filter query.
-=======
 - Click on a signal in [ASM Signals][4] and click the **Create Exclusion Filter** button in the top left corner. This method automatically generates a filter query for the targeted service.
 - Navigate to [Exclusion Filters Configuration][5] and manually configure a new exclusion filter based on your own filter query.
->>>>>>> 21693e54
 
 **Note**: Requests (traces) matching an exclusion filter are not billed.
 
 ## Disabling Application Security Monitoring
 
-<<<<<<< HEAD
-To disable ASM, remove the `DD_APPSEC_ENABLED=true` environment variable from your application configuration. Once removed, restart your service.
-=======
 To disable ASM, remove the `DD_APPSEC_ENABLED=true` environment variable from your application configuration. Once it's removed, restart your service.
->>>>>>> 21693e54
 
 If you need additional help, contact [Datadog support][6].
 
