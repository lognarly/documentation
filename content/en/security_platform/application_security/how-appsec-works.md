---
title: How Application Security Management Works in Datadog
kind: documentation
aliases:
  - /security_platform/guide/how-appsec-works/
further_reading:
- link: "/security_platform/application_security/setup_and_configure/#compatibility"
  tag: "Documentation"
  text: "Learn more about language and framework compatibility"
- link: "https://www.datadoghq.com/blog/datadog-application-security/"
  tag: "Blog"
  text: "Introducing Datadog Application Security"
- link: "/security_platform/application_security/getting_started/"
  tag: "Documentation"
  text: "Get started with Application Security Management"
---

## Overview

Datadog Application Security Management (ASM) provides observability into application-level attacks that aim to exploit code-level vulnerabilities, and into any bad actors targeting your systems.

APM records information about each application request, referred to as traces. Datadog ASM uses the same library as APM to monitor your traffic, and flags attack attempts based on suspicious requests that match known attack patterns. Security signals are automatically created when Datadog detects application attacks impacting your services. The signals identify meaningful threats for you review instead of assessing each individual attack attempt. Depending on your security signal settings, you can receive notifications from Slack, email, or PagerDuty.

Traditional Web Application Firewalls (WAFs) are usually deployed at the perimeter and have no context of the application behavior. For ASM to be effective, it must be embedded in the application to get access to the data. Datadog ASM leverages known attack patterns, similar to a Web Application Firewall (WAF) but with additional application context to increase the signal to noise ratio, lowering false positives.

Datadog ASM identifies bad actors by collecting client IP addresses and manually-added user tags on all requests.

## Identify services exposed to application attacks

Datadog ASM uses the information APM is already collecting, and flags traces containing attack attempts. Services exposed to application attacks are highlighted directly in the security views embedded in APM ([Service Catalog][1], [Service Page][2], [Traces][3]).

Because APM collects a sample of your application traffic, enabling ASM in the tracing library is necessary to effectively monitor and protect your services.

## Compatibility

For Datadog ASM to be compatible with your Datadog configuration, you must have APM enabled, and [send traces to Datadog][4]. ASM uses the same libraries used by APM, so you don't need to deploy and maintain another library. Steps to enable Datadog ASM are specific to runtime language. Check to see if your language is supported in the [ASM prerequisites][5].

### Serverless monitoring

<div class="alert alert-info">Serverless threat monitoring is in private beta. Request to join the early preview with <a href="https://docs.google.com/forms/d/e/1FAIpQLScB3uSccf9lSAh7GcA8NZ8SsmUGQ5mi09DnDgZmqXcbiYfMzA/viewform">this form</a>.</div>
 
Datadog ASM supports functions deployed on AWS Lambda. Detection is done by using the [Lambda extension][6]. 

Full threat monitoring capabilities are available for Lambda functions. You can detect attackers targeting your functions, trace their attack path with deep code-level insights, and then remediate the threat.


## Performance

Datadog ASM uses processes already contained in the Agent and APM, so there are negligible performance implications when using it. When APM is enabled, the Datadog Library generates distributed traces. Datadog ASM flags security activity in traces by using known attack patterns. Correlation between the attack patterns and the execution context provided by the distributed trace triggers security signals based on detection rules.

{{< img src="security_platform/application_security/How_Application_Security_Works_d1.png" alt="A diagram illustrates that the Datadog tracer library operates at the application service level and sends traces to the Datadog backend. The Datadog backend flags actionable security signals and sends a notification to the relevant application, such as PagerDuty, Jira or Slack." >}}

## Data Sampling and Retention

In the tracing library, Datadog ASM collects all traces that include security data. A default [retention filter][7] ensures the retention of all security-related traces in the Datadog platform.

## Data privacy

There are multiple methods used to avoid your sensitive information being indexed. To take further action, you can set up [custom and static scrubbers][8], and use [exclusion filters][9].


**Note:** Datadog ASM does not automatically obfuscate sensitive information or PII. To keep this sensitive data from being sent to Datadog, [configure the Datadog Agent or Tracer for data security][8].

Contact Support to delete sensitive data that may have been indexed.

## Threat detection methods

Datadog uses multiple pattern sources, including the [OWASP ModSecurity Core Rule Set][10] to detect known threats and vulnerabilities in HTTP requests. When an HTTP request matches one of [the OOTB detection rules][11], a security signal is generated in Datadog.

Security Signals are automatically created when Datadog detects meaningful attacks targeting your production services. It provides you with visibility on the attackers and the targeted services. You can set custom detection rules with thresholds to determine which attacks you want to be notified about.

## Built-in protection

<div class="alert alert-info">One-click IP blocking is in private beta. Access early preview through <a href="https://dashcon.io/appsec" target="_blank">this form</a>.</div>

Datadog ASM offers built-in protection capabilities to slow down attacks and attackers. 

<<<<<<< HEAD
IP blocking actions are implemented through the [tracing libraries][12], not introducing any new dependencies in your stack.
IP blocking actions are sent remotely using the Remote Configuration protocol, a secure channel between the Datadog platform and your infrastructure, through the [Datadog Agent][13].
=======
IP blocking actions are implemented through the [tracing libraries][9], not introducing any new dependencies in your stack.
IP blocks are saved in the Datadog platform, automatically and securely fetched by the [Datadog Agent][12], deployed in your infrastructure, and applied to your application.
>>>>>>> 233d45ec

You can block attackers' IPs that are flagged in ASM Security Signals temporarily or permanently with a single click in the Datadog UI.

From there, all services already protected by ASM block incoming requests performed by the blocked IP, for the specified duration. All blocked traces are tagged with `security_response.block_ip` and displayed in the [Traces Explorer][14]. Services where ASM is disabled aren't protected.


{{< img src="/security_platform/application_security/asm-blocking-ui.png" alt="A security signal panel in Datadog ASM, allowing to block the attackers' IPs" width="75%">}}

## Coverage

Datadog ASM categorizes attack attempts into different threat types:

* **Unqualified attacks** match inbound HTTP requests with known attack patterns. For example, no correlation with the service's business-logic is found after correlating with the execution context provided by the trace.
* **Contextualized attacks** correlate the attack attempts performed on the service with a matching business-logic. For example, SQL injection patterns on a service performing SQL statements.
* A **Vulnerability is triggered** when an attack attempt gives evidence that a vulnerability has been successfully exploited, after matching known attack patterns.

Datadog ASM includes over 100 attack patterns that help protect against [many different kinds of attacks][15], including the following vulnerabilities:

* SQL injections
* Code injections
* Shell injections
* NoSQL injections
* Cross-Site Scripting (XSS)
* Sever-side Request Forgery (SSRF)

## How Datadog ASM protects against Log4Shell

 Datadog ASM identifies Log4j Log4Shell attack payloads and provides visibility into vulnerable apps that attempt to remotely load malicious code. When used in tandem with the rest of [Datadog's Cloud SIEM][16], you can investigate to identify common post-exploitation activity, and proactively remediate potentially vulnerable Java web services acting as an attack vector.

## Further Reading

{{< partial name="whats-next/whats-next.html" >}}

[1]: /tracing/service_catalog/#security-view
[2]: /tracing/services/service_page/#security
[3]: /tracing/trace_explorer/trace_view/?tab=security#more-information
[4]: /tracing/trace_collection/
[5]: /security_platform/application_security/getting_started/#prerequisites
[6]: /serverless/installation/java/?tab=serverlessframework
[7]: /tracing/trace_pipeline/trace_retention/
[8]: /tracing/configure_data_security/?tab=http
[9]: /security_platform/cloud_siem/guide/how-to-setup-security-filters-using-cloud-siem-api/
[10]: https://owasp.org/www-project-modsecurity-core-rule-set/
[11]: /security_platform/default_rules/#cat-application-security
[12]: /tracing/
[13]: /agent/
[14]: https://app.datadoghq.com/security/appsec/traces?query=%40appsec.blocked%3Atrue
[15]: https://app.datadoghq.com/security/appsec/event-rules
[16]: /security_platform/cloud_siem/<|MERGE_RESOLUTION|>--- conflicted
+++ resolved
@@ -75,13 +75,8 @@
 
 Datadog ASM offers built-in protection capabilities to slow down attacks and attackers. 
 
-<<<<<<< HEAD
-IP blocking actions are implemented through the [tracing libraries][12], not introducing any new dependencies in your stack.
-IP blocking actions are sent remotely using the Remote Configuration protocol, a secure channel between the Datadog platform and your infrastructure, through the [Datadog Agent][13].
-=======
 IP blocking actions are implemented through the [tracing libraries][9], not introducing any new dependencies in your stack.
 IP blocks are saved in the Datadog platform, automatically and securely fetched by the [Datadog Agent][12], deployed in your infrastructure, and applied to your application.
->>>>>>> 233d45ec
 
 You can block attackers' IPs that are flagged in ASM Security Signals temporarily or permanently with a single click in the Datadog UI.
 
