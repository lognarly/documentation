---
title: What is the granularity of my graphs? Am I seeing raw data or aggregates on my graph?
kind: faq
aliases:
    - /graphing/faq/what-is-the-granularity-of-my-graphs-am-i-seeing-raw-data-or-aggregates-on-my-graph
---

Datadog graphs will generally display local aggregates, rather than the original submitted value.

## Why?

Data is stored at a 1 second granularity, but [data can be aggregated when displayed][1].

For a graph on a 1-week time window, it would require sending hundreds of thousands of values to your browser. Not all of these points can be graphed on a widget occupying a small portion of your screen. For these reasons we are forced to aggregate data and to send a limited number of points to your browser to render a graph.

For instance, on a one-day view with the 'lines' display you'll have one datapoint every 5 min. Our backend slices the 1-day interval into 288 buckets of 5 minutes. For each bucket our backend rolls up all data into a single value. For instance, the datapoint rendered on your graph with timestamp 07:00 is actually an aggregate of all real datapoints submitted between 07:00:00 and 07:05:00 that day.

By default our backend computes the rollup aggregate by averaging all real values, which tends to [smooth out graphs as you zoom out][2].

## What can you do?

Data aggregation needs to occur whether you have 1 or 1000 sources as long as you look at a large time window.

However what you can do is control how this aggregation is performed by using the [rollup function][3]:

* .rollup(max)/ .rollup(min) have each point be the local MAXIMUM/MINIMUM of the X min of data it represents
* .rollup(avg) is the default value: each point of your graph be the AVERAGE value of the X min of data it represents
* .rollup(sum) compute the SUM of all values submitted during the X min period
* .rollup(avg,60) defines that graph points should be 1 min averages, etc.

Note that our backend tries to keep the number of intervals to a number below ~300. So if you do rollup(60) over a 2-month time window, you can't have the one-minute granularity requested.

## Example
<<<<<<< HEAD
{{< img src="graphing/faq/graph_granularity.png" alt="graph_granularity"  >}}
=======

{{< img src="graphing/faq/graph_granularity.png" alt="graph_granularity" responsive="true" >}}
>>>>>>> 1b5930de

The graph above is a bar graph over the past 2 hours. On this graph you have one datapoint per minute, i.e. what you see are not the real values submitted but local aggregates, each one representing one minute of your metric data.

## Is it possible to see the real data submitted?

Yes, if you zoom in enough you'll get the original values. For instance with the datadog-agent (submitting data every ~15 seconds) if you look at a 45-minute (or less) timewindow you have unaggregated values.

[1]: /graphing/faq/how-is-data-aggregated-in-graphs
[2]: /graphing/faq/why-does-zooming-out-a-timeframe-also-smooth-out-my-graphs
[3]: /graphing/miscellaneous/functions<|MERGE_RESOLUTION|>--- conflicted
+++ resolved
@@ -31,12 +31,7 @@
 Note that our backend tries to keep the number of intervals to a number below ~300. So if you do rollup(60) over a 2-month time window, you can't have the one-minute granularity requested.
 
 ## Example
-<<<<<<< HEAD
 {{< img src="graphing/faq/graph_granularity.png" alt="graph_granularity"  >}}
-=======
-
-{{< img src="graphing/faq/graph_granularity.png" alt="graph_granularity" responsive="true" >}}
->>>>>>> 1b5930de
 
 The graph above is a bar graph over the past 2 hours. On this graph you have one datapoint per minute, i.e. what you see are not the real values submitted but local aggregates, each one representing one minute of your metric data.
 
