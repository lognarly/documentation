--- conflicted
+++ resolved
@@ -27,13 +27,8 @@
 
 There are multiple ways to send metrics to Datadog:
 
-<<<<<<< HEAD
-1. Via the Datadog Agent directly. Learn how to [write an integration][3], or examine the [Aggregator source code][4] directly.
-2. Via the [DogStatsD server][5] (bundled with the Datadog Agent) and a [client library][6].
-=======
 1. Via the Datadog Agent directly. Learn how to [write an integration][4], or examine the [Aggregator source code][5] directly.
 2. Via the DogStatsD server (bundled with the Datadog Agent) and a [client library][6].
->>>>>>> 2ceaf40f
 3. Directly via Datadog's [HTTP API][7].
 4. Via the [Dropwizard Java metrics library][8] with the [metrics-datadog][9] backend. Thanks to the people at [Vistar Media][10], [Coursera][11], and [Bazaarvoice][12] for their contributions.
 
@@ -55,124 +50,20 @@
 
 **Note**: Metric names are case sensitive in Datadog.
 
-<<<<<<< HEAD
-=======
-## Metric Types
-
-The "Datadog in-app type" affects how a given metric is interpreted in query results and graph visualizations across the application. This type is visible and can be changed on the [metric summary page][13]. Be aware that changing the metric type may render historical data nonsensical.
-
-In the Datadog web application there are four metric types (though one is deprecated):
-
-* COUNT
-* COUNTER (deprecated)
-* GAUGE
-* RATE
-
-A metric's type is stored as metrics metadata and is used to determine how a metric is interpreted throughout the application by determining default time aggregation function and `as_rate()`/`as_count()` behavior. The `as_count()` and `as_rate()` modifiers behave differently for different web application metric types.
-
-### Submission types and Datadog in-app types
-
-Datadog accepts metrics submitted from a variety of sources, and as a result the "submission type" (think "use-case") does not always map exactly to the Datadog in-app type:
-
-| Submission Source   | Submission Method (python)           | Submission Type   | Datadog In-App Type |
-| ------------------- | ------------------------------------ | ----------------- | ------------------- |
-| [API][14]            | `api.Metric.send(type="count", ...)` | count             | count               |
-| [API][14]            | `api.Metric.send(type="gauge", ...)` | gauge             | gauge               |
-| [API][14]            | `api.Metric.send(type="rate", ...)`  | rate              | rate                |
-| [DogStatsD][15]      | `dog.gauge(...)`                     | gauge             | gauge               |
-| [DogStatsD][15]      | `dog.histogram(...)`                 | histogram         | gauge, rate         |
-| [DogStatsD][15]      | `dog.increment(...)`                 | counter           | rate                |
-| [DogStatsD][15]      | `dog.set(...)`                       | set               | gauge               |
-| [Agent check][4]    | `self.count(...)`                    | count             | count               |
-| [Agent check][4]    | `self.gauge(...)`                    | gauge             | gauge               |
-| [Agent check][4]    | `self.histogram(...)`                | histogram         | gauge, rate         |
-| [Agent check][4]    | `self.increment(...)`                | counter <sup>deprecated</sup> | rate    |
-| [Agent check][4]    | `self.monotonic_count(...)`          | monotonic_count   | count               |
-| [Agent check][4]    | `self.rate(...)`                     | rate              | gauge               |
-| [Agent check][4]    | `self.set(...)`                      | set               | gauge               |
-
-### Modify a metric's type
-
-While it is not normally required, it is possible to change a metric's _type_. For example:
-
-1. You have a metric `app.requests.served` that counts requests served, but accidentally submitted it via StatsD as a `gauge`. The metric's Datadog type is therefore `gauge`.
-
-2. You wanted to submit `app.requests.served` as a StatsD `count` metric for time aggregation. This would help answer questions like _"How many total requests were served in the past day?"_ by querying `sum:app.requests.served{*}` (this would not make sense for a `gauge`-type  metric.)
-
-3. You like the name `app.requests.served` so rather than submitting a new metric name with the more appropriate `count` type, you could change the type of `app.requests.served` by updating:
-  * Your submission code, calling `dogstatsd.increment('app.requests.served', N)` after N requests are served.
-  * The Datadog in-app type via the metric summary page to `rate`.
-
-This causes data submitted before the type change for `app.requests.served`to behave incorrectly because it was stored in a format to be interpreted as an in-app `gauge` not a `rate`. Data submitted after steps 3a and 3b
-is interpreted properly.
-
-If you are not willing to lose the historical data submitted as a `gauge`, create a new metric name with the new type, leaving the type of `app.requests.served` unchanged.
-
-**Note**: For the AgentCheck, `self.increment` does not calculate the delta for a monotonically increasing counter, rather it reports the value passed in at the check run. To send the delta value on a monotonically increasing counter, use `self.monotonic_count`.
-
-## Units
-
-To eliminate ambiguity and help you make sense of your systems, the following units may be associated with metrics submitted to Datadog.
-
-| type         | unit(s)                                                                                                                                                                                                                                            |
-| ------------ | -------------------------------------------------------------------------------------------------------------------------------------------------------------------------------------------------------------------------------------------------- |
-| BYTES        | bit / byte / kibibyte / mebibyte / gibibyte / tebibyte / pebibyte / exbibyte                                                                                                                                                                       |
-| TIME         | nanosecond / microsecond / millisecond / second / minute / hour / day / week                                                                                                                                                                       |
-| PERCENTAGE   | percent_nano / percent / apdex / fraction                                                                                                                                                                                                          |
-| NETWORK      | connection / request / packet / segment / response / message / payload / timeout / datagram / route / session                                                                                                                                      |
-| SYSTEM       | process / thread / host / node / fault / service / instance / cpu                                                                                                                                                                                  |
-| DISK         | file / inode / sector / block                                                                                                                                                                                                                      |
-| GENERAL      | buffer / error / read / write / occurrence / event / time / unit / operation / item / task / worker / resource / garbage collection / email / sample / stage / monitor / location / check / attempt / device / update / method / job / container / execution / throttle / invocation / user / success / build / prediction   |
-| DB           | table / index / lock / transaction / query / row / key / command / offset / record / object / cursor / assertion / scan / document / shard / flush / merge / refresh / fetch / column / commit / wait / ticket / question                          |
-| CACHE        | hit / miss / eviction / get / set                                                                                                                                                                                                                  |
-| MONEY        | dollar / cent                                                                                                                                                                                                                                      |
-| MEMORY       | page / split                                                                                                                                                                                                                                       |
-| FREQUENCY    | hertz / kilohertz / megahertz / gigahertz                                                                                                                                                                                                          |
-| LOGGING      | entry                                                                                                                                                                                                                                              |
-| TEMPERATURE  | degree celsius / degree fahrenheit                                                                                                                                                                                                                 |
-| CPU          | nanocore / microcore / millicore / core / kilocore / megacore / gigacore / teracore / petacore / exacore                                                                                                                                           |
-
-Units are displayed automatically on timeseries graphs, query value widgets, and toplists, as shown in the screenshot of the Redis dashboard below:
-
-{{< img src="developers/metrics/redis_dash_metrics_units.png" alt="Redis dash metric units" responsive="true" style="width:70%;">}}
-
-On timeseries graphs, move your cursor over any graph to see the relevant units. The raw data is automatically converted to readable display units (fractions of a second to ms, millions of bytes per second to MiB/s, etc.):
-
-{{< img src="developers/metrics/postgres_commits.png" alt="postgres commits" responsive="true" style="width:70%;">}}
-
-Units are also displayed at the bottom of timeboard graphs, and metric descriptions are available by selecting **Metrics Info** from the gear dropdown:
-
-{{< img src="developers/metrics/annotated_ops.png" alt="Annotated ops" responsive="true" style="width:70%;">}}
-
->>>>>>> 2ceaf40f
 ## Further reading
 
 {{< partial name="whats-next/whats-next.html" >}}
 
-<<<<<<< HEAD
-[1]: /developers/metrics/custom_metrics
-[2]: /developers/metrics/dogstatsd_metrics_submission
-[3]: /developers/integrations
-[4]: https://github.com/DataDog/dd-agent/blob/master/aggregator.py
-[5]: /developers/dogstatsd
-=======
+
 [1]: /graphing/metrics/introduction
 [2]: /developers/metrics/custom_metrics
 [3]: /developers/dogstatsd
 [4]: /developers/integrations
 [5]: https://github.com/DataDog/dd-agent/blob/master/aggregator.py
->>>>>>> 2ceaf40f
 [6]: /developers/libraries
 [7]: /api
 [8]: https://github.com/dropwizard/metrics
 [9]: https://github.com/coursera/metrics-datadog
 [10]: http://www.vistarmedia.com
 [11]: https://www.coursera.org
-<<<<<<< HEAD
-[12]: http://www.bazaarvoice.com
-=======
-[12]: http://www.bazaarvoice.com
-[13]: https://app.datadoghq.com/metric/summary
-[14]: /api/#metrics
-[15]: /developers/dogstatsd
->>>>>>> 2ceaf40f
+[12]: http://www.bazaarvoice.com