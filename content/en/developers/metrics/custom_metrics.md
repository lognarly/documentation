--- conflicted
+++ resolved
@@ -11,6 +11,8 @@
 
 A custom metric refers to a single, unique combination of a metric name, host, and any tags. In general, any metric you send using StatsD, [DogStatsD][3], or through extensions made to the [Datadog Agent][4] is a custom metric.
 
+There are no enforced [fixed rate limits][5] on custom metric submission. If your default allotment is exceeded, you are billed according to [Datadog's billing policy for custom metrics][6].
+
 ## Allocation
 
 You are allocated a certain number of custom metrics based on your Datadog pricing plan:
@@ -46,23 +48,19 @@
 
 * In this situation, you have 6 different metrics. The unique metrics for a **single host** are:
 
-    | Metric                | Tags                      |
-    |-----------------------|---------------------------|
-    | `auth.exceptionCount` | `method:X`                |
-    | `auth.exceptionCount` | `method:Y`                |
-    | `auth.exceptionCount` | `method:X`, `exception:A` |
-    | `auth.exceptionCount` | `method:X`, `exception:B` |
-    | `auth.exceptionCount` | `method:Y`, `exception:A` |
-    | `auth.exceptionCount` | `method:Y`, `exception:B` |
+| Metric                | Tags                      |
+|-----------------------|---------------------------|
+| `auth.exceptionCount` | `method:X`                |
+| `auth.exceptionCount` | `method:Y`                |
+| `auth.exceptionCount` | `method:X`, `exception:A` |
+| `auth.exceptionCount` | `method:X`, `exception:B` |
+| `auth.exceptionCount` | `method:Y`, `exception:A` |
+| `auth.exceptionCount` | `method:Y`, `exception:B` |
 
 **Note**: The ordering of tags does not effect the metric count. The following metrics are not unique:
 
-<<<<<<< HEAD
 * `auth.exceptionCount` with tags `method:X` and `exception:A`
 * `auth.exceptionCount` with tags `exception:A` and `method:X`
-=======
-There are no enforced [fixed rate limits][5] on custom metric submission. If your default allotment is exceeded, you are billed according to [Datadog's billing policy for custom metrics][6].
->>>>>>> 5f2938f8
 
 ### Multiple hosts
 
@@ -93,11 +91,9 @@
 
 {{< img src="developers/metrics/custom_metrics/metric_count.png" alt="metric_count" responsive="true" style="width:75%;">}}
 
-<<<<<<< HEAD
 #### Metric summary
-=======
-If you are an administrator, you can see your total custom metrics per hour as well as the top 500 custom metrics by cardinality in your account in [the usage details page][7]. You can also see this metric count on your [metric summary page][8], where you'd see, clicking on the service.request.count metric, the exact number of unique tag combinations:
->>>>>>> 5f2938f8
+
+If you are an administrator, you can see your total custom metrics per hour as well as the top 500 custom metrics by cardinality in your account in [the usage details page][7]. You can also see this metric count on your [metric summary page][9], where you'd see, clicking on the `service.request.count` metric, the exact number of unique tag combinations:
 
 Your [metric summary page][9] shows the number of distinct metrics for a specific metric. For example, `service.request.count` with 1 host, 2 statuses, and 3 services = **6 distinct metrics**:
 
@@ -119,24 +115,20 @@
 
 {{< img src="developers/metrics/custom_metrics/count_of_metrics.png" alt="count_of_metrics" responsive="true" style="width:80%;">}}
 
-<<<<<<< HEAD
 ### Gauges, counts, histograms, and rates
-=======
-### Counting custom metrics from gauges, counts, histograms, and rates
-A [gauge][9] represents one value per second (examples: temperature or Kafka queue offset).
->>>>>>> 5f2938f8
 
 A [GAUGE][10] represents one value per second (examples: temperature or Kafka queue offset).
 
 Suppose you are interested in measuring the average `temperature` in the state of Florida. `temperature` is stored as a `GAUGE` metric type in Datadog. You collect the following temperature measurements every 10 seconds during the past minute from Orlando, Miami, Boston, New York, and Seattle, each tagged with information about the `city`, `state`, `region`, and `country`.
 
-|                              |    |    |    |    |    |    |    |
-|------------------------------|----|----|----|----|----|----|----|
-| Orlando, FL, Southeast, USA  | 80 | 80 | 80 | 80 | 81 | 81 | 81 |
-| Miami, FL, Southeast, USA    | 82 | 82 | 82 | 82 | 82 | 82 | 82 |
-| Boston, MA, Northeast, USA   | 78 | 78 | 78 | 78 | 78 | 79 | 79 |
-| New York, NY, Northeast, USA | 79 | 79 | 79 | 79 | 79 | 79 | 79 |
-| Seattle, WA, Northwest, USA  | 75 | 75 | 75 | 75 | 75 | 75 | 75 |
+|--------------------------------|------|------|------|------|------|------|------|
+| ------------------------------ | ---- | ---- | ---- | ---- | ---- | ---- | ---- |
+| Orlando, FL, Southeast, USA    | 80   | 80   | 80   | 80   | 81   | 81   | 81   |
+| Miami, FL, Southeast, USA      | 82   | 82   | 82   | 82   | 82   | 82   | 82   |
+| Boston, MA, Northeast, USA     | 78   | 78   | 78   | 78   | 78   | 79   | 79   |
+| New York, NY, Northeast, USA   | 79   | 79   | 79   | 79   | 79   | 79   | 79   |
+| Seattle, WA, Northwest, USA    | 75   | 75   | 75   | 75   | 75   | 75   | 75   |
+|                                |      |      |      |      |      |      |      ||
 
 The total number of custom metrics associated with the `temperature` metric is five. Each unique tag combination of `city`, `state`, `region`, and `country` represents a custom metric:
 
@@ -156,35 +148,32 @@
 
 Suppose you want to drop the `country` tag from the GAUGE `temperature` metric.
 
-|                         |    |    |    |    |    |    |    |
-|-------------------------|----|----|----|----|----|----|----|
-| Orlando, FL, Southeast  | 80 | 80 | 80 | 80 | 81 | 81 | 81 |
-| Miami, FL, Southeast    | 82 | 82 | 82 | 82 | 82 | 82 | 82 |
-| Boston, MA, Northeast   | 78 | 78 | 78 | 78 | 78 | 79 | 79 |
-| New York, NY, Northeast | 79 | 79 | 79 | 79 | 79 | 79 | 79 |
-| Seattle, WA, Northwest  | 75 | 75 | 75 | 75 | 75 | 75 | 75 |
+|---------------------------|------|------|------|------|------|------|------|
+| ------------------------- | ---- | ---- | ---- | ---- | ---- | ---- | ---- |
+| Orlando, FL, Southeast    | 80   | 80   | 80   | 80   | 81   | 81   | 81   |
+| Miami, FL, Southeast      | 82   | 82   | 82   | 82   | 82   | 82   | 82   |
+| Boston, MA, Northeast     | 78   | 78   | 78   | 78   | 78   | 79   | 79   |
+| New York, NY, Northeast   | 79   | 79   | 79   | 79   | 79   | 79   | 79   |
+| Seattle, WA, Northwest    | 75   | 75   | 75   | 75   | 75   | 75   | 75   |
+|                           |      |      |      |      |      |      |      ||
 
 Even though there are five cities, four states, three regions, and one country, there are still five unique tag value combinations of `city`, `state`, `region`, and `country` that appear in the data. The total number of custom metrics emitted from the `temperature` metric is still five.
 
 Suppose you drop the `city` tag from the GAUGE `temperature` metric.
 
-|               |    |    |    |    |      |      |      |
-|---------------|----|----|----|----|------|------|------|
-| FL, Southeast | 81 | 81 | 81 | 81 | 81.5 | 81.5 | 81.5 |
-| MA, Northeast | 78 | 78 | 78 | 78 | 78   | 79   | 79   |
-| NY, Northeast | 79 | 79 | 79 | 79 | 79   | 79   | 79   |
-| WA, Northwest | 75 | 75 | 75 | 75 | 75   | 75   | 75   |
+|-----------------|------|------|------|------|--------|--------|--------|
+| --------------- | ---- | ---- | ---- | ---- | ------ | ------ | ------ |
+| FL, Southeast   | 81   | 81   | 81   | 81   | 81.5   | 81.5   | 81.5   |
+| MA, Northeast   | 78   | 78   | 78   | 78   | 78     | 79     | 79     |
+| NY, Northeast   | 79   | 79   | 79   | 79   | 79     | 79     | 79     |
+| WA, Northwest   | 75   | 75   | 75   | 75   | 75     | 75     | 75     |
+|                 |      |      |      |      |        |        |        ||
 
 Now there are four unique tag value combinations that appear in the `temperature` data. Therefore, the total number of custom metrics from the `temperature` metric tagged with `state` and `region` is four.
 
 ### Distributions
 
-<<<<<<< HEAD
 A distribution metric gathers all values across all hosts emitting metric values in ten-second flush intervals. Distributions emit a number of custom metrics that is proportional to the number of custom metrics emitted from GAUGE. Distributions generate five timeseries for each unique tag value combination that appears in the data: `sum`, `count`, `min`, and `max` (`avg` is calculated from the sum/count).
-=======
-### Counting custom metrics from distributions  
-A distribution metric gathers all values across all hosts emitting metric values in ten second flush intervals. Distributions emit a number of custom metrics that is proportional to the number of custom metrics emitted from `gauges`. Distributions generate five timeseries for each unique tag value combination that appears in the data: `sum`, `count`, `min`, and `max` (`avg` is calculated from the sum/count). 
->>>>>>> 5f2938f8
 
 Suppose you are interested in measuring the maximum `age` metric in the state of New York. `age` is submitted to Datadog as a distribution metric tagged with `city` and `state` :
 
@@ -193,11 +182,8 @@
 | Rochester, NY | 23,29,33,55,41,36,12,67      | 296 | 8     | 12      | 67      | 37                  |
 | New York, NY  | 18,22,26,31,29,40,23,35      | 215 | 8     | 18      | 40      | 28                  |
 
-<<<<<<< HEAD
 The total number of custom metrics or timeseries emitted from the `age` distribution metric is **ten (5 x 2)**. For both unique tag value combinations above (Rochester, NY and New York, NY), Datadog stores five timeseries (`sum`,`count`,`min`,`max`, `avg`).
-=======
-The total number of custom metrics or timeseries emitted from the `age` distribution metric is **ten (5 x 2)**. For both unique tag value combinations above (Rochester, NY and New York, NY), Datadog stores five timeseries (`sum`,`count`,`min`,`max`, `avg`). 
->>>>>>> 5f2938f8
+
 
 To obtain the maximum `age` in the state of New York, you can reaggregate the timeseries above: Maximum age in New York = `max`(`max`(Rochester, NY), `max`(New York, NY)) = 67.
 
@@ -236,11 +222,6 @@
 [5]: /api/#rate-limiting
 [6]: /account_management/billing/custom_metrics
 [7]: https://app.datadoghq.com/account/usage/hourly
-<<<<<<< HEAD
 [8]: /account_management/billing/usage_details
 [9]: https://app.datadoghq.com/metric/summary
-[10]: https://docs.datadoghq.com/developers/metrics/gauges
-=======
-[8]: https://app.datadoghq.com/metric/summary
-[9]: https://docs.datadoghq.com/developers/metrics/gauges
->>>>>>> 5f2938f8
+[10]: /developers/metrics/gauges