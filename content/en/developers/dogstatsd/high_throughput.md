--- conflicted
+++ resolved
@@ -14,11 +14,7 @@
   text: "DogStatsD source code"
 ---
 
-<<<<<<< HEAD
 DogStatsD works by sending metrics generated from your application to the [Agent][1] over a transport protocol. This protocol can be UDP (User Datagram Protocol) or [UDS (Unix Domain Socket)][2].
-=======
-DogStatsD works by sending metrics generated from your application to the [Agent][1] over a transport protocol. This transport protocol can be either UDP (User Datagram Protocol) or UDS (Unix Domain Socket).
->>>>>>> 322f97aa
 
 When DogStatsD is used to send a large volume of metrics to a single Agent, if proper measures are not taken, it is common to end up with the following symptoms:
 
@@ -38,11 +34,8 @@
 
 {{< tabs >}}
 {{% tab "Go" %}}
-<<<<<<< HEAD
+
 By using Datadog's official Golang library [datadog-go][1], the example below creates a buffered DogStatsD client instance with `256` maximum buffered metrics which means that all metrics sent from this instance of the client are buffered and sent in packets containing a maximum of `256` metrics:
-=======
-Use Datadog's official Golang library [datadog-go][1]:
->>>>>>> 322f97aa
 
 ```go
 package main
@@ -69,11 +62,8 @@
 {{% /tab %}}
 
 {{% tab "Python" %}}
-<<<<<<< HEAD
+
 By using Datadog's official Python library [datadogpy][1], the example below creates a buffered DogStatsD client instance that sends up to 25 metrics in one packet when the block completes:
-=======
-Use Datadog's official Python library [datadogpy][1]:
->>>>>>> 322f97aa
 
 ```python
 from datadog import DogStatsd
@@ -83,15 +73,13 @@
     batch.gauge('example_metric.gauge_1', 123, tags=["environment:dev"])
     batch.gauge('example_metric.gauge_2', 1001, tags=["environment:dev"])
 ```
+
 [1]: https://github.com/DataDog/datadogpy
 {{% /tab %}}
 
 {{% tab "Ruby" %}}
-<<<<<<< HEAD
+
 By using Datadog's official Ruby library [dogstatsd-ruby][1], the example below creates a buffered DogStatsD client instance that sends metrics in one packet when the block completes:
-=======
-Use Datadog's official Ruby library [dogstatsd-ruby][1]:
->>>>>>> 322f97aa
 
 ```ruby
 require 'datadog/statsd'
@@ -103,19 +91,13 @@
   s.gauge('example_metric.gauge', 123, tags: ['environment:dev'])
 end
 ```
-<<<<<<< HEAD
-
-=======
->>>>>>> 322f97aa
+
 [1]: https://github.com/DataDog/dogstatsd-ruby
 {{% /tab %}}
 
 {{% tab "Java" %}}
-<<<<<<< HEAD
+
 By using Datadog's official Java library [java-dogstatsd-client][1], the example below creates a buffered DogStatsD client instance with `256` maximum buffered metrics which means that all metrics sent from this instance of the client are buffered and sent in packets containing a maximum of `256` metrics:
-=======
-Use Datadog's official Java library [java-dogstatsd-client][1]:
->>>>>>> 322f97aa
 
 ```java
 import com.timgroup.statsd.NonBlockingStatsDClient;
@@ -133,19 +115,11 @@
     }
 }
 ```
-<<<<<<< HEAD
 
 [1]: https://github.com/DataDog/java-dogstatsd-client
 {{% /tab %}}
 {{% tab ".NET" %}}
-By using Datadog's official C# library [dogstatsd-csharp-client][1], the example below:
-=======
-[1]: https://github.com/DataDog/java-dogstatsd-client
-{{% /tab %}}
-
-{{% tab "C#" %}}
-Use Datadog's official C# library [dogstatsd-csharp-client][1]:
->>>>>>> 322f97aa
+By using Datadog's official C# library [dogstatsd-csharp-client][1], the example below creates a DogStatsD client with UDP as transport:
 
 ```csharp
 using StatsdClient;
@@ -167,27 +141,20 @@
     }
 }
 ```
+
 [1]: https://github.com/DataDog/dogstatsd-csharp-client
 {{% /tab %}}
 {{% tab "PHP" %}}
-<<<<<<< HEAD
+
 By using Datadog's official PHP library [php-datadogstatsd][1], the example below creates a buffered DogStatsD client instance that sends metrics in one packet when the block completes:
 
 ```php
 <?php
 
 require __DIR__ . '/vendor/autoload.php';
-=======
-Use Datadog's official PHP library [php-datadogstatsd][1]:
-
-```php
-<?php
-  require __DIR__ . '/vendor/autoload.php';
->>>>>>> 322f97aa
 
   use DataDog\BatchedDogStatsd;
 
-<<<<<<< HEAD
 $client = new BatchedDogStatsd(
   array('host' => '127.0.0.1',
           'port' => 8125,
@@ -198,16 +165,6 @@
 $client->increment('example_metric.increment', $sampleRate->0.5 , array('environment'=>'dev'));
 ```
 
-=======
-  $client = new BatchedDogStatsd();
-
-  // All metrics sent from this instance of the client will be buffered and sent in
-  // packets containing several metrics
-  $client->increment('your.data.point');
-  $client->increment('your.data.point', .5);
-?>
-```
->>>>>>> 322f97aa
 [1]: https://github.com/DataDog/php-datadogstatsd
 {{% /tab %}}
 {{< /tabs >}}
@@ -216,19 +173,11 @@
 
 It is possible to reduce the traffic from your DogStatsD client to the Agent by setting a sample rate value for your client. For example, a sample rate of `0.5` halves the number of UDP packets sent. This solution is a trade-off: you decrease traffic but slightly lose in precision and granularity.
 
-<<<<<<< HEAD
 For more information and code examples, see [DogStatsD "Sample Rate" Parameter Explained][4].
 
 ### Use DogStatsD over UDS (Unix Domain Socket)
 
 UDS is an inter-process communication protocol used to [transport DogStatsD payloads][5]. It has very little overhead when compared to UDP and lowers the general footprint of DogStatsD on your system.
-=======
-For more information, and code examples, see [DogStatsD "Sample Rate" Parameter Explained][2].
-
-### Use DogStatsD over UDS (Unix Domain Socket)
-
-UDS is an inter-process communication protocol used to [transport DogStatsD payloads][3]. It has very little overhead when compared to UDP and lowers the general footprint of DogStatsD on your system.
->>>>>>> 322f97aa
 
 ## Operating System kernel buffers
 
@@ -261,7 +210,6 @@
 dogstatsd_so_rcvbuf: 26214400
 ```
 
-<<<<<<< HEAD
 ## Further Reading
 
 {{< partial name="whats-next/whats-next.html" >}}
@@ -270,9 +218,4 @@
 [2]: /developers/dogstatsd/unix_socket
 [3]: /developers/dogstatsd/#code
 [4]: /developers/metrics/dogstatsd_metrics_submission/#sample-rates
-[5]: /developers/dogstatsd/unix_socket
-=======
-[1]: https://docs.datadoghq.com/agent
-[2]: /developers/faq/dog-statsd-sample-rate-parameter-explained
-[3]: /developers/dogstatsd/unix_socket
->>>>>>> 322f97aa
+[5]: /developers/dogstatsd/unix_socket