---
title: Sending large volumes of metrics
kind: documentation
description: "Optimizing DogStatsD for high throughput"
further_reading:
- link: "developers/dogstatsd"
  tag: "Documentation"
  text: "Introduction to DogStatsD"
- link: "developers/libraries"
  tag: "Documentation"
  text: "Official and Community created API and DogStatsD client libraries"
- link: "https://github.com/DataDog/datadog-agent/tree/master/pkg/dogstatsd"
  tag: "GitHub"
  text: "DogStatsD source code"
---

DogStatsD works by sending metrics generated from your application to the [Agent][1] over a transport protocol. This protocol can be UDP (User Datagram Protocol) or [UDS (Unix Domain Socket)][2].

When DogStatsD is used to send a large volume of metrics to a single Agent, if proper measures are not taken, it is common to end up with the following symptoms:

- High Agent CPU usage
- Dropped datagrams / metrics
- The DogStatsD client library (UDS) returning errors

Most of the time the symptoms can be alleviated by tweaking some configuration options described below.

## General tips

### Enable buffering on your client

Some StatsD and DogStatsD clients, by default, send one metric per datagram. This adds considerable overhead on the client, the operating system, and the Agent. If your client supports buffering multiple metrics in one datagram, enabling this option brings noticeable improvements.

Here are a few examples for [official DogStatsD supported clients][3]:

{{< tabs >}}
{{% tab "Go" %}}

By using Datadog's official Golang library [datadog-go][1], the example below creates a buffered DogStatsD client instance with `256` maximum buffered metrics which means that all metrics sent from this instance of the client are buffered and sent in packets containing a maximum of `256` metrics:

```go
package main

import (
	"log"
	"github.com/DataDog/datadog-go/statsd"
)

func main() {

  statsd, err := statsd.New("127.0.0.1:8125",
                 statsd.Buffered(),
                 statsd.WithMaxMessagesPerPayload(256),
                )
	if err != nil {
    		log.Fatal(err)
	}

  statsd.Gauge("example_metric.gauge", 1, []string{"env:dev"}, 1)
}
```

[1]: https://github.com/DataDog/datadog-go
{{% /tab %}}

{{% tab "Python" %}}

By using Datadog's official Python library [datadogpy][1], the example below creates a buffered DogStatsD client instance that sends up to 25 metrics in one packet when the block completes:

```python
from datadog import DogStatsd

with DogStatsd(host="127.0.0.1", port=8125, max_buffer_size=25) as batch:
    batch.gauge('example_metric.gauge_1', 123, tags=["environment:dev"])
    batch.gauge('example_metric.gauge_2', 1001, tags=["environment:dev"])
```

[1]: https://github.com/DataDog/datadogpy
{{% /tab %}}

{{% tab "Ruby" %}}

By using Datadog's official Ruby library [dogstatsd-ruby][1], the example below creates a buffered DogStatsD client instance that sends metrics in one packet when the block completes:

```ruby
require 'datadog/statsd'

statsd = Datadog::Statsd.new('127.0.0.1', 8125)

statsd.batch do |s|
  s.increment('example_metric.increment', tags: ['environment:dev'])
  s.gauge('example_metric.gauge', 123, tags: ['environment:dev'])
end
```

[1]: https://github.com/DataDog/dogstatsd-ruby
{{% /tab %}}

{{% tab "Java" %}}

By using Datadog's official Java library [java-dogstatsd-client][1], the example below creates a buffered DogStatsD client instance with `256` maximum buffered metrics which means that all metrics sent from this instance of the client are buffered and sent in packets containing a maximum of `256` metrics:

```java
import com.timgroup.statsd.NonBlockingStatsDClient;
import com.timgroup.statsd.StatsDClient;
import java.util.Random;

public class DogStatsdClient {

    public static void main(String[] args) throws Exception {

        StatsDClient Statsd = new NonBlockingStatsDClient("namespace", "127.0.0.1", 8125, 256);

        Statsd.incrementCounter("example_metric.increment", ["environment:dev"]);
        Statsd.recordGaugeValue("example_metric.gauge", 100, ["environment:dev"]);
    }
}
```

[1]: https://github.com/DataDog/java-dogstatsd-client
{{% /tab %}}
{{% tab ".NET" %}}
By using Datadog's official C# library [dogstatsd-csharp-client][1], the example below creates a DogStatsD client with UDP as transport:

```csharp
using StatsdClient;

public class DogStatsdClient
{
    public static void Main()
    {
      StatsdUDP udp = new StatsdUDP("127.0.0.1", 8125);

      // Create a stats instance with "udp" as transport
      Statsd s = new Statsd(udp);
      s.Add<Statsd.Counting,int>("example_metric.count", 1, tags: new[] {"environment:dev"});
      s.Add("event title", "content", priority: "low");
      s.Add<Statsd.Counting,int>("example_metric.count", 1, tags: new[] {"environment:dev"});

      // All metrics buffered before this call will be sent in one packet
      s.Send();
    }
}
```

[1]: https://github.com/DataDog/dogstatsd-csharp-client
{{% /tab %}}
{{% tab "PHP" %}}

By using Datadog's official PHP library [php-datadogstatsd][1], the example below creates a buffered DogStatsD client instance that sends metrics in one packet when the block completes:

```php
<?php

require __DIR__ . '/vendor/autoload.php';

  use DataDog\BatchedDogStatsd;

$client = new BatchedDogStatsd(
  array('host' => '127.0.0.1',
          'port' => 8125,
     )
);

$client->increment('example_metric.increment', array('environment'=>'dev'));
$client->increment('example_metric.increment', $sampleRate->0.5 , array('environment'=>'dev'));
```

[1]: https://github.com/DataDog/php-datadogstatsd
{{% /tab %}}
{{< /tabs >}}

### Sample your metrics

It is possible to reduce the traffic from your DogStatsD client to the Agent by setting a sample rate value for your client. For example, a sample rate of `0.5` halves the number of UDP packets sent. This solution is a trade-off: you decrease traffic but slightly lose in precision and granularity.

For more information and code examples, see [DogStatsD "Sample Rate" Parameter Explained][4].

### Use DogStatsD over UDS (Unix Domain Socket)

UDS is an inter-process communication protocol used to [transport DogStatsD payloads][2]. It has very little overhead when compared to UDP and lowers the general footprint of DogStatsD on your system.

## Operating System kernel buffers

Most operating systems add incoming UDP and UDS datagrams containing your metrics to a buffer with a maximum size. Once the max is reached, datagrams containing your metrics start getting dropped. It is possible to adjust the values to give the Agent more time to process incoming metrics:

### Over UDP (User Datagram Protocol)

#### Linux

On most Linux distributions, the maximum size of the kernel buffer is set to `212992` by default (208 KiB). This can be confirmed using the following commands:

```bash
$ sysctl net.core.rmem_max
net.core.rmem_max = 212992
```

To set the maximum size of the DogStatsD socket buffer to 25MiB run:

```bash
$ sysctl -w net.core.rmem_max=26214400
```

Add the following configuration to `/etc/sysctl.conf` to make this change permanent:

```conf
net.core.rmem_max = 26214400
```

Then set the Agent `dogstatsd_so_rcvbuf` configuration option to the same number in `datadog.yaml`:

```yaml
dogstatsd_so_rcvbuf: 26214400
```

## Client side telemetry

Dogstatsd clients send telemetry metrics by default to the Agent. This allows
you to better troubleshoot where bottleneck exists. Each metric will be
tagged with the client language and the client version. These metrics will not be
counted as custom metrics and will not be billed.

Each client shares a set of common tags.

| Tag                | Description                                    | Example                |
|--------------------|------------------------------------------------|------------------------|
| `client`           | The language of the client                     | `client:py`            |
| `client_version`   | The version of the client                      | `client_version:1.2.3` |
| `client_transport` | The transport byte the client (`udp` or `uds`) | `client_transport:uds` |

**Note**: When using UDP, network errors can't be detected by the client
and the corresponding metrics will not reflect bytes/packets drop.

{{< tabs >}}
{{% tab "Python" %}}

Starting with version `0.34.0` of the Python client.

| Metrics Name                               | Metric Type | Description                                                                             |
|--------------------------------------------|-------------|-----------------------------------------------------------------------------------------|
| `datadog.dogstatsd.client.metrics`         | count       | Number of `metrics` sent to the DogStatsD client by your application (before sampling). |
| `datadog.dogstatsd.client.events`          | count       | Number of `events` sent to the DogStatsD client by your application.                    |
| `datadog.dogstatsd.client.service_checks`  | count       | Number of `service_checks` sent to the DogStatsD client by your application.            |
| `datadog.dogstatsd.client.bytes_sent`      | count       | Number of bytes successfully sent to the Agent.                                         |
| `datadog.dogstatsd.client.bytes_dropped`   | count       | Number of bytes dropped by the DogStatsD client.                                        |
| `datadog.dogstatsd.client.packets_sent`    | count       | Number of datagrams successfully sent to the Agent.                                     |
| `datadog.dogstatsd.client.packets_dropped` | count       | Number of datagrams dropped by the DogStatsD client.                                    |

To disable telemetry, use the `disable_telemetry` method:

```python
statsd.disable_telemetry()
```

See [DataDog/datadogpy][1] for more information about the client configuration.

[1]: https://github.com/DataDog/datadogpy
{{% /tab %}}
{{% tab "Ruby" %}}

Starting with version `4.6.0` of the Ruby client.

| Metrics Name                               | Metric Type | Description                                                                             |
|--------------------------------------------|-------------|-----------------------------------------------------------------------------------------|
| `datadog.dogstatsd.client.metrics`         | count       | Number of `metrics` sent to the DogStatsD client by your application (before sampling). |
| `datadog.dogstatsd.client.events`          | count       | Number of `events` sent to the DogStatsD client by your application.                    |
| `datadog.dogstatsd.client.service_checks`  | count       | Number of `service_checks` sent to the DogStatsD client by your application.            |
| `datadog.dogstatsd.client.bytes_sent`      | count       | Number of bytes successfully sent to the Agent.                                         |
| `datadog.dogstatsd.client.bytes_dropped`   | count       | Number of bytes dropped by the DogStatsD client.                                        |
| `datadog.dogstatsd.client.packets_sent`    | count       | Number of datagrams successfully sent to the Agent.                                     |
| `datadog.dogstatsd.client.packets_dropped` | count       | Number of datagrams dropped by the DogStatsD client.                                    |

To disable telemetry, set the `disable_telemetry` parameter to `true`:

```ruby
Datadog::Statsd.new('localhost', 8125, disable_telemetry: true)
```

See [DataDog/dogstatsd-ruby](https://github.com/DataDog/dogstatsd-ruby) for more information about the client configuration.

{{% /tab %}}
{{% tab "Go" %}}

Starting with version `3.4.0` of the Go client.

<<<<<<< HEAD
| Metric name                                       | Metric Type | Description                                                                             |
|---------------------------------------------------|-------------|-----------------------------------------------------------------------------------------|
| `datadog.dogstatsd.client.metrics`                | count       | Number of `metrics` sent to the DogStatsD client by your application (before sampling). |
| `datadog.dogstatsd.client.events`                 | count       | Number of `events` sent to the DogStatsD client by your application.                    |
| `datadog.dogstatsd.client.service_checks`         | count       | Number of `service_checks` sent to the DogStatsD client by your application.            |
| `datadog.dogstatsd.client.bytes_sent`             | count       | Number of bytes successfully sent to the Agent.                                         |
| `datadog.dogstatsd.client.bytes_dropped`          | count       | Number of bytes dropped by the DogStatsD client.                                        |
| `datadog.dogstatsd.client.bytes_dropped_queue`    | count       | Number of bytes dropped because the DogStatsD client queue was full.                    |
| `datadog.dogstatsd.client.bytes_dropped_writer`   | count       | Number of bytes dropped because of an error while writing to Datadog.                   |
| `datadog.dogstatsd.client.packets_sent`           | count       | Number of datagrams successfully sent to the Agent.                                     |
| `datadog.dogstatsd.client.packets_dropped`        | count       | Number of datagrams dropped by the DogStatsD client.                                    |
| `datadog.dogstatsd.client.packets_dropped_queue`  | count       | Number of datagrams dropped because the DogStatsD client queue was full.                |
| `datadog.dogstatsd.client.packets_dropped_writer` | count       | Number of datagrams dropped because of an error while writing to Datadog.               |


If you want to disable telemetry:
=======
| Metric name                                       | Metric Type  | Description                                                                             |
|---------------------------------------------------|--------------|-----------------------------------------------------------------------------------------|
| `datadog.dogstatsd.client.metrics`                | count        | Number of `metrics` sent to the DogStatsD client by your application (before sampling). |
| `datadog.dogstatsd.client.events`                 | count        | Number of `events` sent to the DogStatsD client by your application.                    |
| `datadog.dogstatsd.client.service_checks`         | count        | Number of `service_checks` sent to the DogStatsD client by your application.            |
| `datadog.dogstatsd.client.bytes_sent`             | count        | Number of bytes successfully sent to the Agent.                                         |
| `datadog.dogstatsd.client.bytes_dropped`          | count        | Number of bytes dropped by the DogStatsD client.                                        |
| `datadog.dogstatsd.client.bytes_dropped_queue`    | count        | Number of bytes dropped because the DogStatsD client queue was full.                    |
| `datadog.dogstatsd.client.bytes_dropped_writer`   | count        | Number of bytes dropped because of an error while writing to the transport.             |
| `datadog.dogstatsd.client.packets_sent`           | count        | Number of datagrams successfully sent to the Agent.                                     |
| `datadog.dogstatsd.client.packets_dropped`        | count        | Number of datagrams dropped by the DogStatsD client.                                    |
| `datadog.dogstatsd.client.packets_dropped_queue`  | count        | Number of datagrams dropped because the DogStatsD client queue was full.                |
| `datadog.dogstatsd.client.packets_dropped_writer` | count        | Number of datagrams dropped because of an error while writing to the transport.         |


To disable telemetry, use the `WithoutTelemetry` setting:
>>>>>>> 3b8e066d

```go
statsd, err: = statsd.New("127.0.0.1:8125", statsd.WithoutTelemetry())
```

See [DataDog/datadog-go][1] for more information about the client configuration.

[1]: https://github.com/DataDog/datadog-go
{{% /tab %}}
{{% tab "Java" %}}

Telemetry will soon be added to the Java client.

{{% /tab %}}
{{% tab "PHP" %}}

Telemetry will soon be added to the PHP client.

{{% /tab %}}
{{% tab ".NET" %}}

Telemetry will soon be added to the .NET client.

{{% /tab %}}
{{< /tabs >}}

## Further Reading

{{< partial name="whats-next/whats-next.html" >}}

[1]: /agent
[2]: /developers/dogstatsd/unix_socket
[3]: /developers/dogstatsd/#code
[4]: /developers/metrics/dogstatsd_metrics_submission/#sample-rates<|MERGE_RESOLUTION|>--- conflicted
+++ resolved
@@ -282,24 +282,6 @@
 
 Starting with version `3.4.0` of the Go client.
 
-<<<<<<< HEAD
-| Metric name                                       | Metric Type | Description                                                                             |
-|---------------------------------------------------|-------------|-----------------------------------------------------------------------------------------|
-| `datadog.dogstatsd.client.metrics`                | count       | Number of `metrics` sent to the DogStatsD client by your application (before sampling). |
-| `datadog.dogstatsd.client.events`                 | count       | Number of `events` sent to the DogStatsD client by your application.                    |
-| `datadog.dogstatsd.client.service_checks`         | count       | Number of `service_checks` sent to the DogStatsD client by your application.            |
-| `datadog.dogstatsd.client.bytes_sent`             | count       | Number of bytes successfully sent to the Agent.                                         |
-| `datadog.dogstatsd.client.bytes_dropped`          | count       | Number of bytes dropped by the DogStatsD client.                                        |
-| `datadog.dogstatsd.client.bytes_dropped_queue`    | count       | Number of bytes dropped because the DogStatsD client queue was full.                    |
-| `datadog.dogstatsd.client.bytes_dropped_writer`   | count       | Number of bytes dropped because of an error while writing to Datadog.                   |
-| `datadog.dogstatsd.client.packets_sent`           | count       | Number of datagrams successfully sent to the Agent.                                     |
-| `datadog.dogstatsd.client.packets_dropped`        | count       | Number of datagrams dropped by the DogStatsD client.                                    |
-| `datadog.dogstatsd.client.packets_dropped_queue`  | count       | Number of datagrams dropped because the DogStatsD client queue was full.                |
-| `datadog.dogstatsd.client.packets_dropped_writer` | count       | Number of datagrams dropped because of an error while writing to Datadog.               |
-
-
-If you want to disable telemetry:
-=======
 | Metric name                                       | Metric Type  | Description                                                                             |
 |---------------------------------------------------|--------------|-----------------------------------------------------------------------------------------|
 | `datadog.dogstatsd.client.metrics`                | count        | Number of `metrics` sent to the DogStatsD client by your application (before sampling). |
@@ -308,15 +290,14 @@
 | `datadog.dogstatsd.client.bytes_sent`             | count        | Number of bytes successfully sent to the Agent.                                         |
 | `datadog.dogstatsd.client.bytes_dropped`          | count        | Number of bytes dropped by the DogStatsD client.                                        |
 | `datadog.dogstatsd.client.bytes_dropped_queue`    | count        | Number of bytes dropped because the DogStatsD client queue was full.                    |
-| `datadog.dogstatsd.client.bytes_dropped_writer`   | count        | Number of bytes dropped because of an error while writing to the transport.             |
+| `datadog.dogstatsd.client.bytes_dropped_writer`   | count        | Number of bytes dropped because of an error while writing to Datadog.                   |
 | `datadog.dogstatsd.client.packets_sent`           | count        | Number of datagrams successfully sent to the Agent.                                     |
 | `datadog.dogstatsd.client.packets_dropped`        | count        | Number of datagrams dropped by the DogStatsD client.                                    |
 | `datadog.dogstatsd.client.packets_dropped_queue`  | count        | Number of datagrams dropped because the DogStatsD client queue was full.                |
-| `datadog.dogstatsd.client.packets_dropped_writer` | count        | Number of datagrams dropped because of an error while writing to the transport.         |
+| `datadog.dogstatsd.client.packets_dropped_writer` | count        | Number of datagrams dropped because of an error while writing to Datadog.               |
 
 
 To disable telemetry, use the `WithoutTelemetry` setting:
->>>>>>> 3b8e066d
 
 ```go
 statsd, err: = statsd.New("127.0.0.1:8125", statsd.WithoutTelemetry())
