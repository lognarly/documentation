--- conflicted
+++ resolved
@@ -26,12 +26,7 @@
 
 Your most logged service contains several logs, some of which may be irrelevant for troubleshooting. For example, you may want to investigate every 4xx and 5xx response code log, but excluded every 200 response code log from Log Explorer to expedite troubleshooting during a major outage or event. By identifying the corresponding service first, you can quickly track down which service status produces the most logs and is best to exclude from the [Log Explorer view][3].
 
-<<<<<<< HEAD
-
-{{< img src="logs/guide/getting-started-lwl/identify_logging_service.gif" alt="Identify a most logged service status" style="width:100%;">}}
-=======
 {{< img src="logs/guide/getting-started-lwl/identify_logging_service.gif" alt="Identify a most logging service status" style="width:100%;">}}
->>>>>>> 5c1ce345
 
 **To identify your most logged service status**:
 
@@ -45,12 +40,8 @@
 **Note**: These steps are applicable to any high volume logging query to generate a top list. You can group by any facet, such as `host` or `network.client.ip` versus `service` or `status`.
 
 ## 2. Identify high volume logging patterns
-<<<<<<< HEAD
-Now that you have identified your most logged service status, switch to the [patterns view][4], located next to the graph view in the top left of Log Explorer, to automatically see your log patterns for the selected context.
-=======
 
 Now that you have identified your most logging service status, switch to the [patterns view][4], located next to the graph view in the top left of Log Explorer, to automatically see your log patterns for the selected context.
->>>>>>> 5c1ce345
 
 A context is composed of a time range and a search query. Each pattern comes with highlights to get you straight to its characteristic features. A mini graph displays a rough timeline for the volume of its logs to help you identify how that pattern differs from other patterns. Sections of logs that vary within the pattern are highlighted to help you quickly identify differences across log lines.
 
@@ -120,12 +111,7 @@
 ## Review
 
 In this guide, you learned how to use Logging without Limits™ to:
-<<<<<<< HEAD
-* [1. Identify your most logged service status](#1-identify-your-most-logging-service-status)
-=======
-
 * [1. Identify your most logging service status](#1-identify-your-most-logging-service-status)
->>>>>>> 5c1ce345
 * [2. Identify high volume logging patterns](#2-identify-high-volume-logging-patterns)
 * [3. Create a log pattern exclusion filter](#3-create-a-log-pattern-exclusion-filter)
 * [4. Generate metrics to track excluded logs](#4-generate-metrics-to-track-excluded-logs)
