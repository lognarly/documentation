---
title: Processing
kind: documentation
description: "Parse & Enrich your logs to create valuable facets & metrics in the Logs Explorer."
further_reading:
- link: "logs/processing/pipelines"
  tag: "Documentation"
  text: "Discover Datadog Pipelines"
- link: "logs/processing/processors"
  tag: "Documentation"
  text: "Consult the full list of available Processors."
- link: "logs/processing/attributes_naming_convention"
  tag: "Documentation"
  text: "Datadog log attributes naming convention"
- link: "logs/explorer"
  tag: "Documentation"
  text: "Learn how to explore your logs"
---

{{< img src="logs/processing/processing.png" alt="Processing" >}}

## Overview

To access the configuration panel use the left `Logs` menu then the configuration sub menu.

Log configuration page allows full control over how your logs are processed with Datadog [Pipelines][1] and [Processors][2].

* A [Pipeline][1] takes a filtered subset of incoming logs and applies a list of sequential processors.
* A [Processor][2] executes within a [Pipeline][1] a data-structuring action ([Remapping an attribute][3], [Grok parsing][4], etc.) on a log.

[Pipelines][1] and [Processors][2] can be applied to any type of logs:

* [Integration logs](#integration-logs)
* [Custom JSON/Syslog/full text logs](#custom-logs)

Therefore, you don't need to change how you log, and you don't need to deploy changes to any server-side processing rules. Everything is happening and can be configured in the [Datadog processing page][5].

The other benefit to implement a log processing strategy is to implement an [attribute naming convention][6] for your organization.

## Log Processing

### Integration logs

For integration logs, an [Integration Pipeline][7] is automatically installed that takes care of parsing your logs and adds the corresponding facet in your Logs Explorer. See the ELB logs example below:

{{< img src="logs/processing/elb_log_post_processing.png" alt="ELB log post processing"  style="width:70%;">}}

<div class="alert alert-info">
Consult the current <a href="/integrations/#cat-log-collection">list of supported integrations</a>.
</div>

### Custom logs

However, log formats can be totally custom which is why you can define custom processing rules. With any log syntax, you can extract all your attributes and, when necessary, remap them to more global or canonical attributes.

So for instance with custom processing rules you can transform this log:

{{< img src="logs/processing/log_pre_processing.png" alt="Log pre processing"  style="width:50%;">}}

Into this one:

{{< img src="logs/processing/log_post_processing.png" alt="Log post processing"  style="width:50%;">}}

Consult the [Pipelines documentation page][1] to learn more on how to perform actions only on some subset of your logs with the [Pipeline filters][8].

To discover the full list of Processors available, refer to the dedicated [Processor documentation page][2].

If you want to learn more about pure parsing possibilities of the Datadog application, follow the [parsing training guide][9]. There is also a [parsing best practice][10] and [parsing troubleshooting][11] guide.

## Reserved attributes

If your logs are formatted as JSON, be aware that some attributes are reserved for use by Datadog and are faceted by default:

### *date* attribute

By default Datadog generates a timestamp and appends it in a date attribute when logs are received. However, if a JSON formatted log file includes one of the following attributes, Datadog interprets its value as the log's official date:

* `@timestamp`
* `timestamp`
* `_timestamp`
* `Timestamp`
* `eventTime`
* `date`
* `published_date`
* `syslog.timestamp`

You can also specify alternate attributes to use as the source of a log's date by setting a [log date remapper processor][12].

**Note**: Datadog rejects a log entry if its official date is older than 6 hours in the past.

<div class="alert alert-warning">
The recognized date formats are: <a href="https://www.iso.org/iso-8601-date-and-time-format.html">ISO8601</a>, <a href="https://en.wikipedia.org/wiki/Unix_time">UNIX (the milliseconds EPOCH format)</a>, and <a href="https://www.ietf.org/rfc/rfc3164.txt">RFC3164</a>.
</div>

### *message* attribute

By default, Datadog ingests the message value as the body of the log entry. That value is then highlighted and displayed in the [logstream][13], where it is indexed for [full text search][14].

### *status* attribute

Each log entry may specify a status level which is made available for faceted search within Datadog. However, if a JSON formatted log file includes one of the following attributes, Datadog interprets its value as the log's official status:

* `status`
* `severity`
* `level`
* `syslog.severity`

If you would like to remap a status existing in the `status` attribute, you can do so with the [log status remapper][15].

### *host* attribute

Using the Datadog Agent or the RFC5424 format automatically sets the host value on your logs. However, if a JSON formatted log file includes the following attribute, Datadog interprets its value as the log's host:

* `host`
* `hostname`
* `syslog.hostname`

### *source* attribute

If a JSON formatted log file includes the `ddsource` attribute, Datadog interprets its value as the log's source. To use the same source names Datadog uses, see the [Integration Pipeline Reference][16].

**Note**: Logs coming from a containerized environment require the use of an [environment variable][18] to override the default source and service values. 

### *service* attribute

Using the Datadog Agent or the RFC5424 format automatically sets the service value on your logs. However, if a JSON formatted log file includes the following attribute, Datadog interprets its value as the log's service:

* `service`
* `syslog.appname`

### *trace_id* attribute

<<<<<<< HEAD
By default, [Datadog tracers can automatically inject trace and span IDs in the logs][19]. However, if a JSON formatted log includes the following attributes, Datadog interprets its value as the log's `trace_id`:
=======
By default, [Datadog tracers can automatically inject trace and span IDs in the logs][17]. However, if a JSON formatted log includes the following attributes, Datadog interprets its value as the log's `trace_id`:
>>>>>>> fb5a6c26

* `dd.trace_id`
* `contextMap.dd.trace_id`

### Edit reserved attributes

You can now control the global hostname, service, timestamp, and status main mapping that are applied before the processing Pipelines. This is useful if logs are sent in JSON or from an external Agent.

{{< img src="logs/processing/reserved_attribute.png" alt="Reserved Attribute"  style="width:80%;">}}

To change the default values for each of the reserved attributes, go to the [Configuration page][5] and edit the `Reserved Attribute mapping`:

{{< img src="logs/processing/reserved_attribute_tile.png" alt="Reserved Attribute Tile"  style="width:80%;">}}

## Further Reading

{{< partial name="whats-next/whats-next.html" >}}

[1]: /logs/processing/pipelines
[2]: /logs/processing/processors
[3]: /logs/processing/processors/#attribute-remapper
[4]: /logs/processing/processors/#grok-parser
[5]: https://app.datadoghq.com/logs/pipelines
[6]: /logs/processing/attributes_naming_convention
[7]: /logs/processing/pipelines/#integration-pipelines
[8]: /logs/processing/pipelines/#pipeline-filters
[9]: /logs/processing/parsing
[10]: /logs/faq/log-parsing-best-practice
[11]: /logs/faq/how-to-investigate-a-log-parsing-issue
[12]: /logs/processing/processors/#log-date-remapper
[13]: /logs/explorer/?tab=logstream#visualization
[14]: /logs/explorer/search
<<<<<<< HEAD
[15]: /logs/processing/processors/?tab=ui#remapper
[16]: /logs/processing/processors/#log-status-remapper
[17]: /logs/faq/integration-pipeline-reference
[18]: /agent/docker/log/#examples
[19]: /tracing/connect_logs_and_traces/?tab=java
=======
[15]: /logs/processing/processors/#log-status-remapper
[16]: /logs/faq/integration-pipeline-reference
[17]: /tracing/connect_logs_and_traces/?tab=java
>>>>>>> fb5a6c26
<|MERGE_RESOLUTION|>--- conflicted
+++ resolved
@@ -119,7 +119,7 @@
 
 If a JSON formatted log file includes the `ddsource` attribute, Datadog interprets its value as the log's source. To use the same source names Datadog uses, see the [Integration Pipeline Reference][16].
 
-**Note**: Logs coming from a containerized environment require the use of an [environment variable][18] to override the default source and service values. 
+**Note**: Logs coming from a containerized environment require the use of an [environment variable][17] to override the default source and service values.
 
 ### *service* attribute
 
@@ -130,11 +130,7 @@
 
 ### *trace_id* attribute
 
-<<<<<<< HEAD
-By default, [Datadog tracers can automatically inject trace and span IDs in the logs][19]. However, if a JSON formatted log includes the following attributes, Datadog interprets its value as the log's `trace_id`:
-=======
-By default, [Datadog tracers can automatically inject trace and span IDs in the logs][17]. However, if a JSON formatted log includes the following attributes, Datadog interprets its value as the log's `trace_id`:
->>>>>>> fb5a6c26
+By default, [Datadog tracers can automatically inject trace and span IDs in the logs][18]. However, if a JSON formatted log includes the following attributes, Datadog interprets its value as the log's `trace_id`:
 
 * `dd.trace_id`
 * `contextMap.dd.trace_id`
@@ -167,14 +163,7 @@
 [12]: /logs/processing/processors/#log-date-remapper
 [13]: /logs/explorer/?tab=logstream#visualization
 [14]: /logs/explorer/search
-<<<<<<< HEAD
-[15]: /logs/processing/processors/?tab=ui#remapper
-[16]: /logs/processing/processors/#log-status-remapper
-[17]: /logs/faq/integration-pipeline-reference
-[18]: /agent/docker/log/#examples
-[19]: /tracing/connect_logs_and_traces/?tab=java
-=======
 [15]: /logs/processing/processors/#log-status-remapper
 [16]: /logs/faq/integration-pipeline-reference
-[17]: /tracing/connect_logs_and_traces/?tab=java
->>>>>>> fb5a6c26
+[17]: /agent/docker/log/#examples
+[18]: /tracing/connect_logs_and_traces/