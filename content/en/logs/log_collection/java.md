--- conflicted
+++ resolved
@@ -125,17 +125,13 @@
 {{% /tab %}}
 {{< /tabs >}}
 
-<<<<<<< HEAD
 **Inject trace IDs in your logs**
 
 If APM is enabled for this application, you can correlate logs and traces by  referring to [Connecting Java Logs and Traces][6] to enable trace id injection.
 
 If you are _not_ correlating logs and traces, you can remove the MDC placeholders ( `%X{dd.trace_id} %X{dd.span_id}` ) from your log patterns.
 
-### JSON Format
-=======
 ### JSON format
->>>>>>> d5b08ac7
 
 {{< tabs >}}
 {{% tab "Log4j" %}}
