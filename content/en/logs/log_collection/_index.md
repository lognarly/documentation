---
title: Log Collection & Integrations
kind: Documentation
description: "Configure your Datadog Agent to gather logs from your host, containers, and services."
aliases:
  - /logs/faq/how-to-send-logs-to-datadog-via-external-log-shippers
  - /logs/languages
  - /integrations/windows_event_log/
further_reading:
- link: "logs/processing"
  tag: "Documentation"
  text: "Discover how to process your logs"
- link: "logs/processing/parsing"
  tag: "Documentation"
  text: "Learn more about parsing"
- link: "logs/live_tail"
  tag: "Documentation"
  text: "Datadog live tail functionality"
- link: "logs/explorer"
  tag: "Documentation"
  text: "See how to explore your logs"
- link: "logs/logging_without_limits"
  tag: "Documentation"
  text: "Logging without limit"
---

Follow the [Datadog Agent installation instructions][1] to start forwarding logs alongside your metrics and traces. The Agent can [tail log files][2] or [listen for logs sent over UDP / TCP][2], and you can configure it to [filter out logs][3], [scrub sensitive data][3], or  aggregate [multi line logs][4]. Finally choose your application language below in order to get dedicated logging best practices.
If you are already using a log-shipper daemon, refer to the dedicated documentation for [Rsyslog][5], [Syslog-ng][6], [NXlog][7], [FluentD][8], and [Logstash][9].

Datadog Log Management also comes with a set of out of the box solutions to collect your logs and send them to Datadog:

* [**Collect logs from your hosts**][2].
* [**Collect logs from your applications**](?tab=ussite#application-log-collection).
* [**Collect logs from a Docker environment**](?tab=ussite#container-log-collection).
* [**Collect logs from a serverless environment**](?tab=ussite#serverless-log-collection).
* [**Collect logs from your Cloud provider**](?tab=ussite#cloud-providers-log-collection).

Datadog Integrations and Log Collection are tied together. Use an integration default configuration file to enable its dedicated [processing][10], [parsing][11], and [facets][12] in Datadog.

<div class="alert alert-warning">
<a href="/integrations/#cat-log-collection">Consult the current list of available supported integrations</a>.
</div>

Find at the bottom of this page the [list of available Datadog Log collection endpoints](#datadog-logs-endpoints) if you want to send your logs directly to Datadog.

**Note**: When sending logs in a JSON format to Datadog, there is a set of reserved attributes that have a specific meaning within Datadog. See the [Reserved Attributes section](#reserved-attributes) to learn more.

## Application Log collection

After you have [enabled log collection][1], configure your application language to generate logs:

{{< partial name="logs/logs-languages.html" >}}

## Container Log collection

The Datadog Agent can [collect logs directly from container stdout/stderr][13] without using a logging driver. When the Agent's Docker check is enabled, container and orchestrator metadata are automatically added as tags to your logs.
It is possible to collect logs from all your containers or [only a subset filtered by container image, label, or name][14]. Autodiscovery can also be used to [configure log collection directly in the container labels][15]. In Kubernetes environments you can also leverage [the daemonset installation][16].

Choose your environment below to get dedicated log collection instructions:

{{< partial name="logs/logs-containers.html" >}}

## Serverless Log collection

Datadog collects logs from AWS Lambda. To enable this, refer to the [AWS Lambda integration documentation][17].

## Cloud Providers Log collection

Select your Cloud provider below to see how to automatically collect your logs and forward them to Datadog:

{{< partial name="logs/logs-cloud.html" >}}

## Custom Log forwarder

Any custom process or [logging library][18] able to forward logs through **TCP** or **HTTP** can be used in conjunction with Datadog Logs. Choose below which Datadog site you want to forward logs to:

{{< tabs >}}
{{% tab "TCP US Site" %}}

The secure TCP endpoint is `intake.logs.datadoghq.com:10516` (or port `10514` for insecure connections).

You must prefix the log entry with your [Datadog API Key][1], e.g.:

```text
<DATADOG_API_KEY> <PAYLOAD>
```

**Note**: `<PAYLOAD>` can be in raw, Syslog, or JSON format.

Test it manually with telnet. Example of `<PAYLOAD>` in raw format:

```text
telnet intake.logs.datadoghq.com 10514
<DATADOG_API_KEY> Log sent directly via TCP
```

This produces the following result in your [live tail page][2]:

{{< img src="logs/custom_log_telnet.png" alt="Custom telnet"  style="width:70%;">}}

In case of a `<PAYLOAD>` in JSON format, Datadog automatically parses its attributes:

```text
telnet intake.logs.datadoghq.com 10514
<DATADOG_API_KEY> {"message":"json formatted log", "ddtags":"env:my-env,user:my-user", "ddsource":"my-integration", "hostname":"my-hostname", "service":"my-service"}
```

{{< img src="logs/custom_log_telnet_json_.png" alt="Custom telnet"  style="width:100%;">}}

[1]: https://app.datadoghq.com/account/settings#api
[2]: https://app.datadoghq.com/logs/livetail
{{% /tab %}}
{{% tab "TCP EU Site" %}}

The secure TCP endpoint is `tcp-intake.logs.datadoghq.eu:443` (or port `1883` for insecure connections).

You must prefix the log entry with your [Datadog API Key][1], e.g.:

```text
<DATADOG_API_KEY> <PAYLOAD>
```

**Note**: `<PAYLOAD>` can be in raw, Syslog, or JSON format.

Test it manually with telnet. Example of `<PAYLOAD>` in raw format:

```text
telnet tcp-intake.logs.datadoghq.eu 1883
<DATADOG_API_KEY> Log sent directly via TCP
```

This produces the following result in your [live tail page][2]:

{{< img src="logs/custom_log_telnet.png" alt="Custom telnet"  style="width:70%;">}}

In case of a `<PAYLOAD>` in JSON format, Datadog automatically parses its attributes:

```text
telnet tcp-intake.logs.datadoghq.eu 1883
<DATADOG_API_KEY> {"message":"json formatted log", "ddtags":"env:my-env,user:my-user", "ddsource":"my-integration", "hostname":"my-hostname", "service":"my-service"}
```

{{< img src="logs/custom_log_telnet_json_.png" alt="Custom telnet"  style="width:100%;">}}

[1]: https://app.datadoghq.com/account/settings#api
[2]: https://app.datadoghq.com/logs/livetail
{{% /tab %}}
{{% tab "HTTP" %}}

To send logs over HTTPs for the **EU** or **US** site, refer to the [Datadog Log HTTP API documentation][1].

[1]: https://docs.datadoghq.com/api/?lang=python#send-logs-over-http
{{% /tab %}}
{{< /tabs >}}

## Datadog Logs Endpoints

Datadog provides logging endpoints for both SSL-encrypted connections and unencrypted connections.
Use the encrypted endpoint when possible. The Datadog Agent uses the encrypted endpoint to send logs to Datadog. More information is available in the [Datadog security documentation][19].

Endpoints that can be used to send logs to Datadog:

{{< tabs >}}
{{% tab "US Site" %}}

| Endpoints for SSL encrypted connections | Port    | Description                                                                                                                                                                 |
|-----------------------------------------|---------|-----------------------------------------------------------------------------------------------------------------------------------------------------------------------------|
| `agent-intake.logs.datadoghq.com`       | `10516` | Used by the Agent to send logs in protobuf format over an SSL-encrypted TCP connection.                                                                                     |
| `agent-http-intake.logs.datadoghq.com`  | `443`   | Used by the Agent to send logs in JSON format over HTTPS. See the [How to send logs over HTTP documentation][1].                                                        |
| `http-intake.logs.datadoghq.com`        | `443`   | Used by custom forwarder to send logs in JSON or plain text format over HTTPS. See the [How to send logs over HTTP documentation][1].                                       |
| `intake.logs.datadoghq.com`             | `10516` | Used by custom forwarders to send logs in raw, Syslog, or JSON format over an SSL-encrypted TCP connection.                                                                 |
| `lambda-intake.logs.datadoghq.com`      | `10516` | Used by Lambda functions to send logs in raw, Syslog, or JSON format over an SSL-encrypted TCP connection.                                                                  |
| `lambda-http-intake.logs.datadoghq.com` | `443`   | Used by Lambda functions to send logs in raw, Syslog, or JSON format over HTTPS.                                                                                            |
| `functions-intake.logs.datadoghq.com`   | `10516` | Used by Azure functions to send logs in raw, Syslog, or JSON format over an SSL-encrypted TCP connection. **Note**: This endpoint may be useful with other cloud providers. |

| Endpoint for unencrypted connections | Port    | Description                                                                                              |
|--------------------------------------|---------|----------------------------------------------------------------------------------------------------------|
| `intake.logs.datadoghq.com`          | `10514` | Used by custom forwarders to send logs in raw, Syslog, or JSON format over an unecrypted TCP connection. |

[1]: /agent/logs/#send-logs-over-https
{{% /tab %}}
{{% tab "EU Site" %}}

| Endpoints for SSL encrypted connections | Port  | Description                                                                                                                                                                 |
|-----------------------------------------|-------|-----------------------------------------------------------------------------------------------------------------------------------------------------------------------------|
| `agent-intake.logs.datadoghq.eu`        | `443` | Used by the Agent to send logs in protobuf format over an SSL-encrypted TCP connection.                                                                                     |
| `agent-http-intake.logs.datadoghq.eu`   | `443` | Used by the Agent to send logs in JSON format over HTTPS. See the [How to send logs over HTTP documentation][1].                                                        |
| `http-intake.logs.datadoghq.eu`         | `443` | Used by custom forwarder to send logs in JSON or plain text format over HTTPS. See the [How to send logs over HTTP documentation][1].                                       |
| `tcp-intake.logs.datadoghq.eu`          | `443` | Used by custom forwarders to send logs in raw, Syslog, or JSON format over an SSL-encrypted TCP connection.                                                                 |
| `lambda-intake.logs.datadoghq.eu`       | `443` | Used by Lambda functions to send logs in raw, Syslog, or JSON format over an SSL-encrypted TCP connection.                                                                  |
| `lambda-http-intake.logs.datadoghq.eu`  | `443` | Used by Lambda functions to send logs in raw, Syslog, or JSON format over HTTPS.                                                                                            |
| `functions-intake.logs.datadoghq.eu`    | `443` | Used by Azure functions to send logs in raw, Syslog, or JSON format over an SSL-encrypted TCP connection. **Note**: This endpoint may be useful with other cloud providers. |

| Endpoint for unencrypted connections | Port   | Description                                                                                                     |
|--------------------------------------|--------|-----------------------------------------------------------------------------------------------------------------|
| `tcp-intake.logs.datadoghq.eu`       | `1883` | Used by custom forwarders to send logs in raw, Syslog, or JSON format format over an unecrypted TCP connection. |

[1]: /agent/logs/#send-logs-over-https
{{% /tab %}}
{{< /tabs >}}

## Reserved attributes

Here are some key attributes you should pay attention to when setting up your project:

| Attribute | Description                                                                                                                                                                                                                                |
|-----------|--------------------------------------------------------------------------------------------------------------------------------------------------------------------------------------------------------------------------------------------|
| `host`    | The name of the originating host as defined in metrics. We automatically retrieve corresponding host tags from the matching host in Datadog and apply them to your logs. The Agent sets this value automatically.                          |
| `source`  | This corresponds to the integration name: the technology from which the log originated. When it matches an integration name, Datadog automatically installs the corresponding parsers and facets. For example: `nginx`, `postgresql`, etc. |
<<<<<<< HEAD
| `status`  | This corresponds to the level/severity of a log. It is used to define [patterns][20] and has a dedicated layout in the Datadog Log UI.                                                                                                     |
| `service` | The name of the application or service generating the log events. It is used to switch from Logs to APM, so make sure you define the same value when you use both products.                                                                |
| `message` | By default, Datadog ingests the value of the `message` attribute as the body of the log entry. That value is then highlighted and displayed in the Logstream, where it is indexed for full text search.                                    |

Your logs are collected and centralized into the [Log Explorer][21] view. You can also search, enrich, and alert on your logs.
=======
| `status`  | This corresponds to the level/severity of a log. It is used to define [patterns][23] and has a dedicated layout in the Datadog Log UI.                                                                                                     |
| `service` | The name of the application or service generating the log events. It is used to switch from Logs to APM, so make sure you define the same value when you use both products.                                                                |
| `message` | By default, Datadog ingests the value of the `message` attribute as the body of the log entry. That value is then highlighted and displayed in the Logstream, where it is indexed for full text search.                                    |

Your logs are collected and centralized into the [Log Explorer][24] view. You can also search, enrich, and alert on your logs.
>>>>>>> a87d636c

{{< img src="logs/log_explorer_view.png" alt="Log Explorer view"  >}}

### How to get the most of your application logs

When logging stack traces, there are specific attributes that have a dedicated UI display within your Datadog application such as the logger name, the current thread, the error type, and the stack trace itself.

{{< img src="logs/log_collection/stack_trace.png" style="width:80%;" alt="Stack trace"  >}}

To enable these functionalities use the following attribute names:

| Attribute            | Description                                                      |
|----------------------|------------------------------------------------------------------|
| `logger.name`        | Name of the logger                                               |
| `logger.thread_name` | Name of the current thread                                       |
| `error.stack`        | Actual stack trace                                               |
| `error.message`      | Error message contained in the stack trace                       |
| `error.kind`         | The type or "kind" of an error (i.e "Exception", "OSError", ...) |

**Note**: By default, integration Pipelines attempt to remap default logging library parameters to those specific attributes and parse stack traces or traceback to automatically extract the `error.message` and `error.kind`.

### Send your application logs in JSON

For integration frameworks, Datadog provides guidelines on how to log JSON into a file. JSON-formatted logging helps handle multi-line application logs, and is automatically parsed by Datadog.

#### The Advantage of Collecting JSON-formatted logs

Datadog automatically parses JSON-formatted logs. For this reason, if you have control over the log format you send to Datadog, it is recommended to format these logs as JSON to avoid the need for custom parsing rules.

## Further Reading

{{< partial name="whats-next/whats-next.html" >}}

[1]: /agent/logs
<<<<<<< HEAD
[2]: /agent/logs/#custom-log-collection
[3]: /agent/logs/advanced_log_collection/#filter-logs
[4]: /agent/logs/advanced_log_collection/#multi-line-aggregation
[5]: /integrations/rsyslog
[6]: /integrations/syslog_ng
[7]: /integrations/nxlog
[8]: /integrations/fluentd/#log-collection
[9]: /integrations/logstash/#log-collection
[10]: /logs/processing
[11]: /logs/processing/parsing
[12]: /logs/explorer/?tab=facets#setup
[13]: /agent/docker/log
[14]: /agent/autodiscovery/management
[15]: /agent/autodiscovery/integrations
[16]: /agent/basic_agent_usage/kubernetes/#log-collection-setup
[17]: /integrations/amazon_lambda/#log-collection
[18]: /logs/log_collection/#how-to-get-the-most-of-your-application-logs
[19]: /security/logs/#information-security
[20]: /logs/explorer/patterns
[21]: /logs/explore
=======
[2]: /agent/logs/#tail-existing-files
[3]: /agent/logs/#stream-logs-through-tcp-udp
[4]: /agent/logs/#filter-logs
[5]: /agent/logs/#scrub-sensitive-data-in-your-logs
[6]: /agent/logs/advanced_log_collection/?tab=exclude_at_match#multi-line-aggregation
[7]: /integrations/rsyslog
[8]: /integrations/syslog_ng
[9]: /integrations/nxlog
[10]: /integrations/fluentd/#log-collection
[11]: /integrations/logstash/#log-collection
[12]: /agent/logs/#custom-log-collection
[13]: /logs/processing
[14]: /logs/processing/parsing
[15]: /logs/explorer/?tab=facets#setup
[16]: /agent/docker/log
[17]: /agent/autodiscovery/management
[18]: /agent/autodiscovery/integrations
[19]: /agent/basic_agent_usage/kubernetes/#log-collection-setup
[20]: /integrations/amazon_lambda/#log-collection
[21]: /logs/log_collection/#how-to-get-the-most-of-your-application-logs
[22]: /security/logs/#information-security
[23]: /logs/explorer/patterns
[24]: /logs/explore
>>>>>>> a87d636c
<|MERGE_RESOLUTION|>--- conflicted
+++ resolved
@@ -207,19 +207,11 @@
 |-----------|--------------------------------------------------------------------------------------------------------------------------------------------------------------------------------------------------------------------------------------------|
 | `host`    | The name of the originating host as defined in metrics. We automatically retrieve corresponding host tags from the matching host in Datadog and apply them to your logs. The Agent sets this value automatically.                          |
 | `source`  | This corresponds to the integration name: the technology from which the log originated. When it matches an integration name, Datadog automatically installs the corresponding parsers and facets. For example: `nginx`, `postgresql`, etc. |
-<<<<<<< HEAD
 | `status`  | This corresponds to the level/severity of a log. It is used to define [patterns][20] and has a dedicated layout in the Datadog Log UI.                                                                                                     |
 | `service` | The name of the application or service generating the log events. It is used to switch from Logs to APM, so make sure you define the same value when you use both products.                                                                |
 | `message` | By default, Datadog ingests the value of the `message` attribute as the body of the log entry. That value is then highlighted and displayed in the Logstream, where it is indexed for full text search.                                    |
 
 Your logs are collected and centralized into the [Log Explorer][21] view. You can also search, enrich, and alert on your logs.
-=======
-| `status`  | This corresponds to the level/severity of a log. It is used to define [patterns][23] and has a dedicated layout in the Datadog Log UI.                                                                                                     |
-| `service` | The name of the application or service generating the log events. It is used to switch from Logs to APM, so make sure you define the same value when you use both products.                                                                |
-| `message` | By default, Datadog ingests the value of the `message` attribute as the body of the log entry. That value is then highlighted and displayed in the Logstream, where it is indexed for full text search.                                    |
-
-Your logs are collected and centralized into the [Log Explorer][24] view. You can also search, enrich, and alert on your logs.
->>>>>>> a87d636c
 
 {{< img src="logs/log_explorer_view.png" alt="Log Explorer view"  >}}
 
@@ -254,7 +246,6 @@
 {{< partial name="whats-next/whats-next.html" >}}
 
 [1]: /agent/logs
-<<<<<<< HEAD
 [2]: /agent/logs/#custom-log-collection
 [3]: /agent/logs/advanced_log_collection/#filter-logs
 [4]: /agent/logs/advanced_log_collection/#multi-line-aggregation
@@ -274,29 +265,4 @@
 [18]: /logs/log_collection/#how-to-get-the-most-of-your-application-logs
 [19]: /security/logs/#information-security
 [20]: /logs/explorer/patterns
-[21]: /logs/explore
-=======
-[2]: /agent/logs/#tail-existing-files
-[3]: /agent/logs/#stream-logs-through-tcp-udp
-[4]: /agent/logs/#filter-logs
-[5]: /agent/logs/#scrub-sensitive-data-in-your-logs
-[6]: /agent/logs/advanced_log_collection/?tab=exclude_at_match#multi-line-aggregation
-[7]: /integrations/rsyslog
-[8]: /integrations/syslog_ng
-[9]: /integrations/nxlog
-[10]: /integrations/fluentd/#log-collection
-[11]: /integrations/logstash/#log-collection
-[12]: /agent/logs/#custom-log-collection
-[13]: /logs/processing
-[14]: /logs/processing/parsing
-[15]: /logs/explorer/?tab=facets#setup
-[16]: /agent/docker/log
-[17]: /agent/autodiscovery/management
-[18]: /agent/autodiscovery/integrations
-[19]: /agent/basic_agent_usage/kubernetes/#log-collection-setup
-[20]: /integrations/amazon_lambda/#log-collection
-[21]: /logs/log_collection/#how-to-get-the-most-of-your-application-logs
-[22]: /security/logs/#information-security
-[23]: /logs/explorer/patterns
-[24]: /logs/explore
->>>>>>> a87d636c
+[21]: /logs/explore