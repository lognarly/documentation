--- conflicted
+++ resolved
@@ -152,11 +152,7 @@
 
 Check Datadog lambda configuration parameter:
 
-<<<<<<< HEAD
-* `<API_KEY>`: Should be set with your [Datadog API key][10] either directly in the Python code, or alternatively as a environment variable. In case you manage several platforms, double-check that you are actually using the right `<API_KEY>` for the right platform.
-=======
-* `<API_KEY>` : Should be set with your [Datadog API key][10] either directly in the Python code, or alternatively as a environment variable. In case you manage several platforms, double-check that you are actually using the right `<API_KEY>` for the right platform.
->>>>>>> 27ea788f
+* `<API_KEY>` : Should be set with your [Datadog API key][10] either directly in the Python code, or alternatively as an environment variable. In case you manage several platforms, double-check that you are actually using the right `<API_KEY>` for the right platform.
 
 
 #### The lambda function is triggered
