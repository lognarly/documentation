--- conflicted
+++ resolved
@@ -13,11 +13,8 @@
 
 ## Archives
 
-<<<<<<< HEAD
 Configure your Datadog account to forward all the logs ingested to a cloud storage system. This allows you to keep in long-term storage all the logs that you used Datadog to aggregate. You can then opt to rehydrate these archived log events in order to analyze them with the Log Explorer.
-=======
-Configure your Datadog account to forward all the logs ingested to a cloud storage system. This allows you to keep in long-term storage all the logs that you used Datadog to aggregate.
->>>>>>> bc2e0687
+
 
 Note: only Datadog users with admin status can create, modify, or delete log archive configurations.
 
