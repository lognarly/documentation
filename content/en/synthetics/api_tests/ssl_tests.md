---
title: SSL Tests
kind: documentation
description: Monitor your SSL certificates from locations around the world
aliases:
  - /synthetics/ssl_test
  - /synthetics/ssl_check
further_reading:
- link: "https://www.datadoghq.com/blog/introducing-synthetic-monitoring/"
  tag: "Blog"
  text: "Introducing Datadog Synthetic Monitoring"
- link: "/getting_started/synthetics/api_test"
  tag: "Documentation"
  text: "Get started with API tests"
- link: "/synthetics/private_locations"
  tag: "Documentation"
  text: "Run SSL tests on internal hosts"
- link: "/synthetics/guide/synthetic-test-monitors"
  tag: "Documentation"
  text: "Learn about Synthetic test monitors"
---

## Overview

SSL tests allow you to proactively monitor the validity and expiration of your SSL/TLS certificates to ensure secure connections between your key services and users. If your certificate is about to expire or becomes compromised, Datadog sends you an alert with details on the failure, allowing you to quickly pinpoint the root cause of the issue and fix it.

SSL tests can run from both [managed][1] and [private locations][2] depending on your preference for running the test from outside or inside your network. SSL tests can run on a schedule, on-demand, or directly within your [CI/CD pipelines][3].

## Configuration

After choosing to create a `SSL` test, define your test's request.

### Define request

1. Specify the **Host** and the **Port** to run your test on. By default, the port is set to `443`.
2. Add **Advanced Options** (optional) to your test:
<<<<<<< HEAD
   * **Accept self-signed certificates**: Bypasses any server error related to a self-signed certificate.
   * **Fail on revoked certificate in stapled OCSP**: Fail the test if the certificate is labeled as revoked by the OCSP stapling.
   * **Timeout**: Specify the amount of time in seconds before the test times out.
   * **Server Name**: Specifies on which server you want to initiate the TLS handshake, allowing the server to present one of multiple possible certificates on the same IP address and TCP port number. By default, the parameter is filled by the **Host** value.
   * **Client certificate**: Authenticate through mTLS by uploading your client certificate (`.crt`) and the associated private key (`.key`) in `PEM` format. 
   
   You can use the `openssl` library to convert your certificates. For example, convert a `PKCS12` certificate to `PEM` formatted private keys and certificates.

   ```
   openssl pkcs12 -in <CERT>.p12 -out <CERT_KEY>.key -nodes -nocerts
   openssl pkcs12 -in <CERT>.p12 -out <CERT>.cert -nokeys
   ```
=======
    * **Accept self-signed certificates**: Bypasses any server error related to a self-signed certificate.
    * **Fail on revoked certificate in stapled OCSP**: Fail the test if the certificate is labeled as revoked by the OCSP stapling.
    * **Timeout**: Specify the amount of time in seconds before the test times out.
    * **Server Name**: Specifies on which server you want to initiate the TLS handshake, allowing the server to present one of multiple possible certificates on the same IP address and TCP port number. By default, the parameter is filled by the **Host** value.
    * **Client certificate**: Authenticates through mTLS by uploading your client certificate (`.crt`) and the associated private key (`.key`) in `PEM` format. **Note**: You can use the `openssl` library to convert your certificates. For example, convert a `PKCS12` certificate to `PEM` formatted private keys and certificates.

      ```
      openssl pkcs12 -in <CERT>.p12 -out <CERT_KEY>.key -nodes -nocerts
      openssl pkcs12 -in <CERT>.p12 -out <CERT>.cert -nokeys
      ```
>>>>>>> d489819f

3. **Name** your SSL test.

4. Add `env` **Tags** as well as any other tag to your SSL test. You can then use these tags to quickly filter through your Synthetic tests on the [Synthetic Monitoring homepage][4].

   {{< img src="synthetics/api_tests/ssl_test_config.png" alt="Define SSL request" style="width:90%;" >}}

Click **Test URL** to try out the request configuration. A response preview is displayed on the right side of your screen.

### Define assertions

Assertions define what an expected test result is. After you click **Test URL**, basic assertions on certificate validity, expiration data, TLS version, and `response time` are added based on the response that was obtained. You must define at least one assertion for your test to monitor.

| Type                  | Operator                                                                               | Value type                 |
|-----------------------|----------------------------------------------------------------------------------------|----------------------------|
| certificate           | `expires in more than`, `expires in less than`                                         | _Integer (number of days)_ |
| property              | `contains`, `does not contain`, `is`, `is not`, <br> `matches`, `does not match`       | _String_ <br> _[Regex][5]_ |
| response time         | `is less than`                                                                         | _Integer (ms)_             |
| maximum TLS version   | `is less than`, `is less than or equal`, `is`, `is more than`, `is more than or equal` | _Decimal_                  |
| minimum TLS version   | `is more than`, `is more than or equal`                                                | _Decimal_                  |

You can create up to 20 assertions per API test by clicking **New Assertion** or by clicking directly on the response preview:

{{< img src="synthetics/api_tests/assertions_ssl.png" alt="Define assertions for your SSL test to succeed or fail on" style="width:90%;" >}}

To perform `OR` logic in an assertion, use the `matches regex` or `does not match regex` comparators to define a regex with multiple expected values for the same assertion type like `(0|100)`. The test result is successful if the property assertion's value is 0 or 100.

If a test does not contain an assertion on the response body, the body payload drops and returns an associated response time for the request within the timeout limit set by the Synthetics Worker.

If a test contains an assertion on the response body and the timeout limit is reached, an `Assertions on the body/response cannot be run beyond this limit` error appears.

### Select locations

Select the **Locations** to run your SSL test from. SSL tests can run from both [managed][1] and [private locations][2] depending on whether you want to monitor certificates from outside or inside your network.

### Specify test frequency

SSL tests can run:

* **On a schedule** to ensure your SSL/TLS certificates are always valid and that a secure connection is ensured to the users of your key services. Select the frequency at which you want Datadog to run your SSL test.
* [**Within your CI/CD pipelines**][3].
* **On-demand** to run your tests whenever makes the most sense for your team.

### Define alert conditions

Set alert conditions to determine the circumstances under which you want a test to fail and trigger an alert.

#### Alerting rule

When you set the alert conditions to: `An alert is triggered if your test fails for X minutes from any n of N locations`, an alert is triggered only if these two conditions are true:

* At least one location was in failure (at least one assertion failed) during the last *X* minutes.
* At one moment during the last *X* minutes, at least *n* locations were in failure.

#### Fast retry

Your test can trigger retries `X` times after `Y` ms in case of a failed test result. Customize the retry interval to suit your alerting sensibility.

Location uptime is computed on a per-evaluation basis (whether the last test result before evaluation was up or down). The total uptime is computed based on the configured alert conditions. Notifications sent are based on the total uptime.

### Configure the test monitor

A notification is sent by your test based on the [alerting conditions](#define-alert-conditions) previously defined. Use this section to define how and what to message your teams.

1. [Similar to how you configure monitors][6], select **users and/or services** that should receive notifications either by adding a `@notification`to the message or by searching for team members and connected integrations with the drop-down box.

2. Enter the notification **message** for your test. This field allows standard [Markdown formatting][7] and supports the following [conditional variables][8]:

    | Conditional Variable       | Description                                                         |
    |----------------------------|---------------------------------------------------------------------|
    | `{{#is_alert}}`            | Show when the test alerts.                                          |
    | `{{^is_alert}}`            | Show unless the test alerts.                                        |
    | `{{#is_recovery}}`         | Show when the test recovers from an alert.                          |
    | `{{^is_recovery}}`         | Show unless the test recovers from an alert.                        |
    | `{{#is_renotify}}`         | Show when the monitor renotifies.                                   |
    | `{{^is_renotify}}`         | Show unless the monitor renotifies.                                 |
    | `{{#is_priority}}`         | Show when the monitor matches priority (P1 to P5).                  |
    | `{{^is_priority}}`         | Show unless the monitor matches priority (P1 to P5).                |

3. Specify how often you want your test to **re-send the notification message** in case of test failure. To prevent renotification on failing tests, leave the option as `Never renotify if the monitor has not been resolved`.

4. Click **Create** to save your test configuration and monitor.

For more information, see [Using Synthetic Test Monitors][9].

## Variables

### Create local variables

You can create local variables by clicking **Create Local Variable** at the top right hand corner of your test configuration form. You can define their values from one of the below available builtins:

`{{ numeric(n) }}`
: Generates a numeric string with `n` digits.

`{{ alphabetic(n) }}`
: Generates an alphabetic string with `n` letters.

`{{ alphanumeric(n) }}`
: Generates an alphanumeric string with `n` characters.

`{{ date(n, format) }}`
: Generates a date in one of our accepted formats with a value of the date the test is initiated + `n` days.

`{{ timestamp(n, unit) }}` 
: Generates a timestamp in one of our accepted units with a value of the timestamp the test is initiated at +/- `n` chosen unit.

### Use variables

You can use the [global variables defined in the `Settings`][10] in the URL, Advanced Options, and assertions of your SSL tests.

To display your list of variables, type `{{` in your desired field:

{{< img src="synthetics/api_tests/use_variable.mp4" alt="Using Variables in API tests" video="true" width="90%" >}}

## Test failure

A test is considered `FAILED` if it does not satisfy one or more assertions or if the request prematurely failed. In some cases, the test can fail without testing the assertions against the endpoint. 

These reasons include the following:

`CONNRESET`
: The connection was abruptly closed by the remote server. Possible causes include the web server encountering an error or crashing while responding, or loss of connectivity of the web server.

`DNS`
: DNS entry not found for the test URL. Possible causes include misconfigured test URL or the wrong configuration of your DNS entries.

`INVALID_REQUEST` 
: The configuration of the test is invalid (for example, a typo in the URL).

`SSL`
: The SSL connection couldn't be performed. [See the dedicated error page for more information][11].

`TIMEOUT`
: The request couldn't be completed in a reasonable time. Two types of `TIMEOUT` can happen:
  - `TIMEOUT: The request couldn’t be completed in a reasonable time.` indicates that the request duration hit the test defined timeout (default is set to 60s). 
  For each request only the completed stages for the request are displayed in the network waterfall. For example, in the case of `Total response time` only being displayed, the timeout occurred during the DNS resolution.
  - `TIMEOUT: Overall test execution couldn't be completed in a reasonable time.` indicates that the test duration (request + assertions) hits the maximum duration (60.5s).

## Permissions

By default, only users with the [Datadog Admin and Datadog Standard roles][12] can create, edit, and delete Synthetic SSL tests. To get create, edit, and delete access to Synthetic SSL tests, upgrade your user to one of those two [default roles][12].

If you are using the [custom role feature][13], add your user to any custom role that includes `synthetics_read` and `synthetics_write` permissions.

### Restrict access

Access restriction is available for customers using [custom roles][14] on their accounts.

You can restrict access to an SSL test based on the roles in your organization. When creating an SSL test, choose which roles (in addition to your user) can read and write your test. 

{{< img src="synthetics/settings/restrict_access.png" alt="Set permissions for your test" style="width:70%;" >}}

## Further Reading

{{< partial name="whats-next/whats-next.html" >}}

[1]: /api/v1/synthetics/#get-all-locations-public-and-private
[2]: /synthetics/private_locations
[3]: /synthetics/cicd_integrations
[4]: /synthetics/search/#search
[5]: https://developer.mozilla.org/en-US/docs/Web/JavaScript/Guide/Regular_Expressions
[6]: /monitors/notify/#notify-your-team
[7]: https://www.markdownguide.org/basic-syntax/
[8]: /monitors/notify/?tab=is_recoveryis_alert_recovery#conditional-variables
[9]: /synthetics/guide/synthetic-test-monitors
[10]: /synthetics/settings/#global-variables
[11]: /synthetics/api_tests/errors/#ssl-errors
[12]: /account_management/rbac/
[13]: /account_management/rbac#custom-roles
[14]: /account_management/rbac/#create-a-custom-role<|MERGE_RESOLUTION|>--- conflicted
+++ resolved
@@ -34,7 +34,6 @@
 
 1. Specify the **Host** and the **Port** to run your test on. By default, the port is set to `443`.
 2. Add **Advanced Options** (optional) to your test:
-<<<<<<< HEAD
    * **Accept self-signed certificates**: Bypasses any server error related to a self-signed certificate.
    * **Fail on revoked certificate in stapled OCSP**: Fail the test if the certificate is labeled as revoked by the OCSP stapling.
    * **Timeout**: Specify the amount of time in seconds before the test times out.
@@ -47,18 +46,6 @@
    openssl pkcs12 -in <CERT>.p12 -out <CERT_KEY>.key -nodes -nocerts
    openssl pkcs12 -in <CERT>.p12 -out <CERT>.cert -nokeys
    ```
-=======
-    * **Accept self-signed certificates**: Bypasses any server error related to a self-signed certificate.
-    * **Fail on revoked certificate in stapled OCSP**: Fail the test if the certificate is labeled as revoked by the OCSP stapling.
-    * **Timeout**: Specify the amount of time in seconds before the test times out.
-    * **Server Name**: Specifies on which server you want to initiate the TLS handshake, allowing the server to present one of multiple possible certificates on the same IP address and TCP port number. By default, the parameter is filled by the **Host** value.
-    * **Client certificate**: Authenticates through mTLS by uploading your client certificate (`.crt`) and the associated private key (`.key`) in `PEM` format. **Note**: You can use the `openssl` library to convert your certificates. For example, convert a `PKCS12` certificate to `PEM` formatted private keys and certificates.
-
-      ```
-      openssl pkcs12 -in <CERT>.p12 -out <CERT_KEY>.key -nodes -nocerts
-      openssl pkcs12 -in <CERT>.p12 -out <CERT>.cert -nokeys
-      ```
->>>>>>> d489819f
 
 3. **Name** your SSL test.
 
