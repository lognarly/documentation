---
title: SSL Tests
kind: documentation
description: Monitor your SSL certificates from locations around the world
aliases:
  - /synthetics/ssl_test
  - /synthetics/ssl_check
further_reading:
- link: "https://www.datadoghq.com/blog/introducing-synthetic-monitoring/"
  tag: "Blog"
  text: "Introducing Datadog Synthetic Monitoring"
- link: "/getting_started/synthetics/api_test"
  tag: "Documentation"
  text: "Get started with API tests"
- link: "/synthetics/private_locations"
  tag: "Documentation"
  text: "Run SSL tests on internal hosts"
---

## Overview

<<<<<<< HEAD
SSL tests allow you to proactively monitor the validity and expiration of your SSL/TLS certificates to ensure secure connections between your key services and users. If your certificate is about to expire or becomes compromised, Datadog sends you an alert with details on the failure, allowing you to quickly pinpoint the root cause of the issue and fix it.
=======
SSL tests allow you to proactively monitor the validity and expiration of your SSL/TLS certificates to ensure secure connections between your key services and your users. If your certificate is about to expire or becomes compromised, Datadog sends you an alert with details on the failure, allowing you to quickly pinpoint the root cause of the issue and fix it.
>>>>>>> 6e074a70

SSL tests can run from [managed][1] and [private locations][2] depending on whether you want to monitor certificates of public or internal hosts.

## Permissions

<<<<<<< HEAD
By default, only users with the [Datadog Admin and Datadog Standard roles][3] can create, edit, and delete Synthetic SSL tests. To get create, edit, and delete access to Synthetic SSL tests, upgrade your user to one of those two [default roles][3].

If you have access to the [custom role feature][4], add your user to any custom role that includes `synthetics_read` and `synthetics_write` permissions for Synthetic Monitoring.

## Configuration

After choosing the type of test you want to create ([`HTTP`][5], [`SSL`][6], [`TCP`][7], [`DNS`][8], or [`ICMP`][9]), define your test's request.
=======
By default, only users with the [Datadog Admin and Datadog Standard roles][3] can create, edit, and delete Synthetic SSL tests. To get create, edit, and delete access to Synthetic SSL tests, upgrade your user to one of these two [default roles][3].

If you have access to the [custom role feature][4], add your user to a custom role that includes `synthetics_read` and `synthetics_write` permissions for Synthetic Monitoring.

## Configuration

After choosing to create a [`SSL` test][5], define your test's request.
>>>>>>> 6e074a70

### Define request

{{< img src="synthetics/api_tests/ssl_test_config.png" alt="Define SSL request"  style="width:90%;" >}}

1. Specify the **Host** and the **Port** to run your test on. By default, the port is set to `443`.
2. Add **Advanced Options** (optional) to your test:
    * **Accept self-signed certificates**: Bypasses any server error related to a self-signed certificate.
    * **Server Name**: Specifies on which server you want to initiate the TLS handshake, allowing the server to present one of multiple possible certificates on the same IP address and TCP port number. By default, the parameter is filled by the **Host** value.
    * **Client certificate**: Authenticates through mTLS by uploading your client certificate (`.crt`) and the associated private key (`.key`) in `PEM` format. **Note**: You can use the `openssl` library to convert your certificates. For example, convert a `PKCS12` certificate to `PEM` formatted private keys and certificates.

  ```
  openssl pkcs12 -in <CERT>.p12 -out <CERT_KEY>.key -nodes -nocerts
  openssl pkcs12 -in <CERT>.p12 -out <CERT>.cert -nokeys
  ```

3. **Name** your SSL test.
<<<<<<< HEAD
4. Add `env` **Tags** as well as any other tag to your SSL test. You can then use these tags to quickly filter through your Synthetic tests on the [Synthetic Monitoring homepage][10].
=======
4. Add `env` **Tags** as well as any other tag to your SSL test. You can then use these tags to quickly filter through your Synthetic tests on the [Synthetic Monitoring homepage][6].
>>>>>>> 6e074a70
5. Select the **Locations** to run your SSL test from: SSL tests can run from [managed][1] and [private locations][2] depending on whether you are willing to monitor certificates from outside or inside your network.

Click on **Test URL** to try out the request configuration. You should see a response preview show up on the right side of your screen.

### Specify test frequency

SSL tests can run:

* **On a schedule** to ensure your SSL/TLS certificates are always valid and that a secure connections is ensured to the users of your key services. Select the frequency you want Datadog to run your SSL test.

{{< img src="synthetics/api_tests/schedule.png" alt="Run API tests on schedule"  style="width:90%;" >}}

<<<<<<< HEAD
* [**Within your CI/CD pipelines**][11].
=======
* [**Within your CI/CD pipelines**][7].
>>>>>>> 6e074a70
* **On-demand** to run your tests whenever makes the most sense for your teams.

### Define assertions

Assertions define what an expected test result is. When hitting `Test URL` basic assertions on certificate validity, expiration data, TLS version, and `response time` are added based on the response that was obtained. You must define at least one assertion for your test to monitor.

| Type                  | Operator                                                                               | Value type                 |
|-----------------------|----------------------------------------------------------------------------------------|----------------------------|
| certificate           | `expires in more than`, `expires in less than`                                         | _Integer (number of days)_ |
<<<<<<< HEAD
| property              | `contains`, `does not contain`, `is`, `is not`, <br> `matches`, `does not match`       | _String_ <br> _[Regex][11]_ |
=======
| property              | `contains`, `does not contain`, `is`, `is not`, <br> `matches`, `does not match`       | _String_ <br> _[Regex][8]_ |
>>>>>>> 6e074a70
| response time         | `is less than`                                                                         | _Integer (ms)_             |
| maximum TLS version   | `is less than`, `is less than or equal`, `is`, `is more than`, `is more than or equal` | _Decimal_                  |
| minimum TLS version   | `is more than`, `is more than or equal`                                                | _Decimal_                  |

You can create up to 20 assertions per API test by clicking on **New Assertion** or by clicking directly on the response preview:

{{< img src="synthetics/api_tests/assertions.png" alt="Define assertions for your SSL test" style="width:90%;" >}}

### Define alert conditions

Set alert conditions to determine the circumstances under which you want a test to fail and trigger an alert.

#### Alerting rule

When you set the alert conditions to: `An alert is triggered if any assertion fails for X minutes from any n of N locations`, an alert is triggered only if these two conditions are true:

* At least one location was in failure (at least one assertion failed) during the last *X* minutes.
* At one moment during the last *X* minutes, at least *n* locations were in failure.

#### Fast retry

<<<<<<< HEAD
Your test can trigger retries in case of a failed test result. By default, the retries are performed 300 ms after the first failed test result. The retry interval can be configured with the [API][12].
=======
Your test can trigger retries in case of failed test result. By default, the retries are performed 300 ms after the first failed test result-this interval can be configured with the [API][9].
>>>>>>> 6e074a70

Location uptime is computed on a per-evaluation basis (whether the last test result before evaluation was up or down). The total uptime is computed based on the configured alert conditions. Notifications sent are based on the total uptime.

### Notify your team

A notification is sent by your test based on the [alerting conditions](#define-alert-conditions) previously defined. Use this section to define how and what message to send to your teams.

<<<<<<< HEAD
1. [Similar to monitors][13], select **users and/or services** that should receive notifications either by adding a `@notification`to the message or by searching for team members and connected integrations with the drop-down box.

2. Enter the notification **message** for your test. This field allows standard [Markdown formatting][14] and supports the following [conditional variables][15]:
=======
1. [Similar to monitors][10], select **users and/or services** that should receive notifications either by adding a `@notification`to the message or by searching for team members and connected integrations with the drop-down box.

2. Enter the notification **message** for your test. This field allows standard [Markdown formatting][11] and supports the following [conditional variables][12]:
>>>>>>> 6e074a70

    | Conditional Variable       | Description                                                         |
    |----------------------------|---------------------------------------------------------------------|
    | `{{#is_alert}}`            | Show when the test alerts.                                          |
    | `{{^is_alert}}`            | Show unless the test alerts.                                        |
    | `{{#is_recovery}}`         | Show when the test recovers from alert.                             |
    | `{{^is_recovery}}`         | Show unless the test recovers from alert.                           |

3. Specify how often you want your test to **re-send the notification message** in case of test failure. To prevent renotification on failing tests, leave the option as `Never renotify if the monitor has not been resolved`.

Email notifications include the message defined in this section as well as a summary of failed assertions.
Notifications example:

{{< img src="synthetics/api_tests/notifications-example.png" alt="API Test Notifications"  style="width:90%;" >}}

Click on **Save** to save your test and have Datadog start executing it.

## Variables

### Create local variables

You can create local variables by clicking on **Create Local Variable** at the top right hand corner of your test configuration form. You can define their values from one of the below available builtins:

`{{ numeric(n) }}`
: Generates a numeric string with `n` digits.

`{{ alphabetic(n) }}`
: Generates an alphabetic string with `n` letters.

`{{ alphanumeric(n) }}`
: Generates an alphanumeric string with `n` characters.

`{{ date(n, format) }}`
: Generates a date in one of our accepted formats with a value of the date the test is initiated + `n` days.

`{{ timestamp(n, unit) }}` 
: Generates a timestamp in one of our accepted units with a value of the timestamp the test is initiated at +/- `n` chosen unit.

### Use variables

<<<<<<< HEAD
You can use the [global variables defined in the `Settings`][16] and the [locally defined variables](#create-local-variables) in the URL, Advanced Options, and assertions of your HTTP tests.
=======
You can use the [global variables defined in the `Settings`][13] and the [locally defined variables](#create-local-variables) in the URL, Advanced Options, and assertions of your HTTP tests.
>>>>>>> 6e074a70
To display your list of variables, type `{{` in your desired field:

{{< img src="synthetics/api_tests/use_variable.mp4" alt="Using Variables in API tests" video="true" width="90%" >}}

## Test failure

A test is considered `FAILED` if it does not satisfy one or several assertions or if the request prematurely failed. In some cases, the test can indeed fail without being able to test the assertions against the endpoint, these reasons include:

`CONNRESET`
: The connection was abruptly closed by the remote server. Possible causes include the webserver encountering an error or crashing while responding, or loss of connectivity of the webserver.

`DNS`
: DNS entry not found for the test URL. Possible causes include misconfigured test URL or the wrong configuration of your DNS entries.

`INVALID_REQUEST` 
: The configuration of the test is invalid (for example, a typo in the URL).

`SSL`
<<<<<<< HEAD
: The SSL connection couldn't be performed. [See the dedicated error page for more information][17].
=======
: The SSL connection couldn't be performed. [See the dedicated error page for more information][14].
>>>>>>> 6e074a70

`TIMEOUT`
: The request couldn't be completed in a reasonable time. Two types of `TIMEOUT` can happen:
  - `TIMEOUT: The request couldn’t be completed in a reasonable time.` indicates that the timeout happened at the TCP socket connection level.
  - `TIMEOUT: Retrieving the response couldn’t be completed in a reasonable time.` indicates that the timeout happened on the overall run (which includes TCP socket connection, data transfer, and assertions).

## Further Reading

{{< partial name="whats-next/whats-next.html" >}}

[1]: /api/v1/synthetics/#get-all-locations-public-and-private
[2]: /synthetics/private_locations
[3]: /account_management/rbac/
[4]: /account_management/rbac#custom-roles
<<<<<<< HEAD
[5]: /synthetics/api_tests/http_tests
[6]: /synthetics/api_tests/ssl_tests
[7]: /synthetics/api_tests/tcp_tests
[8]: /synthetics/api_tests/dns_tests
[9]: /synthetics/api_tests/icmp_tests
[10]: /synthetics/search/#search
[11]: /synthetics/ci
[12]: /api/v1/synthetics/#create-a-test
[13]: /monitors/notifications/?tab=is_alert#notification
[14]: https://www.markdownguide.org/basic-syntax/
[15]: /monitors/notifications/?tab=is_recoveryis_alert_recovery#conditional-variables
[16]: /synthetics/settings/#global-variables
[17]: /synthetics/api_tests/errors/#ssl-errors
=======
[5]: /synthetics/api_tests/ssl_tests
[6]: /synthetics/search/#search
[7]: /synthetics/cicd_testing
[8]: https://developer.mozilla.org/en-US/docs/Web/JavaScript/Guide/Regular_Expressions
[9]: /api/v1/synthetics/#create-a-test
[10]: /monitors/notifications/?tab=is_alert#notification
[11]: https://www.markdownguide.org/basic-syntax/
[12]: /monitors/notifications/?tab=is_recoveryis_alert_recovery#conditional-variables
[13]: /synthetics/settings/#global-variables
[14]: /synthetics/api_tests/errors/#ssl-errors
>>>>>>> 6e074a70
<|MERGE_RESOLUTION|>--- conflicted
+++ resolved
@@ -19,33 +19,19 @@
 
 ## Overview
 
-<<<<<<< HEAD
 SSL tests allow you to proactively monitor the validity and expiration of your SSL/TLS certificates to ensure secure connections between your key services and users. If your certificate is about to expire or becomes compromised, Datadog sends you an alert with details on the failure, allowing you to quickly pinpoint the root cause of the issue and fix it.
-=======
-SSL tests allow you to proactively monitor the validity and expiration of your SSL/TLS certificates to ensure secure connections between your key services and your users. If your certificate is about to expire or becomes compromised, Datadog sends you an alert with details on the failure, allowing you to quickly pinpoint the root cause of the issue and fix it.
->>>>>>> 6e074a70
 
-SSL tests can run from [managed][1] and [private locations][2] depending on whether you want to monitor certificates of public or internal hosts.
+SSL tests can run from both [managed][1] and [private locations][2] depending on whether you want to monitor certificates of public or internal hosts.
 
 ## Permissions
 
-<<<<<<< HEAD
 By default, only users with the [Datadog Admin and Datadog Standard roles][3] can create, edit, and delete Synthetic SSL tests. To get create, edit, and delete access to Synthetic SSL tests, upgrade your user to one of those two [default roles][3].
 
 If you have access to the [custom role feature][4], add your user to any custom role that includes `synthetics_read` and `synthetics_write` permissions for Synthetic Monitoring.
 
 ## Configuration
 
-After choosing the type of test you want to create ([`HTTP`][5], [`SSL`][6], [`TCP`][7], [`DNS`][8], or [`ICMP`][9]), define your test's request.
-=======
-By default, only users with the [Datadog Admin and Datadog Standard roles][3] can create, edit, and delete Synthetic SSL tests. To get create, edit, and delete access to Synthetic SSL tests, upgrade your user to one of these two [default roles][3].
-
-If you have access to the [custom role feature][4], add your user to a custom role that includes `synthetics_read` and `synthetics_write` permissions for Synthetic Monitoring.
-
-## Configuration
-
 After choosing to create a [`SSL` test][5], define your test's request.
->>>>>>> 6e074a70
 
 ### Define request
 
@@ -63,12 +49,8 @@
   ```
 
 3. **Name** your SSL test.
-<<<<<<< HEAD
-4. Add `env` **Tags** as well as any other tag to your SSL test. You can then use these tags to quickly filter through your Synthetic tests on the [Synthetic Monitoring homepage][10].
-=======
 4. Add `env` **Tags** as well as any other tag to your SSL test. You can then use these tags to quickly filter through your Synthetic tests on the [Synthetic Monitoring homepage][6].
->>>>>>> 6e074a70
-5. Select the **Locations** to run your SSL test from: SSL tests can run from [managed][1] and [private locations][2] depending on whether you are willing to monitor certificates from outside or inside your network.
+5. Select the **Locations** to run your SSL test from. SSL tests can run from both [managed][1] and [private locations][2] depending on whether you want to monitor certificates from outside or inside your network.
 
 Click on **Test URL** to try out the request configuration. You should see a response preview show up on the right side of your screen.
 
@@ -80,11 +62,8 @@
 
 {{< img src="synthetics/api_tests/schedule.png" alt="Run API tests on schedule"  style="width:90%;" >}}
 
-<<<<<<< HEAD
-* [**Within your CI/CD pipelines**][11].
-=======
 * [**Within your CI/CD pipelines**][7].
->>>>>>> 6e074a70
+
 * **On-demand** to run your tests whenever makes the most sense for your teams.
 
 ### Define assertions
@@ -94,11 +73,7 @@
 | Type                  | Operator                                                                               | Value type                 |
 |-----------------------|----------------------------------------------------------------------------------------|----------------------------|
 | certificate           | `expires in more than`, `expires in less than`                                         | _Integer (number of days)_ |
-<<<<<<< HEAD
-| property              | `contains`, `does not contain`, `is`, `is not`, <br> `matches`, `does not match`       | _String_ <br> _[Regex][11]_ |
-=======
 | property              | `contains`, `does not contain`, `is`, `is not`, <br> `matches`, `does not match`       | _String_ <br> _[Regex][8]_ |
->>>>>>> 6e074a70
 | response time         | `is less than`                                                                         | _Integer (ms)_             |
 | maximum TLS version   | `is less than`, `is less than or equal`, `is`, `is more than`, `is more than or equal` | _Decimal_                  |
 | minimum TLS version   | `is more than`, `is more than or equal`                                                | _Decimal_                  |
@@ -120,11 +95,7 @@
 
 #### Fast retry
 
-<<<<<<< HEAD
-Your test can trigger retries in case of a failed test result. By default, the retries are performed 300 ms after the first failed test result. The retry interval can be configured with the [API][12].
-=======
-Your test can trigger retries in case of failed test result. By default, the retries are performed 300 ms after the first failed test result-this interval can be configured with the [API][9].
->>>>>>> 6e074a70
+Your test can trigger retries in case of a failed test result. By default, the retries are performed 300 ms after the first failed test result. The retry interval can be configured with the [API][9].
 
 Location uptime is computed on a per-evaluation basis (whether the last test result before evaluation was up or down). The total uptime is computed based on the configured alert conditions. Notifications sent are based on the total uptime.
 
@@ -132,19 +103,11 @@
 
 A notification is sent by your test based on the [alerting conditions](#define-alert-conditions) previously defined. Use this section to define how and what message to send to your teams.
 
-<<<<<<< HEAD
-1. [Similar to monitors][13], select **users and/or services** that should receive notifications either by adding a `-@notification`-to the message or by searching for team members and connected integrations with the drop-down box.
-
-2. Enter the notification **message** for your test. This field allows standard [Markdown formatting][14] and supports the following [conditional variables][15]:
-=======
 1. [Similar to monitors][10], select **users and/or services** that should receive notifications either by adding a ` @notification` to the message or by searching for team members and connected integrations with the drop-down box.
 
 2. Enter the notification **message** for your test. This field allows standard [Markdown formatting][11] and supports the following [conditional variables][12]:
->>>>>>> 6e074a70
 
     | Conditional Variable       | Description                                                         |
     |----------------------------|---------------------------------------------------------------------|
@@ -185,11 +148,8 @@
 
 ### Use variables
 
-<<<<<<< HEAD
-You can use the [global variables defined in the `Settings`][16] and the [locally defined variables](#create-local-variables) in the URL, Advanced Options, and assertions of your HTTP tests.
-=======
 You can use the [global variables defined in the `Settings`][13] and the [locally defined variables](#create-local-variables) in the URL, Advanced Options, and assertions of your HTTP tests.
->>>>>>> 6e074a70
+
 To display your list of variables, type `{{` in your desired field:
 
 {{< img src="synthetics/api_tests/use_variable.mp4" alt="Using Variables in API tests" video="true" width="90%" >}}
@@ -208,11 +168,7 @@
 : The configuration of the test is invalid (for example, a typo in the URL).
 
 `SSL`
-<<<<<<< HEAD
-: The SSL connection couldn't be performed. [See the dedicated error page for more information][17].
-=======
 : The SSL connection couldn't be performed. [See the dedicated error page for more information][14].
->>>>>>> 6e074a70
 
 `TIMEOUT`
 : The request couldn't be completed in a reasonable time. Two types of `TIMEOUT` can happen:
@@ -227,21 +183,6 @@
 [2]: /synthetics/private_locations
 [3]: /account_management/rbac/
 [4]: /account_management/rbac#custom-roles
-<<<<<<< HEAD
-[5]: /synthetics/api_tests/http_tests
-[6]: /synthetics/api_tests/ssl_tests
-[7]: /synthetics/api_tests/tcp_tests
-[8]: /synthetics/api_tests/dns_tests
-[9]: /synthetics/api_tests/icmp_tests
-[10]: /synthetics/search/#search
-[11]: /synthetics/ci
-[12]: /api/v1/synthetics/#create-a-test
-[13]: /monitors/notifications/?tab=is_alert#notification
-[14]: https://www.markdownguide.org/basic-syntax/
-[15]: /monitors/notifications/?tab=is_recoveryis_alert_recovery#conditional-variables
-[16]: /synthetics/settings/#global-variables
-[17]: /synthetics/api_tests/errors/#ssl-errors
-=======
 [5]: /synthetics/api_tests/ssl_tests
 [6]: /synthetics/search/#search
 [7]: /synthetics/cicd_testing
@@ -251,5 +192,4 @@
 [11]: https://www.markdownguide.org/basic-syntax/
 [12]: /monitors/notifications/?tab=is_recoveryis_alert_recovery#conditional-variables
 [13]: /synthetics/settings/#global-variables
-[14]: /synthetics/api_tests/errors/#ssl-errors
->>>>>>> 6e074a70
+[14]: /synthetics/api_tests/errors/#ssl-errors