--- conflicted
+++ resolved
@@ -61,14 +61,6 @@
 
 Assertions define what an expected test result is. When hitting `Test URL` basic assertions on certificate validity, expiration data, TLS version, and `response time` are added based on the response that was obtained. You must define at least one assertion for your test to monitor.
 
-<<<<<<< HEAD
-| Type          | Operator                                                                               | Value type                 |
-|---------------|----------------------------------------------------------------------------------------|----------------------------|
-| certificate   | `expires in more than`, `expires in less than`                                         | _Integer (number of days)_ |
-| property      | `contains`, `does not contain`, `is`, `is not`, <br> `matches`, `does not match`       | _String_ <br> _[Regex][10]_ |
-| response time | `is less than`                                                                         | _Integer (ms)_             |
-| TLS version   | `is less than`, `is less than or equal`, `is`, `is more than`, `is more than or equal` | _Decimal_                  |
-=======
 | Type                  | Operator                                                                               | Value type                 |
 |-----------------------|----------------------------------------------------------------------------------------|----------------------------|
 | certificate           | `expires in more than`, `expires in less than`                                         | _Integer (number of days)_ |
@@ -76,8 +68,6 @@
 | response time         | `is less than`                                                                         | _Integer (ms)_             |
 | maximum TLS version   | `is less than`, `is less than or equal`, `is`, `is more than`, `is more than or equal` | _Decimal_                  |
 | minimum TLS version   | `is more than`, `is more than or equal`                                                | _Decimal_                  |
-
->>>>>>> 2af11cd5
 
 You can create up to 10 assertions per API test by clicking on **New Assertion** or by clicking directly on the response preview:
 
