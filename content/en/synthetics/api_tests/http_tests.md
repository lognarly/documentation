--- conflicted
+++ resolved
@@ -138,13 +138,9 @@
 
 A notification is sent by your test based on the [alerting conditions](#define-alert-conditions) previously defined. Use this section to define how and what message to send to your teams.
 
-<<<<<<< HEAD
-1. [Similar to monitors][12], select **users and/or services** that should receive notifications either by adding an `@notification` to the message or by searching for team members and connected integrations with the drop-down box.
-=======
 1. [Similar to monitors][13], select **users and/or services** that should receive notifications either by adding an ` @notification` to the message or by searching for team members and connected integrations with the drop-down box.
->>>>>>> 87cec9bc
 
 2. Enter the notification **message** for your test. This field allows standard [Markdown formatting][14] and supports the following [conditional variables][15]:
 
