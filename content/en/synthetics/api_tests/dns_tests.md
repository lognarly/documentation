---
title: DNS Tests
kind: documentation
description: Monitor resolvability and lookup times of your DNS records
aliases:
  - /synthetics/dns_test
  - /synthetics/dns_check
further_reading:
- link: "https://www.datadoghq.com/blog/introducing-synthetic-monitoring/"
  tag: "Blog"
  text: "Introducing Datadog Synthetic Monitoring"
- link: "/getting_started/synthetics/api_test"
  tag: "Documentation"
  text: "Get started with API tests"
- link: "/synthetics/private_locations"
  tag: "Documentation"
  text: "Test DNS resolution of your internal endpoints"
- link: "https://www.datadoghq.com/blog/monitor-dns-with-datadog/"
  tag: "Blog"
  text: "DNS monitoring with Datadog"
---

## Overview

DNS tests allow you to proactively monitor the resolvability and lookup times of your DNS records using any nameserver. If resolution is unexpectedly slow or a DNS server answers with unexpected A, AAAA, CNAME, TXT, or MX entries, Datadog sends you an alert with details on the failure, allowing you to quickly pinpoint the root cause of the issue and fix it.

DNS tests can run from both [managed][1] and [private locations][2] depending on your preference for running the test from outside or inside your network. DNS tests can run on a schedule, on-demand, or directly within your [CI/CD pipelines][14].

## Configuration

After choosing to create a `DNS` test, define your test's request.

### Define request

{{< img src="synthetics/api_tests/dns_test_config_new.png" alt="Define DNS query" style="width:90%;" >}}

1. Specify the **Domain** you want your test to query. For example, `www.example.com`.
2. Specify the **DNS Server** to use (optional), it can be a domain name or an IP address. If not specified, your DNS test performs resolution using `8.8.8.8`, with a fallback on `1.1.1.1` and an internal AWS DNS server.
3. Specify your DNS Server **Port** (optional). If not specified, the DNS Server port defaults to 53.
4. **Name** your DNS test.
5. Add `env` **Tags** as well as any other tag to your DNS test. You can then use these tags to quickly filter through your Synthetic tests on the [Synthetic Monitoring homepage][4].
6. Select the **Locations** to run your DNS test from: DNS tests can run from [managed][1] and [private locations][2] depending on whether you are willing to monitor a public or a private domain.

Click on **Test URL** to try out the request configuration. You will see a response preview show up on the right side of your screen.

### Specify test frequency

DNS tests can run:

* **On a schedule** to ensure your most important services are always accessible to your users. Select the frequency you want Datadog to run your DNS test.

{{< img src="synthetics/api_tests/schedule.png" alt="Run API tests on schedule" style="width:90%;" >}}

* [**Within your CI/CD pipelines**][5].

* **On-demand** to run your tests whenever makes the most sense for your teams.

### Define assertions

Assertions define what an expected test result is. When hitting `Test URL` basic assertions on `response time` and available records are added. You must define at least one assertion for your test to monitor.

| Type                | Record type                                                     | Operator                                           | Value type                 |
|---------------------|-----------------------------------------------------------------|----------------------------------------------------|----------------------------|
| response time       |                                                                 | `is less than`                                     | _Integer (ms)_             |
| every record        | of type A, of type AAAA, of type MX, of type TXT, of type CNAME | `is`, `contains`, <br> `matches`, `does not match` | _String_ <br> _[Regex][6]_ |
| at least one record | of type A, of type AAAA, of type MX, of type TXT, of type CNAME | `is`, `contains`, <br> `matches`, `does not match` | _String_ <br> _[Regex][6]_ |

You can create up to 20 assertions per API test by clicking on **New Assertion** or by clicking directly on the response preview:

{{< img src="synthetics/api_tests/assertions.png" alt="Define assertions for your DNS test" style="width:90%;" >}}

### Define alert conditions

Set alert conditions to determine the circumstances under which you want a test to fail and trigger an alert.

#### Alerting rule

When you set the alert conditions to: `An alert is triggered if any assertion fails for X minutes from any n of N locations`, an alert is triggered only if these two conditions are true:

* At least one location was in failure (at least one assertion failed) during the last *X* minutes;
* At one moment during the last *X* minutes, at least *n* locations were in failure.

#### Fast retry

Your test can trigger retries `X` times after `Y` ms in case of a failed test result. Customize the retry interval to suit your alerting sensibility.

Location uptime is computed on a per-evaluation basis (whether the last test result before evaluation was up or down). The total uptime is computed based on the configured alert conditions. Notifications sent are based on the total uptime.

### Notify your team

A notification is sent by your test based on the [alerting conditions](#define-alert-conditions) previously defined. Use this section to define how and what message to send to your teams.

1. [Similar to monitors][8], select **users and/or services** that should receive notifications either by adding a `@notification`to the message or by searching for team members and connected integrations with the drop-down box.

2. Enter the notification **message** for your test. This field allows standard [Markdown formatting][9] and supports the following [conditional variables][10]:

    | Conditional Variable       | Description                                                         |
    |----------------------------|---------------------------------------------------------------------|
    | `{{#is_alert}}`            | Show when the test alerts.                                          |
    | `{{^is_alert}}`            | Show unless the test alerts.                                        |
    | `{{#is_recovery}}`         | Show when the test recovers from alert.                             |
    | `{{^is_recovery}}`         | Show unless the test recovers from alert.                           |

3. Specify how often you want your test to **re-send the notification message** in case of test failure. To prevent renotification on failing tests, leave the option as `Never renotify if the monitor has not been resolved`.

Email notifications include the message defined in this section as well as a summary of failed assertions. Notifications example:

{{< img src="synthetics/api_tests/notifications-example.png" alt="API Test Notifications" style="width:90%;" >}}

Click on **Save** to save your test and have Datadog start executing it.

## Variables

### Create local variables

You can create local variables by clicking on **Create Local Variable** at the top right hand corner of your test configuration form. You can define their values from one of the below available builtins:

`{{ numeric(n) }}`
: Generates a numeric string with `n` digits.

`{{ alphabetic(n) }}`
: Generates an alphabetic string with `n` letters.

`{{ alphanumeric(n) }}`
: Generates an alphanumeric string with `n` characters.

`{{ date(n, format) }}`
: Generates a date in one of our accepted formats with a value of the date the test is initiated + `n` days.

`{{ timestamp(n, unit) }}` 
: Generates a timestamp in one of our accepted units with a value of the timestamp the test is initiated at +/- `n` chosen unit.

### Use variables

<<<<<<< HEAD
You can use the [global variables defined in the `Settings`][11] and the [locally defined variables](#create-local-variables) in the URL, advanced options, and assertions of your HTTP tests.
=======
You can use the [global variables defined in the `Settings`][11] and the [locally defined variables](#create-local-variables) in the URL, Advanced Options, and assertions of your DNS tests.
>>>>>>> bf3b1a49

To display your list of variables, type `{{` in your desired field:

{{< img src="synthetics/api_tests/use_variable.mp4" alt="Using Variables in API tests" video="true" width="90%" >}}

## Test failure

A test is considered `FAILED` if it does not satisfy one or several assertions or if the request prematurely failed. In some cases, the test can indeed fail without being able to test the assertions against the endpoint, these reasons include:

`CONNRESET`
: The connection was abruptly closed by the remote server. Possible causes include the webserver encountering an error or crashing while responding, or loss of connectivity of the webserver.

`DNS`
: DNS entry not found for the test URL. Possible causes include misconfigured test URL or the wrong configuration of your DNS entries.

`INVALID_REQUEST` 
: The configuration of the test is invalid (for example, a typo in the URL).

`TIMEOUT`
: The request couldn't be completed in a reasonable time. Two types of `TIMEOUT` can happen.
  - `TIMEOUT: The request couldn’t be completed in a reasonable time.` indicates that the timeout happened at the TCP socket connection level.
  - `TIMEOUT: Retrieving the response couldn’t be completed in a reasonable time.` indicates that the timeout happened on the overall run (which includes TCP socket connection, data transfer, and assertions).

## Permissions

By default, only users with the [Datadog Admin and Datadog Standard roles][12] can create, edit, and delete Synthetic DNS tests. To get create, edit, and delete access to Synthetic DNS tests, upgrade your user to one of those two [default roles][12].

If you have access to the [custom role feature][13], add your user to any custom role that includes `synthetics_read` and `synthetics_write` permissions.

## Further Reading

{{< partial name="whats-next/whats-next.html" >}}

[1]: /api/v1/synthetics/#get-all-locations-public-and-private
[2]: /synthetics/private_locations
[3]: /synthetics/api_tests/dns_test
[4]: /synthetics/search/#search
[5]: /synthetics/cicd_testing
[6]: https://developer.mozilla.org/en-US/docs/Web/JavaScript/Guide/Regular_Expressions
[8]: /monitors/notifications/?tab=is_alert#notification
[9]: https://www.markdownguide.org/basic-syntax/
[10]: /monitors/notify/?tab=is_recoveryis_alert_recovery#conditional-variables
[11]: /synthetics/settings/#global-variables
[12]: /account_management/rbac/
[13]: /account_management/rbac#custom-roles
[14]: /synthetics/cicd_testing<|MERGE_RESOLUTION|>--- conflicted
+++ resolved
@@ -134,11 +134,7 @@
 
 ### Use variables
 
-<<<<<<< HEAD
 You can use the [global variables defined in the `Settings`][11] and the [locally defined variables](#create-local-variables) in the URL, advanced options, and assertions of your HTTP tests.
-=======
-You can use the [global variables defined in the `Settings`][11] and the [locally defined variables](#create-local-variables) in the URL, Advanced Options, and assertions of your DNS tests.
->>>>>>> bf3b1a49
 
 To display your list of variables, type `{{` in your desired field:
 
