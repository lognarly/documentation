--- conflicted
+++ resolved
@@ -21,27 +21,17 @@
 
 ICMP tests allow you to easily monitor the availability of your hosts and diagnose network communication issues. By asserting on the values received from one or more ICMP pings to your endpoint, Datadog can help detect connectivity issues, above-quota latency for round trip times, and unexpected changes in security firewall configuration. The tests can also track the number of network hops (TTL) required to connect to your host and view traceroute results to discover details on each network hop along the path.
 
-ICMP tests can run from [managed][1] and [private locations][2] depending on whether you want to trigger ICMP pings to your endpoints from outside or inside your network. You can run ICMP tests on a defined schedule, on demand, or from within your [CI/CD pipelines][3].
+ICMP tests can run from both [managed][1] and [private locations][2] depending on whether you want to trigger ICMP pings to your endpoints from outside or inside your network. You can run ICMP tests on a defined schedule, on demand, or from within your [CI/CD pipelines][3].
 
 ## Permissions
 
-<<<<<<< HEAD
 By default, only users with the [Datadog Admin and Datadog Standard roles][4] can create, edit, and delete Synthetic ICMP tests. To get create, edit, and delete access to Synthetic ICMP tests, upgrade your user to one of those two [default roles][4].
 
 If you have access to the [custom role feature][5], add your user to any custom role that includes `synthetics_read` and `synthetics_write` permissions for Synthetic Monitoring.
 
 ## Configuration
 
-After choosing the type of test you want to create ([`HTTP`][6], [`SSL`][7], [`TCP`][8], [`DNS`][9], or [`ICMP` test][10]), you can define your test's request.
-=======
-By default, only users with the [Datadog Admin and Datadog Standard roles][4] can create, edit, and delete Synthetic ICMP tests. To get create, edit, and delete access to Synthetic ICMP tests, upgrade your user to one of these two [default roles][4].
-
-If you have access to the [custom role feature][5], add your user to a custom role that includes `synthetics_read` and `synthetics_write` permissions for Synthetic Monitoring.
-
-## Configuration
-
 After choosing to create an [`ICMP` test][6], define your test's request.
->>>>>>> 6e074a70
 
 ### Define request
 
@@ -51,15 +41,10 @@
 2. Select or deselect **Track number of network hops (TTL)**. When selected, this option turns on a "traceroute" probe to discover all gateways along the path to the host destination.
 3. Select the **Number of Pings** to trigger per test session. By default, the number of pings is set to four. You can choose to decrease this number or increase it up to ten.
 4. **Name** your ICMP test.
-<<<<<<< HEAD
-5. Add `env` **Tags** as well as any other tags to your ICMP test. You can then use these tags to quickly filter through your Synthetic tests on the [Synthetic Monitoring homepage][11].
-=======
 5. Add `env` **Tags** as well as any other tags to your ICMP test. You can then use these tags to quickly filter through your Synthetic tests on the [Synthetic Monitoring homepage][7].
->>>>>>> 6e074a70
-6. Select the **Locations** to run your ICMP test from. ICMP tests can run from [managed][1] and [private locations][2] depending on whether you want to trigger the ICMP pings from outside or inside your network.
+6. Select the **Locations** to run your ICMP test from. ICMP tests can run from both [managed][1] and [private locations][2] depending on whether you want to trigger the ICMP pings from outside or inside your network.
 
 Click **Test URL** to try out the request configuration. A response preview is displayed on the right side of your screen.
-
 
 ### Specify test frequency
 
@@ -71,7 +56,6 @@
 
 * [**Within your CI/CD pipelines**][3].
 * **On-demand** to run your tests whenever makes the most sense for your teams.
-
 
 ### Define assertions
 
@@ -88,7 +72,6 @@
 
 {{< img src="synthetics/api_tests/icmp_assertion.png" alt="Define assertions for your ICMP test" style="width:90%;" >}}
 
-
 ### Define alert conditions
 
 You can set alert conditions to determine the circumstances under which a test should fail and trigger an alert.
@@ -102,11 +85,7 @@
 
 #### Fast retry
 
-<<<<<<< HEAD
-Your test can trigger retries in case of a failed test result. By default, the retries are performed 300 ms after the first failed test result. The retry interval can be configured with the [API][12].
-=======
-Your test can trigger retries in the case of failed test results. By default, the retries are performed 300 milliseconds after the first failed test result. You can configure this interval through the [API][8].
->>>>>>> 6e074a70
+Your test can trigger retries in case of a failed test result. By default, the retries are performed 300 ms after the first failed test result. The retry interval can be configured with the [API][8].
 
 Location uptime is computed on a per-evaluation basis (whether the last test result before evaluation was up or down). The total uptime is computed based on the configured alert conditions. Notifications sent are based on the total uptime.
 
@@ -114,15 +93,9 @@
 
 Your test sends a notification based on the [alerting conditions](#define-alert-conditions) previously defined. Use this section to define what messages to send to your teams and how to send them.
 
-<<<<<<< HEAD
-1. [Similar to monitors][13], select **users and/or services** that should receive notifications either by adding a `@notification` to the message or by searching for team members and connected integrations with the drop-down box.
-
-2. Enter the notification **message** for your test. This field allows standard [Markdown formatting][14] and supports the following [conditional variables][15]:
-=======
 1. [Similar to monitors][9], select **users and/or services** that should receive notifications either by adding a `@notification` to the message or by searching for team members and connected integrations with the drop-down box.
 
 2. Enter the notification **message** for your test. This field allows standard [Markdown formatting][10] and supports the following [conditional variables][11]:
->>>>>>> 6e074a70
 
     | Conditional Variable       | Description                                                         |
     |----------------------------|---------------------------------------------------------------------|
@@ -163,11 +136,8 @@
 
 ### Use variables
 
-<<<<<<< HEAD
-You can use the [global variables defined in the `Settings`][15] and the [locally defined variables](#create-local-variables) in the URL and assertions of your ICMP tests.
-=======
 You can use the [global variables defined in the `Settings`][12] and the [locally defined variables](#create-local-variables) in the URL and assertions of your ICMP tests.
->>>>>>> 6e074a70
+
 To display your list of variables, type `{{` in your desired field:
 
 {{< img src="synthetics/api_tests/use_variable.mp4" alt="Using Variables in API tests" video="true" width="90%" >}}
@@ -185,21 +155,6 @@
 
 [1]: /api/v1/synthetics/#get-all-locations-public-and-private
 [2]: /synthetics/private_locations
-<<<<<<< HEAD
-[3]: /api/v1/synthetics/#create-a-test
-[4]: /account_management/rbac/
-[5]: /account_management/rbac#custom-roles
-[6]: /synthetics/api_tests/http_tests
-[7]: /synthetics/api_tests/ssl_tests
-[8]: /synthetics/api_tests/tcp_tests
-[9]: /synthetics/api_tests/dns_tests
-[10]: /synthetics/api_tests/icmp_tests
-[11]: /synthetics/ci
-[12]: /monitors/notifications/?tab=is_alert#notification
-[13]: https://www.markdownguide.org/basic-syntax/
-[14]: /monitors/notifications/?tab=is_recoveryis_alert_recovery#conditional-variables
-[15]: /synthetics/settings/#global-variables
-=======
 [3]: /synthetics/cicd_testing
 [4]: /account_management/rbac/
 [5]: /account_management/rbac#custom-roles
@@ -209,5 +164,4 @@
 [9]: /monitors/notifications/?tab=is_alert#notification
 [10]: https://www.markdownguide.org/basic-syntax/
 [11]: /monitors/notifications/?tab=is_recoveryis_alert_recovery#conditional-variables
-[12]: /synthetics/settings/#global-variables
->>>>>>> 6e074a70
+[12]: /synthetics/settings/#global-variables