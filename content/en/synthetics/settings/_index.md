---
title: Synthetic Monitoring Settings
kind: documentation
further_reading:
- link: "https://www.datadoghq.com/blog/introducing-synthetic-monitoring/"
  tag: "Blog"
  text: "Introducing Datadog Synthetic Monitoring"
- link: "/synthetics/api_tests/"
  tag: "Documentation"
  text: "Configure an API Test"
- link: "/synthetics/browser_tests/"
  tag: "Documentation"
  text: "Configure a Browser Test"
- link: "/synthetics/identify_synthetics_bots/"
  tag: "Documentation"
  text: "Identify Synthetic Bots"
- link: "/synthetics/guide/browser-tests-totp"
  tag: "Documentation"
  text: "TOTPs For Multi-Factor Authentication (MFA) in Browser Test"
---

On the [Synthetic Monitoring Settings page][1], you can adjust the following settings:

* [Global Variables](#global-variables)
* [Private Locations][2]
* [Default Settings](#default-settings)

## Global variables

Global variables can be used in [single][3] and [multistep API tests][4] as well as [browser tests][5] of your test suite. To create a global variable, go to the [Global Variables][6] tab in the **Settings** page, and click **New Global Variable** on the upper right corner.

Choose the type of variable you want to create:

{{< tabs >}}
{{% tab "Specify Value" %}}

1. Enter a **Variable Name**. Your variable name can only use uppercase letters, numbers, and underscores.
2. Enter a **Description** for your variable (optional).
3. Select **Tags** to associate with your variable (optional).
4. Enter the **Value** you want to assign to your variable.
5. Enable obfuscation of your variable to hide its value on test results (optional).

{{< img src="synthetics/settings/variable_value_2.png" alt="Global Variable Specify Value" style="width:100%;">}}

{{% /tab %}}

{{% tab "Create From HTTP Test" %}}

You can create variables from your existing [HTTP tests][1] by parsing their associated response headers and body:

1. Enter a **Variable Name**. Your variable name can only use uppercase letters, numbers, and underscores.
2. Enter a **Description** for your variable (optional).
3. Select **Tags** to associate with your variable (optional).
4. Pick the **[HTTP test][1]** you want to extract your variable from.
5. Enable obfuscation of your variable to hide its value on test results (optional).
6. Decide whether to extract your variable from the response headers or from the response body.
    * Extract the value from **Response Header**: use the full response header for your variable or parse it with a [`regex`][2].
    * Extract the value from **Response Body**: parse the response body of the request with a [`regex`][2], a [`jsonpath`][3], an [`xpath`][4], or use the full response body.

{{< img src="synthetics/settings/variable_fromhttp_3.png" alt="Variable from HTTP Test" style="width:80%;">}}

**Note:** Variable values are updated whenever the test they are extracted from runs.

[1]: /synthetics/api_tests/?tab=httptest
[2]: https://developer.mozilla.org/en-US/docs/Web/JavaScript/Guide/Regular_Expressions
[3]: https://restfulapi.net/json-jsonpath/
[4]: https://www.w3schools.com/xml/xpath_syntax.asp
{{% /tab %}}

{{% tab "MFA Token" %}}  
 
To generate and use a TOTP in your tests, create a global variable where you enter a secret key or upload a QR code from your authentication provider.

1. In **Choose variable type**, select **MFA Token**.
2. In **Define Variable**, enter a **Variable Name**. Your variable name can only use uppercase letters, numbers, and underscores.
3. Enter a **Description** for your variable (optional).
4. Select **Tags** to associate with your variable (optional).
5. Enter the **Secret Key** to your variable or upload a QR code image.
6. Click **+ Generate** to create an OTP. You can copy the generated OTP with the **Copy** icon.

{{< img src="synthetics/guide/browser-tests-totp/new-variable-totp.png" alt="Create a MFA token" style="width:100%;" >}}

**Note**: For more information about TOTP-based MFA in a browser test, see the [TOTP guide][1].

[1]: /synthetics/guide/browser-tests-totp
{{% /tab %}}

{{< /tabs >}}

### Permissions

By default, only users with the [Datadog Admin and Datadog Standard roles][7] can access the Synthetic Monitoring **Global Variables** page. You can get access to the **Global Variables** page by having your user upgraded to one of those two [default roles][8]. 

If you have access to the [custom role feature][9], add your user to any custom role that includes `synthetics_global_variable_read` and `synthetics_global_variable_write` permissions for global variables. 

#### Restrict access

<div class="alert alert-warning">
RBAC restrict access to global variables is in beta. To request access, contact <a href="https://docs.datadoghq.com/help/">Datadog support</a>.</div>

You can restrict access to a global variable based on the roles in your organization. When creating a global variable, choose which roles (in addition to your user) can read and write your global variable in **Permissions settings**. 

{{< img src="synthetics/settings/restrict-access.png" alt="Restrict access to a global variable" style="width:100%;" >}}

## Default settings

### Default locations

<<<<<<< HEAD
Choose the default locations for your [API test][10], [multistep API test ][11], or [browser test][12] details. Options include all of the available managed locations Datadog offers and the private locations you set up for your account.
=======
Choose the default locations for your [API test][10], [multistep API test ][11], or [browser test][4] details. 

Your options include all of the available managed locations Datadog offers and the private locations you set up for your account.
>>>>>>> 59839c0c

### APM integration for browser tests

Allow URLs to add APM integration headers to that URL. Datadog's APM integration headers allow Datadog to link browser tests with APM. 

Define which endpoints should be sent the APM headers by adding a URL into this section.

Use `*` to allow wider domain names. For example, adding `https://*.datadoghq.com/*` allows everything on `https://datadoghq.com/`.

If the endpoint is being traced and allowed, your browser test results are automatically tied to its corresponding trace.

### Tag enforcement

<div class="alert alert-warning">
Tag enforcement is an advanced feature included in the Enterprise plan. For all other plans, contact your account representative or <a href="mailto:success@datadoghq.com">success@datadoghq.com</a> to request this feature.
</div>

Allows you to enforce selected tags on Synthetics tests. You can break down cost and usage by services, applications, or teams.
To enable tag enforcement, click **Enforce tags for usage attributions on all tests**.  

{{< img src="synthetics/settings/tag_enforcement.png" alt="Enforce tags for usage attributions on all tests" style="width:100%;">}}

For more information, see [Usage Attribution][12].

### Permissions

By default, only users with the [Datadog Admin and Datadog Standard roles][7] can access the Synthetic Monitoring **Default Settings** page. To get access to the **Default Settings** page, upgrade your user to one of these two [default roles][8]. 

If you have access to the [custom role feature][9], add your user to a custom role that includes `synthetics_default_settings_read` and `synthetics_default_settings_write` permissions for default settings. 

## Further Reading

{{< partial name="whats-next/whats-next.html" >}}

[1]: https://app.datadoghq.com/synthetics/settings
[2]: /synthetics/private_locations/
[3]: /synthetics/api_tests/#use-global-variables
[4]: /synthetics/multistep#variables
[5]: /synthetics/browser_tests/#use-global-variables
[6]: https://app.datadoghq.com/synthetics/settings/variables
[7]: /account_management/users/default_roles/
[8]: /account_management/rbac/?tab=datadogapplication#datadog-default-roles
[9]: /account_management/rbac/?tab=datadogapplication#custom-roles
<<<<<<< HEAD
[10]: /synthetics/api_tests
[11]: /synthetics/multistep/
[12]: /synthetics/browser_tests
=======
[10]: /synthetics/multistep/
[11]: /synthetics/browser_tests
[12]: /account_management/billing/usage_attribution
>>>>>>> 59839c0c
<|MERGE_RESOLUTION|>--- conflicted
+++ resolved
@@ -106,13 +106,9 @@
 
 ### Default locations
 
-<<<<<<< HEAD
-Choose the default locations for your [API test][10], [multistep API test ][11], or [browser test][12] details. Options include all of the available managed locations Datadog offers and the private locations you set up for your account.
-=======
-Choose the default locations for your [API test][10], [multistep API test ][11], or [browser test][4] details. 
+Choose the default locations for your [API test][10], [multistep API test][11], or [browser test][12] details. 
 
 Your options include all of the available managed locations Datadog offers and the private locations you set up for your account.
->>>>>>> 59839c0c
 
 ### APM integration for browser tests
 
@@ -135,7 +131,7 @@
 
 {{< img src="synthetics/settings/tag_enforcement.png" alt="Enforce tags for usage attributions on all tests" style="width:100%;">}}
 
-For more information, see [Usage Attribution][12].
+For more information, see [Usage Attribution][13].
 
 ### Permissions
 
@@ -156,12 +152,7 @@
 [7]: /account_management/users/default_roles/
 [8]: /account_management/rbac/?tab=datadogapplication#datadog-default-roles
 [9]: /account_management/rbac/?tab=datadogapplication#custom-roles
-<<<<<<< HEAD
 [10]: /synthetics/api_tests
 [11]: /synthetics/multistep/
 [12]: /synthetics/browser_tests
-=======
-[10]: /synthetics/multistep/
-[11]: /synthetics/browser_tests
-[12]: /account_management/billing/usage_attribution
->>>>>>> 59839c0c
+[13]: /account_management/billing/usage_attribution