--- conflicted
+++ resolved
@@ -94,15 +94,13 @@
 
 You can restrict access to a global variable based on the roles in your organization. When creating a global variable, choose which roles (in addition to your user) can read and write your global variable in **Permissions settings**. 
 
-<<<<<<< HEAD
 ### Permissions
 
-By default, only users with the [Datadog Admin and Datadog Standard roles][7] can access the Synthetic Monitoring **Global Variables** page. You can get access to the **Global Variables** page by having your user upgraded to one of these two [default roles][8]. 
+By default, only users with the [Datadog Admin and Datadog Standard roles][7] can access the Synthetic Monitoring **Global Variables** page. You can get access to the **Global Variables** page by having your user upgraded to one of those two [default roles][8]. 
 
-If you have access to the [custom role feature][9], add your user to a custom role that includes `synthetics_global_variable_read` and `synthetics_global_variable_write` permissions for global variables. 
-=======
+If you have access to the [custom role feature][9], add your user to any custom role that includes `synthetics_global_variable_read` and `synthetics_global_variable_write` permissions for global variables. 
+
 {{< img src="synthetics/settings/restrict-access.png" alt="Restrict access to a global variable" style="width:100%;" >}}
->>>>>>> 68f869c2
 
 ## Default settings
 
