--- conflicted
+++ resolved
@@ -31,9 +31,6 @@
     {{< nextlink href="synthetics/guide/recording-custom-user-agent/" >}}Record steps with a custom User-Agent{{< /nextlink >}}
     {{< nextlink href="synthetics/guide/manually-adding-chrome-extension/" >}}Manually adding the browser test Chrome extension{{< /nextlink >}}
     {{< nextlink href="synthetics/guide/manage-browser-tests-through-the-api/" >}}Manage your browser tests programmatically{{< /nextlink >}}
-<<<<<<< HEAD
     {{< nextlink href="synthetics/guide/browser-tests-using-shadow-dom/" >}}Using a shadow DOM in browser tests{{< /nextlink >}}
-=======
     {{< nextlink href="synthetics/guide/explore-rum-through-synthetics/" >}}Explore a preview of the RUM Explorer in Synthetics{{< /nextlink >}}
->>>>>>> 62a00731
 {{< /whatsnext >}}