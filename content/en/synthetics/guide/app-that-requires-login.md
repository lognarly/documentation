---
title: Running Tests On An Application That Requires Authentication
kind: guide
description: Learn how to ensure your Synthetic browser tests can log in to your applications. 
further_reading:
  - link: 'https://www.datadoghq.com/blog/test-creation-best-practices/'
    tag: 'Blog'
    text: 'Best practices for creating end-to-end tests'
  - link: '/synthetics/guide/browser-tests-totp'
    tag: 'Documentation'
    text: 'TOTPs for Multi-Factor Authentication (MFA) in browser tests'
  - link: '/synthetics/browser_tests'
    tag: 'Documentation'
    text: 'Learn about browser tests'
  - link: '/synthetics/browser_tests/actions'
    tag: 'Documentation'
    text: 'Learn about browser test steps'
---

## Overview 

<div class="alert alert-info">If you are interested in testing applications sitting behind MFA, visit the <a href="/synthetics/guide/app-that-requires-login/#multi-factor-authentication" target="_blank">Multi-factor authentication section</a> and <a href="https://docs.google.com/forms/d/e/1FAIpQLSdjx8PDZ8kJ3MD2ehouTri9z_Fh7PoK90J8arRQgt7QFgFxog/viewform?usp=sf_link">send feedback</a> to help Datadog work on the systems that matter the most to your teams.</div>

You may need to monitor user journeys located behind a login. There are two ways to ensure that your Datadog browser tests can go through the login steps of your application to perform validation on post-login pages:

<<<<<<< HEAD
- [Include the login steps in your browser test recording](#include-the-login-steps-in-your-recording)
- [Leverage advanced options for API, multistep, and browser tests](#leverage-test-configuration-options)
=======
You can also ensure your credentials are securely stored and obfuscated across the application [using obfuscated global variables](#account-security).
>>>>>>> 0f50ca82

To ensure your credentials are securely stored and obfuscated across the application, use [secured global variables](#account-security).

## Include the login steps in your recording

The first method is to record the steps that are needed to perform the login at the beginning of your browser tests: input your username, input your password, and click log in. You can then go on and [start recording subsequent steps][1].
At test execution, the browser test systematically executes the first login steps before going through the rest of the journey.

{{< img src="synthetics/guide/app_that_requires_login/login_test.mp4" video="true" alt="Demo of recording a login">}}

By default, the iframe/pop up of the recorder uses your own browser. If you start the recording already logged into your application, the iframe/pop up might directly display a post-login page, which prevents you from recording your login steps without logging out first.

To record your steps without logging out of your application, use the recorder's incognito mode.

{{< img src="synthetics/guide/app_that_requires_login/incognito.mp4" video="true" alt="Demo of recording a login in incognito">}}

Opening a pop up in incognito mode allows you to start your test's recording from the start URL set in your test configuration with a session completely isolated from your own browser's main session and user data. The freshly opened incognito pop up ignores all your previous browser history including cookies and local data. You are automatically logged out from your account and can start recording your login steps as if you were visiting your website for the first time.

**Note:** Use [the subtest feature][2] to group your login steps into a single subtest that you can then reuse across any other browser tests that require a login.

### SSO login

If your website uses SSO for login, input your application's URL as the starting URL of your browser test. The test performs the required redirections as part of the first default **Navigate to URL** step.

Some SSO providers might detect Datadog's browser tests as bots and prevent them from logging in, for example, by adding a reCAPTCHA. If that is your case, consider reaching out to your SSO provider to see if it is possible to turn off bot detection when [identifying requests as coming from Synthetic browser tests][3] (such as for a specific set of credentials or Synthetic tests specific headers) for testing purposes.

An alternative would be to use a non-SSO approach and leverage a regular username and password combination to go through login.

### Multi-factor authentication

Datadog Synthetic Monitoring supports [Time-based One Time Passwords (TOTP)][4], a multi-factor authentication method that combines a secret key and the current time to generate a one-time password.

Browser tests can reproduce any actions a regular user take inside their browser. When setting up your test, record any multi-factor (including 2FA or TFA) authentication steps inside the browser.

Some MFA providers may detect Datadog's browser tests as bots and prevent them from logging in, for instance, by adding a reCAPTCHA. In this case, contact your MFA provider to see if it is possible to turn off bot detection when [identifying requests as coming from Synthetic browser tests][3] (such as for a specific set of credentials or Synthetic tests specific headers).

If your MFA process involves steps performed outside of the browser (such as voice, text message, or opening a mobile application that does not leverage TOTP), consider reaching out to your MFA provider to ask if your MFA settings can be modified or if MFA can be turned off when [identifying requests as coming from Synthetic browser tests][3] (such as for a specific set of credentials or Synthetic tests specific headers) for testing purposes.
Depending on the type of MFA leveraged by your application, [JavaScript steps][5] can help to work around that.

<div class="alert alert-info">Datadog is constantly adding features to help you record test scenarios more easily. <a href="https://docs.google.com/forms/d/e/1FAIpQLSdjx8PDZ8kJ3MD2ehouTri9z_Fh7PoK90J8arRQgt7QFgFxog/viewform?usp=sf_link">Sending feedback</a> about the MFA systems that matter the most to you is appreciated.</div>

## Leverage test configuration options

The second method is to use one or several of the available advanced configuration options for [HTTP tests][6], [HTTP steps in browser tests][7], or [multistep API tests][8]. 

You can apply the following options to your HTTP request:

- Specific request headers
- Cookies
- Credentials for basic authentication, digest authentication, NTLM, AWS Signature, or OAuth 2.0

These configuration options are set at each test execution and apply to every browser test step at execution time, not recording time. 

{{< img src="synthetics/guide/app_that_requires_login/http_request_advanced_options_oauth.png" alt="Login to your app with browser test configuration options such as OAuth 2.0" style="width:90%" >}}

You can manually apply these configured headers, cookies, and credentials on the page you are recording from and record the steps your test performs post-login. 

By default, the browser, API, or multistep API test automatically passes through authentication with your specified headers, cookies, and credentials at execution time and then completes all recorded steps.

## Secure your account

### Secure your authentication data

<<<<<<< HEAD
Store your credentials as [global variables][9] (for example, one global variable for username, another one for password) and set these variables as secure to obfuscate their values from anyone else who has access to your instance of Datadog.

Once you have created secure variables, you can [import these global variables][10] into your browser tests and leverage them for your login steps, or use secure variables in your HTTP and multistep API tests.
=======
Store your credentials as [global variables][6] (for example, one global variable for username, another one for password) and  set these variables as obfuscated to hide their values from anyone else who has access to your instance of Datadog.

Once you create the obfuscated variables, you can then [import these global variables][7] into your browser tests and leverage them for your login steps.
>>>>>>> 0f50ca82

While global variables are securely stored and encrypted, Datadog recommends using an account dedicated to testing with dummy credentials as a general best practice for testing.

## Further Reading

{{< partial name="whats-next/whats-next.html" >}}

[1]: /synthetics/browser_tests/actions/
[2]: /synthetics/browser_tests/actions/#subtests
[3]: /synthetics/guide/identify_synthetics_bots/
[4]: /synthetics/guide/browser-tests-totp
[5]: /synthetics/browser_tests/actions/#test-your-ui-with-custom-javascript
[6]: /synthetics/api_tests/http_tests?tab=authentication
[7]: /synthetics/browser_tests/actions/#http-requests
[8]: /synthetics/multistep?tab=authentication
[9]: /synthetics/settings/?tab=specifyvalue#global-variables
[10]: /synthetics/browser_tests/actions#use-variables<|MERGE_RESOLUTION|>--- conflicted
+++ resolved
@@ -23,12 +23,10 @@
 
 You may need to monitor user journeys located behind a login. There are two ways to ensure that your Datadog browser tests can go through the login steps of your application to perform validation on post-login pages:
 
-<<<<<<< HEAD
 - [Include the login steps in your browser test recording](#include-the-login-steps-in-your-recording)
 - [Leverage advanced options for API, multistep, and browser tests](#leverage-test-configuration-options)
-=======
-You can also ensure your credentials are securely stored and obfuscated across the application [using obfuscated global variables](#account-security).
->>>>>>> 0f50ca82
+
+You can also ensure your credentials are securely stored and obfuscated across the application by [using obfuscated global variables](#account-security).
 
 To ensure your credentials are securely stored and obfuscated across the application, use [secured global variables](#account-security).
 
@@ -92,15 +90,9 @@
 
 ### Secure your authentication data
 
-<<<<<<< HEAD
-Store your credentials as [global variables][9] (for example, one global variable for username, another one for password) and set these variables as secure to obfuscate their values from anyone else who has access to your instance of Datadog.
+Store your credentials as [global variables][9] (for example, one global variable for username, another one for password) and set these variables as obfuscated to hide their values from anyone else who has access to your instance of Datadog.
 
-Once you have created secure variables, you can [import these global variables][10] into your browser tests and leverage them for your login steps, or use secure variables in your HTTP and multistep API tests.
-=======
-Store your credentials as [global variables][6] (for example, one global variable for username, another one for password) and  set these variables as obfuscated to hide their values from anyone else who has access to your instance of Datadog.
-
-Once you create the obfuscated variables, you can then [import these global variables][7] into your browser tests and leverage them for your login steps.
->>>>>>> 0f50ca82
+Once you create the obfuscated variables, you can then [import these global variables][10] into your browser tests and leverage them for your login steps.
 
 While global variables are securely stored and encrypted, Datadog recommends using an account dedicated to testing with dummy credentials as a general best practice for testing.
 
