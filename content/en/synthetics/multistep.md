--- conflicted
+++ resolved
@@ -118,13 +118,8 @@
 
 | Type          | Operator                                                                                               | Value type                                                      |
 |---------------|--------------------------------------------------------------------------------------------------------|----------------------------------------------------------------|
-<<<<<<< HEAD
-| body          | `contains`, `does not contain`, `is`, `is not`, <br> `matches`, `does not match`, <br> [`jsonpath`][10] | _String_ <br> _[Regex][11]_ <br> _String_, _[Regex][11]_ |
-| header        | `contains`, `does not contain`, `is`, `is not`, <br> `matches`, `does not match`                       | _String_ <br> _[Regex][11]                                      |
-=======
-| body          | `contains`, `does not contain`, `is`, `is not`, <br> `matches`, `does not match`, <br> [`jsonpath`][8], [`xpath`][9] | _String_ <br> _[Regex][10]_ <br> _String_, _[Regex][10]_ |
-| header        | `contains`, `does not contain`, `is`, `is not`, <br> `matches`, `does not match`                       | _String_ <br> _[Regex][10]_                                      |
->>>>>>> a64797c7
+| body          | `contains`, `does not contain`, `is`, `is not`, <br> `matches`, `does not match`, <br> [`jsonpath`][10], [`xpath`][18] | _String_ <br> _[Regex][11]_ <br> _String_, _[Regex][11]_ |
+| header        | `contains`, `does not contain`, `is`, `is not`, <br> `matches`, `does not match`                       | _String_ <br> _[Regex][11]_                                      |
 | response time | `is less than`                                                                                         | _Integer (ms)_                                                  |
 | status code   | `is`, `is not`                                                                                         | _Integer_                                                      |
 
@@ -151,13 +146,8 @@
 1. Enter a **Variable Name**. Your variable name can only use uppercase letters, numbers, and underscores and must have at least three characters.
 2. Decide whether to extract your variable from the response headers, or from the response body:
 
-<<<<<<< HEAD
     * Extract the value from **response header**: use the full response header of your HTTP request as variable value or parse it with a [regex][11].
     * Extract the value from **response body**: use the full response body of your HTTP request as variable value, parse it with a [regex][11] or a [JSONPath][10].
-=======
-    * Extract the value from **response header**: use the full response header of your HTTP request as the variable value, or parse it with a [regex][10].
-    * Extract the value from **response body**: use the full response body of your HTTP request as the variable value, parse it with a [regex][10], [JSONPath][8], or [XPath][9].
->>>>>>> a64797c7
 
 {{< img src="synthetics/api_tests/ms_extract_variable.png" alt="Extract variables from HTTP requests in Multistep API test" style="width:90%;" >}}
 
@@ -187,12 +177,7 @@
 
 #### Fast retry
 
-<<<<<<< HEAD
-Your test can trigger retries in case of failed test result. By default, the retries are performed 300 ms after the first failed test result-this interval can be configured via the [API][12].
-=======
-Your test can trigger retries in case of failed test result. By default, the retries are performed 300 ms after the first failed test result-this interval can be configured via the [API][11].
-
->>>>>>> a64797c7
+Your test can trigger retries in case of failed test result. By default, the retries are performed 300 ms after the first failed test result-this interval can be configured with the [API][12].
 
 Location uptime is computed on a per-evaluation basis (whether the last test result before evaluation was up or down). The total uptime is computed based on the configured alert conditions. Notifications sent are based on the total uptime.
 
@@ -200,15 +185,9 @@
 
 A notification is sent by your test based on the [alerting conditions](#define-alert-conditions) previously defined. Use this section to define how and what message to send to your teams.
 
-<<<<<<< HEAD
 1. [Similar to monitors][13], select **users and/or services** that should receive notifications either by adding an `@notification` to the message or by searching for team members and connected integrations with the drop-down box.
 
 2. Enter the notification **message** for your test. This field allows standard [Markdown formatting][14] and supports the following [conditional variables][15]:
-=======
-1. [Similar to monitors][12], select **users and/or services** that should receive notifications either by adding an `@notification` to the message or by searching for team members and connected integrations with the drop-down box.
-
-2. Enter the notification **message** for your test. This field allows standard [Markdown formatting][13] and supports the following [conditional variables][14]:
->>>>>>> a64797c7
 
     | Conditional Variable       | Description                                                         |
     |----------------------------|---------------------------------------------------------------------|
@@ -250,12 +229,8 @@
 
 ### Use variables
 
-<<<<<<< HEAD
 You can use the [global variables defined in the `Settings`][16] and the [locally defined variables](#create-local-variables) in the URL, Advanced Options, and assertions of your HTTP tests.
 
-=======
-You can use the [global variables defined in the `Settings`][15] and the [locally defined variables](#create-local-variables) in the URL, Advanced Options, and assertions of your HTTP tests.
->>>>>>> a64797c7
 To display your list of variables, type `{{` in your desired field.
 
 {{< img src="synthetics/api_tests/use_variable.mp4" alt="Using Variables in Multistep API tests" video="true" width="90%" >}}
@@ -274,11 +249,7 @@
 : The configuration of the test is invalid (for example, a typo in the URL).
 
 `SSL`
-<<<<<<< HEAD
 : The SSL connection couldn't be performed. [See the dedicated error page for more information][17].
-=======
-: The SSL connection couldn't be performed. [See the dedicated error page for more information][16].
->>>>>>> a64797c7
 
 `TIMEOUT`
 : The request couldn't be completed in a reasonable time. Two types of `TIMEOUT` can happen:
@@ -295,7 +266,6 @@
 [4]: /api/v1/synthetics/#get-all-locations-public-and-private
 [5]: /synthetics/private_locations
 [6]: /synthetics/api_tests/
-<<<<<<< HEAD
 [7]: /account_management/rbac/
 [8]: /account_management/rbac#custom-roles
 [9]: /synthetics/search/#search
@@ -307,15 +277,4 @@
 [15]: /monitors/notifications/?tab=is_recoveryis_alert_recovery#conditional-variables
 [16]: /synthetics/settings/#global-variables
 [17]: /synthetics/api_tests/errors/#ssl-errors
-=======
-[7]: /synthetics/search/#search
-[8]: https://restfulapi.net/json-jsonpath/
-[9]: https://www.w3schools.com/xml/xpath_syntax.asp
-[10]: https://developer.mozilla.org/en-US/docs/Web/JavaScript/Guide/Regular_Expressions
-[11]: /api/v1/synthetics/#create-a-test
-[12]: /monitors/notifications/?tab=is_alert#notification
-[13]: http://daringfireball.net/projects/markdown/syntax
-[14]: /monitors/notifications/?tab=is_recoveryis_alert_recovery#conditional-variables
-[15]: /synthetics/settings/#global-variables
-[16]: /synthetics/api_tests/errors/#ssl-errors
->>>>>>> a64797c7
+[18]: https://www.w3schools.com/xml/xpath_syntax.asp