--- conflicted
+++ resolved
@@ -41,12 +41,8 @@
 
 ## Integrations
 
-<<<<<<< HEAD
-{{< whatsnext desc="With Synthetics and CI/CD, you can run Synthetic tests in the CI platform provider of your choice:" >}}
+{{< whatsnext desc="With Synthetics and CI/CD, you can run Synthetic tests in any CI platform provider of choice. See the documentation for information about the following integrations:" >}}
     {{< nextlink href="synthetics/cicd_integrations/azure_devops_extension" >}}Azure DevOps Extension{{< /nextlink >}}
-=======
-{{< whatsnext desc="With Synthetics and CI/CD, you can run Synthetic tests in any CI platform provider of choice. See the documentation for information about the following integrations:" >}}
->>>>>>> 841d62e3
     {{< nextlink href="synthetics/cicd_integrations/circleci_orb" >}}CircleCI Orb{{< /nextlink >}}
     {{< nextlink href="synthetics/cicd_integrations/github_actions" >}}GitHub Actions{{< /nextlink >}}
     {{< nextlink href="synthetics/cicd_integrations/gitlab" >}}GitLab{{< /nextlink >}}
