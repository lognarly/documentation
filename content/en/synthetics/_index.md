--- conflicted
+++ resolved
@@ -22,51 +22,43 @@
 
 <br/>
 
-<<<<<<< HEAD
 Synthetic tests allow you to observe how your systems and applications are performing using **simulated requests and actions from around the globe**. Datadog tracks the performance of your webpages and APIs from the backend to the frontend, and at various network levels (`HTTP`, `SSL`, `DNS`, `TCP`, `UDP`, `ICMP`, and `WebSocket`) in a controlled and stable way, alerting you about faulty behavior such as regressions, broken features, high response times, and unexpected status codes. 
-=======
-Synthetic tests allow you to observe how your systems and applications are performing using **simulated requests and actions from around the globe**. Datadog tracks the performance of your webpages and APIs from the backend to the frontend, and at various network levels (`HTTP`, `SSL`, `TCP`, `DNS`, `UDP`, and `ICMP`) in a controlled and stable way, alerting you about faulty behavior such as regressions, broken features, high response times, and unexpected status codes. 
->>>>>>> 88241903
 
 With **end-to-end testing in production and CI environments**, your development teams can proactively ensure that no defective code makes it to production. **Computing SLOs** on your key endpoints and user journeys makes it easier to stick to your application performance targets and ultimately provide a consistent customer experience.
 
 ## Set up API tests and multistep API tests
 
-<<<<<<< HEAD
-API tests allow you to launch [single][1] or [chained][2] requests to perform verifications on your key systems at various network levels: [HTTP test][3], [SSL test][4], [DNS test][6], [TCP test][5], [UDP test][15], [ICMP test][7], and [WebSocket test][8]. 
-=======
-API tests allow you to launch [single][1] or [chained][2] requests to perform verifications on your key systems at various network levels: [HTTP test][3], [SSL test][4], [TCP test][5], [DNS test][6], [UDP test][7], and [ICMP test][8]. 
->>>>>>> 88241903
+API tests allow you to launch [single][1] or [chained][2] requests to perform verifications on your key systems at various network levels: [HTTP test][3], [SSL test][5], [DNS test][6], [TCP test][4], [UDP test][8], [ICMP test][7], and [WebSocket test][9]. 
 
 {{< img src="synthetics/api_test.png" alt="API tests" style="width:100%;">}}
 
 ## Record browser tests
 
-Use [Synthetic browser tests][9] to monitor how your customers experience your webpages from around the world with end-to-end tests.
+Use [Synthetic browser tests][10] to monitor how your customers experience your webpages from around the world with end-to-end tests.
 
 {{< img src="synthetics/browser_test.gif" alt="Browser tests" style="width:100%;">}}
 
 ## Launch private locations
 
-Use [Synthetic private locations][10] to monitor internal APIs and websites or create custom locations in areas that are mission-critical to your business.
+Use [Synthetic private locations][11] to monitor internal APIs and websites or create custom locations in areas that are mission-critical to your business.
 
 {{< img src="synthetics/private_locations.png" alt="Private locations" style="width:100%;">}}
 
 ## Run tests with your integration and deployment processes
 
-Leverage your Synthetic tests as [canaries][11] or run them directly within your [CI pipelines][11] to start shipping without fear that faulty code may impact your customers' experience.
+Leverage your Synthetic tests as [canaries][12] or run them directly within your [CI pipelines][12] to start shipping without fear that faulty code may impact your customers' experience.
 
  {{< img src="synthetics/ci.png" alt="CI tests" style="width:100%;">}}
 
 ## Connect data and traces
 
-Use the [out of the box integration between Synthetic tests and APM traces][12] to find the root cause of failures across frontend, network, and backend requests.
+Use the [out of the box integration between Synthetic tests and APM traces][13] to find the root cause of failures across frontend, network, and backend requests.
 
 {{< img src="synthetics/synthetics_traces.gif" alt="Synthetic Monitoring" style="width:100%;">}}
 
 ## Ready to start?
 
-See [Getting Started with Synthetic Monitoring][13] for instructions on creating your first Synthetic test and monitoring your web applications. Then, explore [Getting Started with Private Locations][14] for instructions on creating your private location and running Synthetic tests with your private location.
+See [Getting Started with Synthetic Monitoring][14] for instructions on creating your first Synthetic test and monitoring your web applications. Then, explore [Getting Started with Private Locations][15] for instructions on creating your private location and running Synthetic tests with your private location.
 
 ## Further Reading
 
@@ -78,21 +70,12 @@
 [4]: /synthetics/api_tests/tcp_tests
 [5]: /synthetics/api_tests/ssl_tests
 [6]: /synthetics/api_tests/dns_tests
-<<<<<<< HEAD
 [7]: /synthetics/api_tests/icmp_tests
-[8]: /synthetics/api_tests/websocket_tests
-=======
-[7]: /synthetics/api_tests/udp_tests
-[8]: /synthetics/api_tests/icmp_tests
->>>>>>> 88241903
-[9]: /synthetics/browser_tests
-[10]: /synthetics/private_locations
-[11]: /synthetics/cicd_testing
-[12]: /synthetics/apm/
-[13]: /getting_started/synthetics
-<<<<<<< HEAD
-[14]: /getting_started/synthetics/private_location
-[15]: /synthetics/api_tests/websocket_tests
-=======
-[14]: /getting_started/synthetics/private_location
->>>>>>> 88241903
+[8]: /synthetics/api_tests/udp_tests
+[9]: /synthetics/api_tests/websocket_tests
+[10]: /synthetics/browser_tests
+[11]: /synthetics/private_locations
+[12]: /synthetics/cicd_testing
+[13]: /synthetics/apm/
+[14]: /getting_started/synthetics
+[15]: /getting_started/synthetics/private_location
