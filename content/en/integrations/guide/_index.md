---
title: Integration Guides
kind: guide
private: true
---

{{< whatsnext desc="General Guides:" >}}
    {{< nextlink href="integrations/guide/freshservice-tickets-using-webhooks" tag="Webhooks" >}}Freshservice Tickets using Webhooks{{< /nextlink >}}
    {{< nextlink href="integrations/guide/collect-sql-server-custom-metrics" tag="SQL server" >}}Collect SQL Server Custom Metrics{{< /nextlink >}}
    {{< nextlink href="integrations/guide/mongo-custom-query-collection" tag="Mongo" >}}Collect Mongo Custom Metrics{{< /nextlink >}}
<<<<<<< HEAD
    {{< nextlink href="integrations/guide/prometheus-metrics" tag="Prometheus" >}}Mapping Prometheus metrics to Datadog metrics{{< /nextlink >}}
=======
    {{< nextlink href="integrations/guide/prometheus-host-collection" tag="Prometheus" >}}Prometheus and OpenMetrics metrics collection from a host{{< /nextlink >}}

>>>>>>> deffc4f9
{{< /whatsnext >}}<|MERGE_RESOLUTION|>--- conflicted
+++ resolved
@@ -8,10 +8,6 @@
     {{< nextlink href="integrations/guide/freshservice-tickets-using-webhooks" tag="Webhooks" >}}Freshservice Tickets using Webhooks{{< /nextlink >}}
     {{< nextlink href="integrations/guide/collect-sql-server-custom-metrics" tag="SQL server" >}}Collect SQL Server Custom Metrics{{< /nextlink >}}
     {{< nextlink href="integrations/guide/mongo-custom-query-collection" tag="Mongo" >}}Collect Mongo Custom Metrics{{< /nextlink >}}
-<<<<<<< HEAD
     {{< nextlink href="integrations/guide/prometheus-metrics" tag="Prometheus" >}}Mapping Prometheus metrics to Datadog metrics{{< /nextlink >}}
-=======
     {{< nextlink href="integrations/guide/prometheus-host-collection" tag="Prometheus" >}}Prometheus and OpenMetrics metrics collection from a host{{< /nextlink >}}
-
->>>>>>> deffc4f9
 {{< /whatsnext >}}