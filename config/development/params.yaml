environment: development
img_url: "http://localhost:1313/"
corp_url: "https://www.datadoghq.com/"
static_url: "http://localhost:1313/"
<<<<<<< HEAD
ga: UA-21102638-9
footer_scripts:
  - snowplow: true
  - marketo: true
  - adroll: true
=======

datadog:
  logging_handler: console
>>>>>>> d59b508b
<|MERGE_RESOLUTION|>--- conflicted
+++ resolved
@@ -2,14 +2,6 @@
 img_url: "http://localhost:1313/"
 corp_url: "https://www.datadoghq.com/"
 static_url: "http://localhost:1313/"
-<<<<<<< HEAD
-ga: UA-21102638-9
-footer_scripts:
-  - snowplow: true
-  - marketo: true
-  - adroll: true
-=======
 
 datadog:
-  logging_handler: console
->>>>>>> d59b508b
+  logging_handler: console