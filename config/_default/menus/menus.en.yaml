main:
  - name: Essentials
    identifier: essentials_heading
    weight: 1000000
  - name: In The App
    identifier: platform_heading
    weight: 2000000
  - name: Infrastructure
    identifier: infrastructure_heading
    weight: 3000000
  - name: Application Performance
    identifier: apm_heading
    weight: 4000000
  - name: Continuous Integration
    identifier: ci_visibility_heading
    weight: 5000000
  - name: Log Management
    identifier: log_management_heading
    weight: 6000000
  - name: Security
    identifier: security_platform_heading
    weight: 7000000
  - name: UX Monitoring
    identifier: ux_monitoring_heading
    weight: 8000000
  - name: Administration
    identifier: administration_heading
    weight: 9000000
  - name: Getting Started
    identifier: getting_started
    url: getting_started/
    pre: hex-ringed
    parent: essentials_heading
    weight: 10000
  - name: Datadog
    identifier: getting_started_datadog
    url: getting_started/application/
    parent: getting_started
    weight: 1
  - name: Datadog Site
    identifier: getting_started_datadog_site
    url: getting_started/site/
    parent: getting_started
    weight: 2
  - name: Agent
    identifier: getting_started_agent
    url: getting_started/agent/
    parent: getting_started
    weight: 3
  - name: Containers
    identifier: getting_started_containers
    url: getting_started/containers/
    parent: getting_started
    weight: 4
  - name: Autodiscovery
    identifier: getting_started_containers_autodiscovery
    url: getting_started/containers/autodiscovery
    parent: getting_started_containers
    weight: 401
  - name: Datadog Operator
    identifier: getting_started_containers_operator
    url: getting_started/containers/datadog_operator
    parent: getting_started_containers
    weight: 402
  - name: Serverless for AWS Lambda
    identifier: getting_started_serverless
    url: getting_started/serverless/
    parent: getting_started
    weight: 5
  - name: Integrations
    identifier: getting_started_integrations
    url: getting_started/integrations/
    parent: getting_started
    weight: 7
  - name: AWS
    identifier: getting_started_with_aws
    url: getting_started/integrations/aws/
    weight: 701
    parent: getting_started_integrations
  - name: Terraform
    identifier: getting_started_with_terraform
    url: getting_started/integrations/terraform/
    weight: 702
    parent: getting_started_integrations
  - name: Dashboards
    identifier: getting_started_dashboards
    url: getting_started/dashboards/
    parent: getting_started
    weight: 8
  - name: Monitors
    identifier: getting_started_monitors
    url: getting_started/monitors/
    parent: getting_started
    weight: 9
  - name: Logs
    identifier: getting_started_logs
    url: getting_started/logs/
    parent: getting_started
    weight: 10
  - name: Tracing
    identifier: getting_started_collect_traces
    url: getting_started/tracing/
    parent: getting_started
    weight: 11
  - name: Profiler
    identifier: getting_started_profiler
    url: getting_started/profiler/
    parent: getting_started
    weight: 12
  - name: Tags
    identifier: tagging_
    url: getting_started/tagging/
    parent: getting_started
    weight: 13
  - name: Assigning Tags
    identifier: assigning_tags
    url: getting_started/tagging/assigning_tags
    parent: tagging_
    weight: 1301
  - name: Unified Service Tagging
    identifier: unified_service_tagging
    url: getting_started/tagging/unified_service_tagging
    parent: tagging_
    weight: 1302
  - name: Using Tags
    identifier: using_tags
    url: getting_started/tagging/using_tags
    parent: tagging_
    weight: 1303
  - name: API
    identifier: getting_started_api
    url: getting_started/api/
    parent: getting_started
    weight: 14
  - name: Synthetic Monitoring
    identifier: getting_started_synthetics
    url: getting_started/synthetics/
    parent: getting_started
    weight: 15
  - name: Browser Tests
    identifier: getting_started_browser_test
    url: getting_started/synthetics/browser_test
    parent: getting_started_synthetics
    weight: 1502
  - name: API Tests
    identifier: getting_started_api_test
    url: getting_started/synthetics/api_test
    parent: getting_started_synthetics
    weight: 1501
  - name: Private Locations
    identifier: getting_started_private_location
    url: getting_started/synthetics/private_location
    parent: getting_started_synthetics
    weight: 1503
  - name: Incident Management
    url: getting_started/incident_management/
    parent: getting_started
    weight: 16
  - name: Database Monitoring
    url: getting_started/database_monitoring/
    parent: getting_started
    weight: 17
  - name: Learning Center
    url: getting_started/learning_center/
    parent: getting_started
    weight: 18
  - name: Agent
    url: agent/
    pre: agent-fill
    parent: essentials_heading
    weight: 30000
    identifier: agent
  - name: Basic Agent Usage
    url: agent/basic_agent_usage/
    parent: agent
    identifier: basic_agent_usage
    weight: 1
  - name: AIX
    identifier: basic_agent_usage_aix
    url: agent/basic_agent_usage/aix/
    weight: 101
    parent: basic_agent_usage
  - name: Amazon Linux
    identifier: basic_agent_usage_amazon_linux
    url: agent/basic_agent_usage/amazonlinux/
    weight: 102
    parent: basic_agent_usage
  - name: Ansible
    identifier: basic_agent_usage_ansible
    url: agent/basic_agent_usage/ansible/
    parent: basic_agent_usage
    weight: 103
  - name: CentOS
    identifier: basic_agent_usage_centos
    url: agent/basic_agent_usage/centos/
    weight: 104
    parent: basic_agent_usage
  - name: Chef
    identifier: basic_agent_usage_chef
    url: agent/basic_agent_usage/chef/
    weight: 105
    parent: basic_agent_usage
  - name: Debian
    identifier: basic_agent_usage_deb
    url: agent/basic_agent_usage/deb/
    weight: 106
    parent: basic_agent_usage
  - name: Fedora
    identifier: basic_agent_usage_fedora
    url: agent/basic_agent_usage/fedora/
    weight: 107
    parent: basic_agent_usage
  - name: Heroku
    identifier: basic_agent_usage_heroku
    url: agent/basic_agent_usage/heroku/
    weight: 108
    parent: basic_agent_usage
  - name: Mac OS X
    identifier: basic_agent_usage_osx
    url: agent/basic_agent_usage/osx/
    weight: 109
    parent: basic_agent_usage
  - name: Puppet
    identifier: basic_agent_usage_puppet
    url: agent/basic_agent_usage/puppet/
    weight: 110
    parent: basic_agent_usage
  - name: Red Hat
    identifier: basic_agent_usage_redhat
    url: agent/basic_agent_usage/redhat/
    weight: 111
    parent: basic_agent_usage
  - name: SaltStack
    identifier: basic_agent_usage_saltstack
    url: agent/basic_agent_usage/saltstack/
    weight: 112
    parent: basic_agent_usage
  - name: SUSE
    identifier: basic_agent_usage_suse
    url: agent/basic_agent_usage/suse/
    weight: 113
    parent: basic_agent_usage
  - name: Ubuntu
    identifier: basic_agent_usage_ubuntu
    url: agent/basic_agent_usage/ubuntu/
    weight: 114
    parent: basic_agent_usage
  - name: Windows
    identifier: basic_agent_usage_windows
    url: agent/basic_agent_usage/windows/
    weight: 115
    parent: basic_agent_usage
  - name: From Source
    identifier: basic_agent_usage_source
    url: agent/basic_agent_usage/source/
    weight: 116
    parent: basic_agent_usage
  - name: IoT
    url: agent/iot/
    parent: agent
    identifier: agent_iot
    weight: 7
  - name: Log Collection
    url: agent/logs/
    identifier: agent_logs
    parent: agent
    weight: 8
  - name: Advanced Configurations
    url: agent/logs/advanced_log_collection
    parent: agent_logs
    weight: 801
  - name: Proxy
    url: agent/logs/proxy
    parent: agent_logs
    weight: 802
  - name: Transport
    url: agent/logs/log_transport
    parent: agent_logs
    weight: 803
  - name: Proxy
    url: agent/proxy/
    parent: agent
    identifier: agent_proxy
    weight: 9
  - name: Versions
    url: agent/versions
    parent: agent
    identifier: agent_versions
    weight: 10
  - name: Upgrade to Agent v7
    url: agent/versions/upgrade_to_agent_v7/
    parent: agent_versions
    weight: 1001
  - name: Upgrade to Agent v6
    url: agent/versions/upgrade_to_agent_v6/
    parent: agent_versions
    weight: 1002
  - name: Upgrade Between Agent Minor Versions
    url: agent/versions/upgrade_between_agent_minor_versions
    parent: agent_versions
    weight: 1003
  - name: Troubleshooting
    url: agent/troubleshooting/
    parent: agent
    weight: 11
    identifier: agent_troubleshooting
  - name: Container Hostname Detection
    url: agent/troubleshooting/hostname_containers/
    parent: agent_troubleshooting
    weight: 1101
  - name: Debug Mode
    url: agent/troubleshooting/debug_mode/
    parent: agent_troubleshooting
    weight: 1102
  - name: Agent Flare
    url: agent/troubleshooting/send_a_flare/
    parent: agent_troubleshooting
    weight: 1103
  - name: Agent Check Status
    url: agent/troubleshooting/agent_check_status/
    parent: agent_troubleshooting
    weight: 1104
  - name: NTP Issues
    url: agent/troubleshooting/ntp/
    parent: agent_troubleshooting
    weight: 1105
  - name: Permission Issues
    url: agent/troubleshooting/permissions/
    parent: agent_troubleshooting
    weight: 1106
  - name: Integrations Issues
    url: agent/troubleshooting/integrations/
    parent: agent_troubleshooting
    weight: 1107
  - name: Site Issues
    url: agent/troubleshooting/site/
    parent: agent_troubleshooting
    weight: 1108
  - name: Autodiscovery Issues
    url: agent/troubleshooting/autodiscovery/
    parent: agent_troubleshooting
    weight: 1109
  - name: Windows Container Issues
    url: agent/troubleshooting/windows_containers
    weight: 1110
    parent: agent_troubleshooting
  - name: Agent Runtime Configuration
    url: agent/troubleshooting/config
    weight: 1111
    parent: agent_troubleshooting
  - name: High CPU or Memory Consumption
    url: agent/troubleshooting/high_memory_usage/
    weight: 1112
    parent: agent_troubleshooting
  - name: Guides
    url: agent/guide/
    identifier: agent_guides
    parent: agent
    weight: 12
  - name: Data Security
    identifier: agent_security
    url: data_security/agent/
    parent: agent
    weight: 13
  - name: Containers
    url: containers/
    identifier: containers
    parent: infrastructure_heading
    weight: 40000
    pre: container
  - name: Docker and other runtimes
    url: containers/docker/
    parent: containers
    identifier: containers_docker
    weight: 2
  - name: APM
    url: containers/docker/apm/
    parent: containers_docker
    identifier: containers_docker_apm
    weight: 201
  - name: Log collection
    url: containers/docker/log/
    parent: containers_docker
    identifier: containers_docker_log
    weight: 203
  - name: Tag extraction
    url: containers/docker/tag/
    parent: containers_docker
    identifier: containers_docker_tag
    weight: 204
  - name: Autodiscovery
    url: containers/docker/integrations/
    parent: containers_docker
    identifier: containers_docker_integrations
    weight: 205
  - name: Prometheus
    url: containers/docker/prometheus/
    parent: containers_docker
    identifier: containers_docker_prometheus
    weight: 206
  - name: Data Collected
    url: containers/docker/data_collected/
    parent: containers_docker
    identifier: containers_docker_data_collected
    weight: 207
  - name: Kubernetes
    url: containers/kubernetes/
    parent: containers
    identifier: containers_kubernetes
    weight: 3
  - name: Installation
    url: containers/kubernetes/installation
    parent: containers_kubernetes
    identifier: containers_kubernetes_installation
    weight: 301
  - name: Configuration
    url: containers/kubernetes/configuration
    parent: containers_kubernetes
    identifier: containers_kubernetes_configuration
    weight: 302
  - name: Distributions
    url: containers/kubernetes/distributions
    parent: containers_kubernetes
    identifier: containers_kubernetes_distributions
    weight: 303
  - name: APM
    url: containers/kubernetes/apm/
    parent: containers_kubernetes
    identifier: containers_kubernetes_apm
    weight: 304
  - name: Log collection
    url: containers/kubernetes/log/
    parent: containers_kubernetes
    identifier: containers_kubernetes_log
    weight: 305
  - name: Tag extraction
    url: containers/kubernetes/tag/
    parent: containers_kubernetes
    identifier: containers_kubernetes_tag
    weight: 306
  - name: Integrations & Autodiscovery
    url: containers/kubernetes/integrations/
    parent: containers_kubernetes
    identifier: containers_kubernetes_integrations
    weight: 307
  - name: Prometheus & OpenMetrics
    url: containers/kubernetes/prometheus/
    parent: containers_kubernetes
    identifier: containers_kubernetes_prometheus
    weight: 308
  - name: Control plane monitoring
    url: containers/kubernetes/control_plane/
    parent: containers_kubernetes
    identifier: containers_kubernetes_control_plane
    weight: 309
  - name: Data collected
    url: containers/kubernetes/data_collected/
    parent: containers_kubernetes
    identifier: containers_kubernetes_data_collected
    weight: 310
  - name: Cluster Agent
    url: containers/cluster_agent/
    parent: containers
    identifier: containers_cluster
    weight: 4
  - name: Setup
    url: containers/cluster_agent/setup/
    parent: containers_cluster
    identifier: cluster_agent_setup
    weight: 401
  - name: Commands & Options
    url: containers/cluster_agent/commands/
    identifier: cluster_agent_commands
    parent: containers_cluster
    weight: 402
  - name: Cluster Checks
    url: containers/cluster_agent/clusterchecks/
    parent: containers_cluster
    weight: 403
  - name: Endpoint Checks
    url: containers/cluster_agent/endpointschecks/
    parent: containers_cluster
    weight: 404
  - name: Admission Controller
    url: containers/cluster_agent/admission_controller/
    parent: containers_cluster
    weight: 405
  - name: Troubleshooting
    url: containers/cluster_agent/troubleshooting/
    identifier: cluster_agent_troubleshooting
    parent: containers_cluster
    weight: 406
  - name: Amazon ECS
    url: containers/amazon_ecs/
    parent: containers
    identifier: containers_amazon_ecs
    weight: 5
  - name: APM
    url: containers/amazon_ecs/apm/
    parent: containers_amazon_ecs
    identifier: containers_amazon_ecs_apm
    weight: 501
  - name: Log collection
    url: containers/amazon_ecs/logs/
    parent: containers_amazon_ecs
    identifier: containers_amazon_ecs_logs
    weight: 502
  - name: Tag extraction
    url: containers/amazon_ecs/tags/
    parent: containers_amazon_ecs
    identifier: containers_amazon_ecs_tags
    weight: 503
  - name: Data collected
    url: containers/amazon_ecs/data_collected/
    parent: containers_amazon_ecs
    identifier: containers_amazon_ecs_data_collected
    weight: 504
  - name: AWS Fargate
    url: integrations/ecs_fargate/
    parent: containers
    identifier: ecs_fargate
    weight: 6
  - name: Datadog Operator
    url: containers/datadog_operator
    identifier: containers_datadog_operator
    parent: containers
    weight: 7
  - name: Troubleshooting
    url: containers/troubleshooting/
    parent: containers
    identifier: containers_troubleshooting
    weight: 8
  - name: Duplicate hosts
    url: containers/troubleshooting/duplicate_hosts
    parent: containers_troubleshooting
    identifier: containers_troubleshooting_duplicate_hosts
    weight: 801
  - name: Guides
    url: containers/guide
    parent: containers
    identifier: containers_guide
    weight: 9
  - name: Integrations
    url: integrations/
    identifier: integrations_top_level
    pre: integrations
    parent: essentials_heading
    weight: 45000
  - name: Guides
    url: integrations/guide/
    identifier: integration_guides
    parent: integrations_top_level
    weight: 2
  - name: OpenTelemetry
    url: opentelemetry/
    identifier: opentelemetry_top_level
    pre: open-telemetry
    parent: essentials_heading
    weight: 46000
  - name: OpenTelemetry Collector Datadog Exporter
    url: opentelemetry/otel_collector_datadog_exporter/
    identifier: otel_dd_exporter
    parent: opentelemetry_top_level
    weight: 1
  - name: OTLP Ingestion by the Datadog Agent
    url: opentelemetry/otlp_ingest_in_the_agent/
    identifier: otel_ingest_agent
    parent: opentelemetry_top_level
    weight: 2
  - name: Guides
    url: opentelemetry/guide/
    identifier: otel_guides
    parent: opentelemetry_top_level
    weight: 3
  - name: Watchdog
    url: watchdog/
    identifier: watchdog_top_level
    pre: watchdog
    parent: platform_heading
    weight: 50000
  - name: Alerts
    url: watchdog/alerts
    identifier: watchdog_alerts
    parent: watchdog_top_level
    weight: 1
  - name: Impact Analysis
    url: watchdog/impact_analysis/
    identifier: watchdog_impact_analysis
    parent: watchdog_top_level
    weight: 2
  - name: RCA
    url: watchdog/rca/
    identifier: watchdog_rca
    parent: watchdog_top_level
    weight: 3
  - name: Insights
    url: watchdog/insights
    parent: watchdog_top_level
    weight: 4
  - name: Faulty Deployment Detection
    url: watchdog/faulty_deployment_detection/
    identifier: watchdog_faulty_deployment_detection
    parent: watchdog_top_level
    weight: 5
  - name: Events
    url: events/
    identifier: events_top_level
    pre: events
    parent: platform_heading
    weight: 60000
  - name: Explorer
    url: events/explorer/
    identifier: event_explorer
    parent: events_top_level
    weight: 2
  - name: Guides
    url: events/guides/
    identifier: events_guides
    parent: events_top_level
    weight: 3
  - name: Custom Agent Check
    url: events/guides/agent/
    parent: events_guides
    weight: 300
  - name: DogStatsD
    url: events/guides/dogstatsd/
    parent: events_guides
    weight: 301
  - name: Email
    url: events/guides/email/
    parent: events_guides
    weight: 302
  - name: API
    url: api/latest/events/#post-an-event
    parent: events_guides
    weight: 303
  - name: Dashboards
    url: dashboards/
    pre: dashboard
    identifier: dashboards
    parent: platform_heading
    weight: 70000
  - name: Widgets
    url: dashboards/widgets/
    parent: dashboards
    identifier: dashboards_widgets
    weight: 4
  - name: Alert Graph
    url: dashboards/widgets/alert_graph/
    parent: dashboards_widgets
    weight: 10
  - name: Alert Value
    url: dashboards/widgets/alert_value/
    parent: dashboards_widgets
    weight: 11
  - name: Change
    url: dashboards/widgets/change/
    parent: dashboards_widgets
    weight: 12
  - name: Check Status
    url: dashboards/widgets/check_status/
    parent: dashboards_widgets
    weight: 13
  - name: Distribution
    url: dashboards/widgets/distribution/
    parent: dashboards_widgets
    weight: 14
  - name: Event Stream
    url: dashboards/widgets/event_stream/
    parent: dashboards_widgets
    weight: 15
  - name: Event Timeline
    url: dashboards/widgets/event_timeline/
    parent: dashboards_widgets
    weight: 16
  - name: Free Text
    url: dashboards/widgets/free_text/
    parent: dashboards_widgets
    weight: 17
  - name: Funnel
    url: dashboards/widgets/funnel/
    parent: dashboards_widgets
    weight: 18
  - name: Geomap
    url: dashboards/widgets/geomap/
    parent: dashboards_widgets
    weight: 19
  - name: Group
    url: dashboards/widgets/group/
    parent: dashboards_widgets
    weight: 20
  - name: Heat Map
    url: dashboards/widgets/heat_map/
    parent: dashboards_widgets
    weight: 21
  - name: Host Map
    url: dashboards/widgets/hostmap/
    parent: dashboards_widgets
    weight: 22
    identifier: widgets_host_map
  - name: Iframe
    url: dashboards/widgets/iframe/
    parent: dashboards_widgets
    weight: 23
  - name: Image
    url: dashboards/widgets/image/
    parent: dashboards_widgets
    weight: 24
  - name: Log Stream
    url: dashboards/widgets/log_stream/
    parent: dashboards_widgets
    weight: 25
  - name: Monitor Summary
    url: dashboards/widgets/monitor_summary/
    parent: dashboards_widgets
    weight: 26
  - name: Notes and Links
    url: dashboards/widgets/note/
    parent: dashboards_widgets
    weight: 27
  - name: Query Value
    url: dashboards/widgets/query_value/
    parent: dashboards_widgets
    weight: 28
  - name: Scatter Plot
    url: dashboards/widgets/scatter_plot/
    parent: dashboards_widgets
    weight: 29
  - name: SLO Summary
    url: dashboards/widgets/slo/
    parent: dashboards_widgets
    weight: 30
  - name: Service Summary
    url: dashboards/widgets/service_summary/
    parent: dashboards_widgets
    weight: 31
  - name: Table
    url: dashboards/widgets/table/
    parent: dashboards_widgets
    weight: 32
  - name: Timeseries
    url: dashboards/widgets/timeseries/
    parent: dashboards_widgets
    weight: 33
  - name: Top List
    url: dashboards/widgets/top_list/
    parent: dashboards_widgets
    weight: 34
  - name: Topology Map
    url: dashboards/widgets/topology_map/
    parent: dashboards_widgets
    weight: 35
  - name: Querying
    url: dashboards/querying/
    parent: dashboards
    weight: 5
  - name: Functions
    url: dashboards/functions/
    parent: dashboards
    identifier: dashboards_functions
    weight: 6
  - name: Algorithms
    url: dashboards/functions/algorithms/
    parent: dashboards_functions
    weight: 601
  - name: Arithmetic
    url: dashboards/functions/arithmetic/
    parent: dashboards_functions
    weight: 602
  - name: Count
    url: dashboards/functions/count/
    parent: dashboards_functions
    weight: 603
  - name: Exclusion
    url: dashboards/functions/exclusion/
    parent: dashboards_functions
    weight: 603
  - name: Interpolation
    url: dashboards/functions/interpolation/
    parent: dashboards_functions
    weight: 604
  - name: Rank
    url: dashboards/functions/rank/
    parent: dashboards_functions
    weight: 605
  - name: Rate
    url: dashboards/functions/rate/
    parent: dashboards_functions
    weight: 606
  - name: Regression
    url: dashboards/functions/regression/
    parent: dashboards_functions
    weight: 607
  - name: Rollup
    url: dashboards/functions/rollup/
    parent: dashboards_functions
    weight: 608
  - name: Smoothing
    url: dashboards/functions/smoothing/
    parent: dashboards_functions
    weight: 609
  - name: Timeshift
    url: dashboards/functions/timeshift/
    parent: dashboards_functions
    weight: 610
  - name: Beta
    url: dashboards/functions/beta/
    parent: dashboards_functions
    weight: 611
  - name: Correlations
    url: dashboards/correlations/
    parent: dashboards
    weight: 7
  - name: Scheduled Reports
    url: dashboards/scheduled_reports/
    parent: dashboards
    weight: 8
    identifier: dashboards_reporting
  - name: Template Variables
    url: dashboards/template_variables/
    parent: dashboards
    weight: 9
    identifier: dashboards_temp_variables
  - name: Sharing
    url: dashboards/sharing/
    parent: dashboards
    weight: 10
  - name: Graphing with JSON
    url: dashboards/graphing_json/
    parent: dashboards
    identifier: graphing_json
    weight: 11
  - name: Widget JSON schema
    url: dashboards/graphing_json/widget_json/
    parent: graphing_json
    weight: 1001
  - name: Request JSON schema
    url: dashboards/graphing_json/request_json/
    parent: graphing_json
    weight: 1002
  - name: Guides
    url: dashboards/guide/
    parent: dashboards
    identifier: guides
    weight: 12
  - name: Mobile Application
    url: mobile/
    identifier: mobile
    pre: mobile
    parent: platform_heading
    weight: 80000
  - name: Infrastructure
    url: infrastructure/
    identifier: infrastructure
    pre: host-map
    parent: infrastructure_heading
    weight: 90000
  - name: Infrastructure List
    url: infrastructure/list/
    parent: infrastructure
    weight: 1
  - name: Host Map
    url: infrastructure/hostmap/
    parent: infrastructure
    weight: 2
    identifier: infrastructure_host_map
  - name: Container Map
    url: infrastructure/containermap/
    parent: infrastructure
    weight: 3
  - name: Live Processes
    url: infrastructure/process/
    parent: infrastructure
    identifier: infrastructure_process
    weight: 4
  - name: Increase Process Retention
    url: infrastructure/process/increase_process_retention/
    parent: infrastructure_process
    weight: 401
  - name: Live Containers
    url: infrastructure/livecontainers/
    parent: infrastructure
    identifier: infrastructure_livecontainers
    weight: 5
  - name: Configuration
    url: infrastructure/livecontainers/configuration
    parent: infrastructure_livecontainers
    weight: 501
  - name: Legacy Configuration
    url: infrastructure/livecontainers/legacy
    parent: infrastructure_livecontainers
    weight: 502
  - name: Serverless
    url: serverless
    pre: serverless
    identifier: serverless
    parent: infrastructure_heading
    weight: 100000
  - name: AWS Lambda
    url: serverless/aws_lambda
    parent: serverless
    identifier: serverless_aws_lambda
    weight: 1
  - name: Installation
    url: serverless/installation
    parent: serverless_aws_lambda
    identifier: serverless_aws_lambda_installation
    weight: 101
  - name: Advanced Configuration
    url: serverless/configuration
    parent: serverless_aws_lambda
    identifier: serverless_configuration
    weight: 102
  - name: Enhanced Lambda Metrics
    url: serverless/enhanced_lambda_metrics
    parent: serverless_aws_lambda
    weight: 103
  - name: Distributed Tracing
    url: serverless/distributed_tracing
    identifier: serverless_distributed_tracing
    parent: serverless_aws_lambda
    weight: 104
  - name: Custom Metrics
    url: serverless/custom_metrics
    parent: serverless_aws_lambda
    identifier: serverless_aws_lambdacustom_metrics
    weight: 105
  - name: Deployment Tracking
    url: serverless/deployment_tracking
    parent: serverless_aws_lambda
    identifier: serverless_aws_lambda_deployment_tracking
    weight: 106
  - name: Troubleshooting
    url: serverless/troubleshooting
    parent: serverless_aws_lambda
    identifier: serverless_aws_lambda_troubleshooting
    weight: 107
  - name: Libraries & Integrations
    url: serverless/libraries_integrations
    parent: serverless_aws_lambda
    identifier: libraries_integrations
    weight: 108
  - name: Azure App Service
    url: serverless/azure_app_services
    parent: serverless
    identifier: serverless_app_services
    weight: 2
  - name: Azure Container Apps
    url: serverless/azure_container_apps
    parent: serverless
    identifier: serverless_container_apps
    weight: 3
  - name: Google Cloud Run
    url: serverless/google_cloud_run
    parent: serverless
    identifier: serverless_gcr
    weight: 4
  - name: Glossary
    url: serverless/glossary
    parent: serverless
    identifier: serverless_glossary
    weight: 5
  - name: Guides
    url: serverless/guide/
    identifier: serverless_guides
    parent: serverless
    weight: 6
  - name: Cloud Cost
    url: cloud_cost_management/
    pre: cloud-cost-management
    parent: infrastructure_heading
    weight: 110000
  - name: Metrics
    url: metrics/
    identifier: metrics_top_level
    pre: metric
    parent: platform_heading
    weight: 110000
  - name: Explorer
    url: metrics/explorer/
    parent: metrics_top_level
    identifier: metrics_explorer
    weight: 1
  - name: Distributions
    url: metrics/distributions/
    parent: metrics_explorer
    identifier: metrics_distributions
    weight: 101
  - name: Summary
    url: metrics/summary/
    parent: metrics_top_level
    weight: 2
  - name: Metrics Types
    url: metrics/types/
    parent: metrics_top_level
    weight: 3
  - name: Metrics Units
    url: metrics/units/
    parent: metrics_top_level
    weight: 4
  - name: Metrics Without Limits™
    url: metrics/metrics-without-limits/
    parent: metrics_top_level
    weight: 5
  - name: Advanced Filtering
    url: metrics/advanced-filtering/
    parent: metrics_top_level
    identifier: metrics_advanced_filtering
    weight: 6
  - name: Custom Metrics
    url: metrics/custom_metrics/
    parent: metrics_top_level
    identifier: metrics_custom_metrics
    weight: 7
  - name: Metric Type Modifiers
    url: metrics/custom_metrics/type_modifiers/
    parent: metrics_custom_metrics
    identifier: metrics_modifiers
    weight: 701
  - name: 'Submission - Agent Check '
    url: metrics/custom_metrics/agent_metrics_submission/
    parent: metrics_custom_metrics
    identifier: dev_tools_metrics_agent
    weight: 702
  - name: Submission - DogStatsD
    url: metrics/custom_metrics/dogstatsd_metrics_submission/
    parent: metrics_custom_metrics
    identifier: dev_tools_metrics_dogstatsd
    weight: 703
  - name: Submission - Powershell
    url: metrics/custom_metrics/powershell_metrics_submission
    parent: metrics_custom_metrics
    identifier: dev_tools_metrics_powershell
    weight: 704
  - name: 'Submission - API '
    url: api/latest/metrics/#submit-metrics
    parent: metrics_custom_metrics
    identifier: dev_tools_metrics_api
    weight: 705
  - name: Send OpenTelemetry Metrics to Datadog
    url: opentelemetry/otel_metrics/
    parent: metrics_top_level
    identifier: metrics_otel
    weight: 8
  - name: OTLP Metric Types
    url: metrics/open_telemetry/otlp_metric_types
    parent: metrics_otel
    identifier: metrics_otlp_types
    weight: 801
  - name: Guides
    url: metrics/guide
    parent: metrics_top_level
    identifier: metrics_guide
    weight: 9
  - name: Notebooks
    url: notebooks/
    identifier: notebooks
    pre: notebook
    parent: platform_heading
    weight: 120000
  - name: Guides
    url: notebooks/guide
    parent: notebooks
    identifier: notebooks_guide
    weight: 1
  - name: Alerting
    url: monitors/
    pre: monitor
    identifier: alerting
    parent: platform_heading
    weight: 130000
  - name: Configure Monitors
    url: monitors/configuration/
    parent: alerting
    identifier: monitor_configuration
    weight: 1
  - name: Monitor Types
    url: monitors/types/
    parent: alerting
    identifier: monitor_types
    weight: 2
  - name: Host
    url: monitors/types/host/
    parent: monitor_types
    identifier: monitor_types_host
    weight: 201
  - name: Metric
    url: monitors/types/metric/
    parent: monitor_types
    identifier: monitor_types_metrics
    weight: 202
  - name: Anomaly
    url: monitors/types/anomaly/
    parent: monitor_types
    identifier: monitor_types_anomaly
    weight: 203
  - name: APM
    url: monitors/types/apm/
    parent: monitor_types
    identifier: monitor_types_apm
    weight: 204
  - name: Audit Trail
    url: monitors/types/audit_trail/
    parent: monitor_types
    identifier: monitor_types_auditlogs
    weight: 205
  - name: CI
    url: monitors/types/ci/
    parent: monitor_types
    identifier: monitor_types_ci
    weight: 206
  - name: Composite
    url: monitors/types/composite/
    parent: monitor_types
    identifier: monitor_types_composite
    weight: 207
  - name: Error Tracking
    url: monitors/types/error_tracking/
    parent: monitor_types
    identifier: monitor_types_error_tracking
    weight: 208
  - name: Event
    url: monitors/types/event/
    parent: monitor_types
    identifier: monitor_types_event
    weight: 209
  - name: Forecast
    url: monitors/types/forecasts/
    parent: monitor_types
    identifier: monitor_types_forecasts
    weight: 210
  - name: Integration
    url: monitors/types/integration/
    parent: monitor_types
    identifier: monitor_types_integration
    weight: 211
  - name: Live Process
    url: monitors/types/process/
    parent: monitor_types
    identifier: monitor_types_process
    weight: 212
  - name: Logs
    url: monitors/types/log/
    parent: monitor_types
    identifier: monitor_types_log
    weight: 213
  - name: Network
    url: monitors/types/network/
    parent: monitor_types
    identifier: monitor_types_network
    weight: 214
  - name: Outlier
    url: monitors/types/outlier/
    parent: monitor_types
    identifier: monitor_types_outlier
    weight: 215
  - name: Process Check
    url: monitors/types/process_check/
    parent: monitor_types
    identifier: monitor_types_process_check
    weight: 216
  - name: Real User Monitoring
    url: monitors/types/real_user_monitoring/
    parent: monitor_types
    identifier: monitor_types_rum
    weight: 217
  - name: Service Check
    url: monitors/types/service_check/
    parent: monitor_types
    identifier: monitor_types_service_check
    weight: 218
  - name: SLO Alerts
    url: monitors/types/slo/
    parent: monitor_types
    identifier: monitor_types_slo
    weight: 219
  - name: Watchdog
    url: monitors/types/watchdog/
    parent: monitor_types
    identifier: monitor_types_watchdog
    weight: 220
  - name: Notifications
    url: monitors/notify/
    parent: alerting
    identifier: monitors_notify
    weight: 3
  - name: Variables
    url: monitors/notify/variables/
    parent: monitors_notify
    identifier: monitors_notify_variables
    weight: 201
  - name: Downtimes
    url: monitors/notify/downtimes/
    parent: monitors_notify
    identifier: monitors_notify_downtimes
    weight: 202
  - name: Manage Monitors
    url: monitors/manage/
    parent: alerting
    identifier: monitors_manage
    weight: 4
  - name: Search Monitors
    url: monitors/manage/search/
    parent: monitors_manage
    identifier: monitors_manage_search
    weight: 301
  - name: Monitor Status
    url: monitors/manage/status/
    parent: monitors_manage
    identifier: monitors_manage_status
    weight: 302
  - name: Check Summary
    url: monitors/manage/check_summary/
    parent: monitors_manage
    identifier: monitors_check_summary
    weight: 303
  - name: Monitor Settings
    url: monitors/settings/
    weight: 5
    parent: alerting
    identifier: monitor_settings
  - name: Service Level Objectives
    url: monitors/service_level_objectives/
    weight: 6
    parent: alerting
    identifier: slos
  - name: Incident Management
    url: monitors/incident_management
    parent: alerting
    identifier: incidents
    weight: 8
  - name: Incident Details
    url: monitors/incident_management/incident_details
    parent: incidents
    identifier: incident_details
    weight: 801
  - name: Incident Settings
    url: monitors/incident_management/incident_settings
    parent: incidents
    identifier: incidents_settings
    weight: 802
  - name: Incident Analytics
    url: monitors/incident_management/analytics
    parent: incidents
    identifier: analytics
    weight: 803
  - name: Datadog Clipboard
    url: monitors/incident_management/datadog_clipboard
    parent: incidents
    identifier: incidents_clipboard
    weight: 804
  - name: Monitor-based SLOs
    url: monitors/service_level_objectives/monitor/
    parent: slos
    identifier: slos_monitor
    weight: 401
  - name: Metric-based SLOs
    url: monitors/service_level_objectives/metric/
    parent: slos
    identifier: slos_metric
    weight: 402
  - name: Error Budget Alerts
    url: monitors/service_level_objectives/error_budget/
    parent: slos
    identifier: error_budget
    weight: 403
  - name: Burn Rate Alerts
    url: monitors/service_level_objectives/burn_rate/
    parent: slos
    identifier: burn_rate
    weight: 404
  - name: Incident Management
    url: monitors/incident_management
    parent: alerting
    identifier: incidents
    weight: 5
  - name: Guides
    url: monitors/guide/
    weight: 100
    parent: alerting
    identifier: alerting_guide
  - name: Workflows
    url: workflows/
    pre: workflows
    identifier: workflows
    parent: platform_heading
    weight: 140000
  - name: Build Workflows
    url: workflows/build/
    parent: workflows
    identifier: workflows_build
    weight: 1
  - name: Authentication
    url: workflows/access/
    parent: workflows
    identifier: workflows_access
    weight: 2
  - name: Trigger Workflows
    url: workflows/trigger/
    parent: workflows
    identifier: workflows_trigger
    weight: 3
  - name: Actions Catalog
    url: workflows/actions_catalog/
    parent: workflows
    identifier: workflows_actions_catalog
    weight: 4
  - name: Generic Actions
    url: workflows/actions_catalog/generic_actions/
    parent: workflows_actions_catalog
    identifier: workflows_generic_actions
    weight: 101
  - name: Connections
    url: workflows/connections/
    parent: workflows
    identifier: workflows_connections
    weight: 5
  - name: APM
    url: tracing/
    pre: apm
    identifier: tracing
    parent: apm_heading
    weight: 140000
  - name: APM Terms and Concepts
    url: tracing/glossary/
    parent: tracing
    identifier: tracing_glossary
    weight: 1
  - name: Sending Traces to Datadog
    url: tracing/trace_collection/
    parent: tracing
    identifier: tracing_trace_collection
    weight: 2
  - name: Instrumenting with Datadog Tracing Libraries
    url: tracing/trace_collection/dd_libraries/
    parent: tracing_trace_collection
    identifier: tracing_dd_libraries
    weight: 101
  - name: Java
    url: tracing/trace_collection/dd_libraries/java/
    parent: tracing_dd_libraries
    identifier: tracing_ddlib_java
    weight: 101
  - name: Python
    url: tracing/trace_collection/dd_libraries/python/
    parent: tracing_dd_libraries
    identifier: tracing_ddlib_python
    weight: 102
  - name: Ruby
    url: tracing/trace_collection/dd_libraries/ruby/
    parent: tracing_dd_libraries
    identifier: tracing_ddlib_ruby
    weight: 103
  - name: Go
    url: tracing/trace_collection/dd_libraries/go/
    parent: tracing_dd_libraries
    identifier: tracing_ddlib_go
    weight: 104
  - name: NodeJS
    url: tracing/trace_collection/dd_libraries/nodejs/
    parent: tracing_dd_libraries
    identifier: tracing_ddlib_nodejs
    weight: 105
  - name: PHP
    url: tracing/trace_collection/dd_libraries/php/
    parent: tracing_dd_libraries
    identifier: tracing_ddlib_php
    weight: 106
  - name: C++
    url: tracing/trace_collection/dd_libraries/cpp/
    parent: tracing_dd_libraries
    identifier: tracing_ddlib_cpp
    weight: 107
  - name: .NET Core
    url: tracing/trace_collection/dd_libraries/dotnet-core/
    parent: tracing_dd_libraries
    identifier: tracing_ddlib_dotnet_core
    weight: 108
  - name: .NET Framework
    url: tracing/trace_collection/dd_libraries/dotnet-framework/
    parent: tracing_dd_libraries
    identifier: tracing_ddlib_dotnet_framework
    weight: 109
  - name: Injecting Libraries
    url: tracing/trace_collection/library_injection/
    parent: tracing_trace_collection
    identifier: tracing_library_injection
    weight: 102
  - name: Library Compatibility
    url: tracing/trace_collection/compatibility/
    parent: tracing_trace_collection
    identifier: tracing_compatibility
    weight: 103
  - name: Java
    url: tracing/trace_collection/compatibility/java/
    parent: tracing_compatibility
    identifier: tracing_compatibility_java
    weight: 101
  - name: Python
    url: tracing/trace_collection/compatibility/python/
    parent: tracing_compatibility
    identifier: tracing_compatibility_python
    weight: 102
  - name: Ruby
    url: tracing/trace_collection/compatibility/ruby/
    parent: tracing_compatibility
    identifier: tracing_compatibility_ruby
    weight: 103
  - name: Go
    url: tracing/trace_collection/compatibility/go/
    parent: tracing_compatibility
    identifier: tracing_compatibility_go
    weight: 104
  - name: NodeJS
    url: tracing/trace_collection/compatibility/nodejs/
    parent: tracing_compatibility
    identifier: tracing_compatibility_nodejs
    weight: 105
  - name: PHP
    url: tracing/trace_collection/compatibility/php/
    parent: tracing_compatibility
    identifier: tracing_compatibility_php
    weight: 106
  - name: C++
    url: tracing/trace_collection/compatibility/cpp/
    parent: tracing_compatibility
    identifier: tracing_compatibility_cpp
    weight: 107
  - name: .NET Core
    url: tracing/trace_collection/compatibility/dotnet-core/
    parent: tracing_compatibility
    identifier: tracing_compatibility_dotnet_core
    weight: 108
  - name: .NET Framework
    url: tracing/trace_collection/compatibility/dotnet-framework/
    parent: tracing_compatibility
    identifier: tracing_compatibility_dotnet_framework
    weight: 109
  - name: Library Configuration
    url: tracing/trace_collection/library_config/
    parent: tracing_trace_collection
    identifier: tracing_library_config
    weight: 104
  - name: Java
    url: tracing/trace_collection/library_config/java/
    parent: tracing_library_config
    identifier: tracing_library_config_java
    weight: 101
  - name: Python
    url: tracing/trace_collection/library_config/python/
    parent: tracing_library_config
    identifier: tracing_library_config_python
    weight: 102
  - name: Ruby
    url: tracing/trace_collection/library_config/ruby/
    parent: tracing_library_config
    identifier: tracing_library_config_ruby
    weight: 103
  - name: Go
    url: tracing/trace_collection/library_config/go/
    parent: tracing_library_config
    identifier: tracing_library_config_go
    weight: 104
  - name: NodeJS
    url: tracing/trace_collection/library_config/nodejs/
    parent: tracing_library_config
    identifier: tracing_library_config_nodejs
    weight: 105
  - name: PHP
    url: tracing/trace_collection/library_config/php/
    parent: tracing_library_config
    identifier: tracing_library_config_php
    weight: 106
  - name: C++
    url: tracing/trace_collection/library_config/cpp/
    parent: tracing_library_config
    identifier: tracing_library_config_cpp
    weight: 107
  - name: .NET Core
    url: tracing/trace_collection/library_config/dotnet-core/
    parent: tracing_library_config
    identifier: tracing_library_config_dotnet_core
    weight: 108
  - name: .NET Framework
    url: tracing/trace_collection/library_config/dotnet-framework/
    parent: tracing_library_config
    identifier: tracing_library_config_dotnet_framework
    weight: 109
  - name: Custom Instrumentation
    url: tracing/trace_collection/custom_instrumentation/
    parent: tracing_trace_collection
    identifier: tracing_custom_inst
    weight: 105
  - name: Java
    url: tracing/trace_collection/custom_instrumentation/java/
    parent: tracing_custom_inst
    identifier: tracing_custom_inst_java
    weight: 101
  - name: Python
    url: tracing/trace_collection/custom_instrumentation/python/
    parent: tracing_custom_inst
    identifier: tracing_custom_inst_python
    weight: 102
  - name: Ruby
    url: tracing/trace_collection/custom_instrumentation/ruby/
    parent: tracing_custom_inst
    identifier: tracing_custom_inst_ruby
    weight: 103
  - name: Go
    url: tracing/trace_collection/custom_instrumentation/go/
    parent: tracing_custom_inst
    identifier: tracing_custom_inst_go
    weight: 104
  - name: NodeJS
    url: tracing/trace_collection/custom_instrumentation/nodejs/
    parent: tracing_custom_inst
    identifier: tracing_custom_inst_nodejs
    weight: 105
  - name: PHP
    url: tracing/trace_collection/custom_instrumentation/php/
    parent: tracing_custom_inst
    identifier: tracing_custom_inst_php
    weight: 106
  - name: C++
    url: tracing/trace_collection/custom_instrumentation/cpp/
    parent: tracing_custom_inst
    identifier: tracing_custom_inst_cpp
    weight: 107
  - name: .NET
    url: tracing/trace_collection/custom_instrumentation/dotnet/
    parent: tracing_custom_inst
    identifier: tracing_custom_inst_dotnet
    weight: 108
  - name: OpenStandards
    url: tracing/trace_collection/open_standards
    parent: tracing_trace_collection
    identifier: tracing_open_standards
<<<<<<< HEAD
    weight: 105  
  - name: OpenTelemetry
    url: opentelemetry/otel_tracing/
    parent: tracing_trace_collection
    identifier: tracing_open_telemetry
=======
>>>>>>> 390ba759
    weight: 106
  - name: Java
    url: tracing/trace_collection/open_standards/java/
    parent: tracing_open_standards
    identifier: tracing_open_standards_java
    weight: 101
  - name: Python
    url: tracing/trace_collection/open_standards/python/
    parent: tracing_open_standards
    identifier: tracing_open_standards_python
    weight: 102
  - name: Ruby
    url: tracing/trace_collection/open_standards/ruby/
    parent: tracing_open_standards
    identifier: tracing_open_standards_ruby
    weight: 108
  - name: Go
    url: tracing/trace_collection/open_standards/go/
    parent: tracing_open_standards
    identifier: tracing_open_standards_go
    weight: 104
  - name: NodeJS
    url: tracing/trace_collection/open_standards/nodejs/
    parent: tracing_open_standards
    identifier: tracing_open_standards_nodejs
    weight: 105
  - name: PHP
    url: tracing/trace_collection/open_standards/php/
    parent: tracing_open_standards
    identifier: tracing_open_standards_php
    weight: 106
  - name: .NET
    url: tracing/trace_collection/open_standards/dotnet/
    parent: tracing_open_standards
    identifier: tracing_open_standards_dotnet
    weight: 108
  - name: Tracing Serverless Applications
    url: serverless/distributed_tracing/
    parent: tracing_trace_collection
    identifier: tracing_serverless
    weight: 107
<<<<<<< HEAD
  - name: Admission Controller Injection
    url: tracing/trace_collection/admission_controller/
    parent: tracing_trace_collection
    identifier: tracing_admission_controller
    weight: 108
  - name: Injecting Libraries
    url: tracing/trace_collection/library_injection/
    parent: tracing_trace_collection
    identifier: tracing_library_injection
    weight: 109
=======
>>>>>>> 390ba759
  - name: Tracing Proxies
    url: tracing/trace_collection/proxy_setup/
    parent: tracing_trace_collection
    identifier: tracing_proxies
    weight: 110
  - name: Span Tags Semantics
    url: tracing/trace_collection/tracing_naming_convention
    parent: tracing_trace_collection
    identifier: tracing_naming_convention
    weight: 111
  - name: APM Metrics Collection
    url: tracing/metrics/
    parent: tracing
    identifier: tracing_metrics
    weight: 3
  - name: Trace Metrics
    url: tracing/metrics/metrics_namespace/
    parent: tracing_metrics
    identifier: tracing_trace_metrics
    weight: 201
  - name: Runtime Metrics
    url: tracing/metrics/runtime_metrics/
    parent: tracing_metrics
    identifier: tracing_runtime_metrics
    weight: 202
  - name: Java
    url: tracing/metrics/runtime_metrics/java/
    parent: tracing_runtime_metrics
    identifier: tracing_runtime_java
    weight: 101
  - name: Python
    url: tracing/metrics/runtime_metrics/python/
    parent: tracing_runtime_metrics
    identifier: tracing_runtime_python
    weight: 102
  - name: Ruby
    url: tracing/metrics/runtime_metrics/ruby/
    parent: tracing_runtime_metrics
    identifier: tracing_runtime_ruby
    weight: 103
  - name: Go
    url: tracing/metrics/runtime_metrics/go/
    parent: tracing_runtime_metrics
    identifier: tracing_runtime_go
    weight: 104
  - name: NodeJS
    url: tracing/metrics/runtime_metrics/nodejs/
    parent: tracing_runtime_metrics
    identifier: tracing_runtime_nodejs
    weight: 105
  - name: .NET
    url: tracing/metrics/runtime_metrics/dotnet/
    parent: tracing_runtime_metrics
    identifier: tracing_runtime_dotnet
    weight: 106
  - name: Trace Pipeline Configuration
    url: tracing/trace_pipeline/
    parent: tracing
    identifier: tracing_trace_pipeline
    weight: 4
  - name: Ingestion Mechanisms
    url: tracing/trace_pipeline/ingestion_mechanisms/
    parent: tracing_trace_pipeline
    identifier: tracing_ingestion_mechanisms
    weight: 301
  - name: Ingestion Controls
    url: tracing/trace_pipeline/ingestion_controls/
    parent: tracing_trace_pipeline
    identifier: tracing_ingestion_controls
    weight: 302
  - name: Generate Metrics
    url: tracing/trace_pipeline/generate_metrics/
    parent: tracing_trace_pipeline
    identifier: tracing_pipeline_generate_metrics
    weight: 303
  - name: Trace Retention
    url: tracing/trace_pipeline/trace_retention/
    parent: tracing_trace_pipeline
    identifier: tracing_retention
    weight: 304
  - name: Usage Metrics
    url: tracing/trace_pipeline/metrics/
    parent: tracing_trace_pipeline
    identifier: tracing_pipeline_metrics
    weight: 305
  - name: Connect Traces with Other Telemetry
    url: tracing/other_telemetry/
    parent: tracing
    identifier: tracing_other_telemetry
    weight: 5
  - name: Connect Logs and Traces
    url: tracing/other_telemetry/connect_logs_and_traces/
    parent: tracing_other_telemetry
    identifier: tracing_connect_logs
    weight: 401
  - name: Java
    url: tracing/other_telemetry/connect_logs_and_traces/java/
    parent: tracing_connect_logs
    identifier: tracing_connect_logs_java
    weight: 101
  - name: Python
    url: tracing/other_telemetry/connect_logs_and_traces/python/
    parent: tracing_connect_logs
    identifier: tracing_connect_logs_python
    weight: 102
  - name: Ruby
    url: tracing/other_telemetry/connect_logs_and_traces/ruby/
    parent: tracing_connect_logs
    identifier: tracing_connect_logs_ruby
    weight: 103
  - name: Go
    url: tracing/other_telemetry/connect_logs_and_traces/go/
    parent: tracing_connect_logs
    identifier: tracing_connect_logs_go
    weight: 104
  - name: NodeJS
    url: tracing/other_telemetry/connect_logs_and_traces/nodejs/
    parent: tracing_connect_logs
    identifier: tracing_connect_logs_nodejs
    weight: 105
  - name: PHP
    url: tracing/other_telemetry/connect_logs_and_traces/php/
    parent: tracing_connect_logs
    identifier: tracing_connect_logs_php
    weight: 106
  - name: .NET
    url: tracing/other_telemetry/connect_logs_and_traces/dotnet/
    parent: tracing_connect_logs
    identifier: tracing_connect_logs_dotnet
    weight: 107
  - name: OpenTelemetry
    url: tracing/other_telemetry/connect_logs_and_traces/opentelemetry/
    parent: tracing_connect_logs
    identifier: tracing_connect_logs_otel
    weight: 108
  - name: Connect RUM and Traces
    url: /real_user_monitoring/connect_rum_and_traces/
    parent: tracing_other_telemetry
    identifier: tracing_connect_rum
    weight: 402
  - name: Connect Synthetics and Traces
    url: /synthetics/apm/
    parent: tracing_other_telemetry
    identifier: tracing_connect_sythetics
    weight: 403
  - name: Trace Explorer
    url: tracing/trace_explorer/
    parent: tracing
    identifier: trace_explorer
    weight: 6
  - name: Search Spans
    url: tracing/trace_explorer/search/
    parent: trace_explorer
    identifier: span_search
    weight: 501
  - name: Query Syntax
    url: tracing/trace_explorer/query_syntax/
    parent: trace_explorer
    identifier: span_query_syntax
    weight: 502
  - name: Span Facets
    url: tracing/trace_explorer/facets/
    parent: trace_explorer
    identifier: span_facets
    weight: 503
  - name: Span Visualizations
    url: tracing/trace_explorer/visualize/
    parent: trace_explorer
    identifier: visualize_spans
    weight: 504
  - name: Trace View
    url: tracing/trace_explorer/trace_view/
    parent: trace_explorer
    weight: 505
  - name: Request Flow Map
    url: tracing/trace_explorer/request_flow_map/
    parent: trace_explorer
    weight: 506
  - name: Service Observability
    url: tracing/services/
    parent: tracing
    identifier: tracing_services
    weight: 7
  - name: Services List
    url: tracing/services/services_list/
    parent: tracing_services
    identifier: tracing_services_list
    weight: 601
  - name: Service Page
    url: tracing/services/service_page/
    parent: tracing_services
    identifier: tracing_service_page
    weight: 602
  - name: Resource Page
    url: tracing/services/resource_page/
    parent: tracing_services
    identifier: tracing_resource_page
    weight: 603
  - name: Deployment Tracking
    url: tracing/services/deployment_tracking/
    parent: tracing_services
    identifier: tracing_deployment_tracking
    weight: 604
  - name: Service Map
    url: tracing/services/services_map/
    parent: tracing_services
    identifier: tracing_service_map
    weight: 605
  - name: APM Monitors
    url: /monitors/create/types/apm/
    parent: tracing_services
    identifier: tracing_apm_monitors
    weight: 607
  - name: Service Catalog
    url: tracing/service_catalog/
    parent: tracing
    identifier: service_catalog
    weight: 9
  - name: Setup
    url: tracing/service_catalog/setup
    parent: service_catalog
    identifier: service_catalog_setup
    weight: 901
  - name: Registering Services through the API
    url: tracing/service_catalog/service_definition_api
    parent: service_catalog
    identifier: service_catalog_api
    weight: 902
  - name: Integrations
    url: tracing/service_catalog/integrations
    parent: service_catalog
    identifier: service_catalog_integrations
    weight: 903
  - name: Troubleshooting
    url: tracing/service_catalog/troubleshooting
    parent: service_catalog
    identifier: service_catalog_troubleshooting
    weight: 904
  - name: Guides
    url: tracing/service_catalog/guides
    parent: service_catalog
    identifier: service_catalog_guides
    weight: 905
  - name: Error Tracking
    url: tracing/error_tracking/
    parent: tracing
    identifier: tracing_error_tracking
    weight: 10
  - name: Error Tracking Explorer
    url: tracing/error_tracking/explorer/
    parent: tracing_error_tracking
    identifier: tracing_error_tracking_explorer
    weight: 801
  - name: Custom Grouping
    url: tracing/error_tracking/custom_grouping
    parent: tracing_error_tracking
    identifier: tracing_error_tracking_custom_grouping
    weight: 1208
  - name: Data Security
    url: tracing/configure_data_security/
    parent: tracing
    identifier: tracing_data_security
    weight: 11
  - name: Guides
    url: tracing/guide/
    parent: tracing
    identifier: tracing_guides
    weight: 12
  - name: Troubleshooting
    url: tracing/troubleshooting/
    parent: tracing
    identifier: tracing_troubleshooting
    weight: 13
  - name: Tracer Startup Logs
    url: tracing/troubleshooting/tracer_startup_logs
    identifier: tracing_troubleshooting_startup_logs
    parent: tracing_troubleshooting
    weight: 1201
  - name: Tracer Debug Logs
    url: tracing/troubleshooting/tracer_debug_logs
    identifier: tracing_troubleshooting_debug_logs
    parent: tracing_troubleshooting
    weight: 1202
  - name: Connection Errors
    url: tracing/troubleshooting/connection_errors
    identifier: tracing_troubleshooting_connection_errors
    parent: tracing_troubleshooting
    weight: 1203
  - name: Agent Rate Limits
    url: tracing/troubleshooting/agent_rate_limits
    identifier: tracing_troubleshooting_rate_limits
    parent: tracing_troubleshooting
    weight: 1204
  - name: Agent APM metrics
    url: tracing/troubleshooting/agent_apm_metrics
    identifier: tracing_troubleshooting_apm_metrics
    parent: tracing_troubleshooting
    weight: 1205
  - name: Agent Resource Usage
    url: tracing/troubleshooting/agent_apm_resource_usage
    identifier: tracing_troubleshooting_agent_usage
    parent: tracing_troubleshooting
    weight: 1206
  - name: Correlated Logs
    url: tracing/troubleshooting/correlated-logs-not-showing-up-in-the-trace-id-panel
    identifier: tracing_troubleshooting_correlated_logs
    parent: tracing_troubleshooting
    weight: 1207
  - name: PHP 5 Deep Call Stacks
    url: tracing/troubleshooting/php_5_deep_call_stacks
    identifier: tracing_troubleshooting_php_5_deep_call_stacks
    parent: tracing_troubleshooting
    weight: 1208
  - name: .NET diagnostic tool
    url: tracing/troubleshooting/dotnet_diagnostic_tool
    identifier: tracing_troubleshooting_dotnet_diagnostic_tool
    parent: tracing_troubleshooting
    weight: 1209
  - name: APM Quantization
    url: tracing/troubleshooting/quantization
    identifier: tracing_troubleshooting_quantization
    parent: tracing_troubleshooting
    weight: 1210
  - name: Continuous Profiler
    url: profiler/
    pre: profiling-1
    identifier: profiler
    parent: apm_heading
    weight: 145000
  - name: Enabling the Profiler
    url: profiler/enabling/
    parent: profiler
    identifier: profiler_enabling
    weight: 1
  - name: Java
    url: profiler/enabling/java/
    parent: profiler_enabling
    identifier: profiler_enabling_java
    weight: 101
  - name: Python
    url: profiler/enabling/python/
    parent: profiler_enabling
    identifier: profiler_enabling_python
    weight: 102
  - name: Go
    url: profiler/enabling/go/
    parent: profiler_enabling
    identifier: profiler_enabling_go
    weight: 103
  - name: Ruby
    url: profiler/enabling/ruby/
    parent: profiler_enabling
    identifier: profiler_enabling_ruby
    weight: 104
  - name: Node.js
    url: profiler/enabling/nodejs/
    parent: profiler_enabling
    identifier: profiler_enabling_nodejs
    weight: 105
  - name: .NET
    url: profiler/enabling/dotnet/
    parent: profiler_enabling
    identifier: profiler_enabling_dotnet
    weight: 106
  - name: PHP
    url: profiler/enabling/php/
    parent: profiler_enabling
    identifier: profiler_enabling_php
    weight: 107
  - name: C/C++/Rust
    url: profiler/enabling/ddprof/
    parent: profiler_enabling
    identifier: profiler_enabling_linux
    weight: 108
  - name: Profile Types
    url: profiler/profile_types/
    parent: profiler
    identifier: profiler_types
    weight: 2
  - name: Search Profiles
    url: profiler/search_profiles/
    parent: profiler
    identifier: profiler_search_profiles
    weight: 3
  - name: Investigate Slow Traces or Endpoints
    url: profiler/connect_traces_and_profiles/
    parent: profiler
    identifier: profiler_traces_profiles
    weight: 4
  - name: Compare Profiles
    url: profiler/compare_profiles
    parent: profiler
    identifier: profiler_compare
    weight: 5
  - name: Profiler Troubleshooting
    url: profiler/profiler_troubleshooting/
    parent: profiler
    identifier: profiler_profiler_troubleshooting
    weight: 6
  - name: CI Visibility
    url: continuous_integration/
    pre: ci
    identifier: ci
    parent: ci_visibility_heading
    weight: 1
  - name: Test Visibility
    url: continuous_integration/tests/
    parent: ci
    identifier: tests_visibility
    weight: 1
  - name: .NET
    url: continuous_integration/tests/dotnet/
    parent: tests_visibility
    identifier: ci_dotnet
    weight: 101
  - name: Java
    url: continuous_integration/tests/java/
    parent: tests_visibility
    identifier: ci_java
    weight: 102
  - name: JavaScript and TypeScript
    url: continuous_integration/tests/javascript/
    parent: tests_visibility
    identifier: ci_javascript
    weight: 103
  - name: Python
    url: continuous_integration/tests/python/
    parent: tests_visibility
    identifier: ci_python
    weight: 104
  - name: Ruby
    url: continuous_integration/tests/ruby/
    parent: tests_visibility
    identifier: ci_ruby
    weight: 105
  - name: Swift
    url: continuous_integration/tests/swift/
    parent: tests_visibility
    identifier: ci_swift
    weight: 106
  - name: JUnit Report Uploads
    url: continuous_integration/tests/junit_upload/
    parent: tests_visibility
    identifier: ci_junit
    weight: 107
  - name: Tests in Containers
    url: continuous_integration/tests/containers/
    parent: tests_visibility
    identifier: ci_containers
    weight: 108
  - name: Pipeline Visibility
    url: continuous_integration/pipelines/
    parent: ci
    identifier: pipeline_visibility
    weight: 2
  - name: Buildkite
    url: continuous_integration/pipelines/buildkite/
    parent: pipeline_visibility
    identifier: ci_buildkite
    weight: 201
  - name: CircleCI
    url: continuous_integration/pipelines/circleci/
    parent: pipeline_visibility
    identifier: ci_circleci
    weight: 202
  - name: Codefresh
    url: continuous_integration/pipelines/codefresh/
    parent: pipeline_visibility
    identifier: ci_codefresh
    weight: 203
  - name: GitHub Actions
    url: continuous_integration/pipelines/github/
    parent: pipeline_visibility
    identifier: ci_github
    weight: 204
  - name: GitLab
    url: continuous_integration/pipelines/gitlab/
    parent: pipeline_visibility
    identifier: ci_gitlab
    weight: 205
  - name: Jenkins
    url: continuous_integration/pipelines/jenkins/
    parent: pipeline_visibility
    identifier: ci_jenkins
    weight: 206
  - name: TeamCity
    url: continuous_integration/pipelines/teamcity/
    parent: pipeline_visibility
    identifier: ci_teamcity
    weight: 207
  - name: Custom Commands
    url: continuous_integration/pipelines/custom_commands/
    parent: pipeline_visibility
    identifier: ci_custom_commands
    weight: 210
  - name: Custom Tags and Metrics
    url: continuous_integration/pipelines/custom_tags_and_metrics/
    parent: pipeline_visibility
    identifier: ci_custom_tags_and_metrics
    weight: 211
  - name: Intelligent Test Runner
    url: continuous_integration/intelligent_test_runner/
    parent: ci
    identifier: intelligent_test_runner
    weight: 3
  - name: Guides
    url: continuous_integration/guides/
    parent: ci
    identifier: ci_guides
    weight: 4
  - name: Troubleshooting
    url: continuous_integration/troubleshooting/
    parent: ci
    identifier: ci_troubleshooting
    weight: 5
  - name: Database Monitoring
    url: database_monitoring/
    pre: database-2
    identifier: dbm
    parent: apm_heading
    weight: 160000
  - name: Setup Architectures
    url: database_monitoring/architecture/
    parent: dbm
    identifier: dbm_setup_architecture
    weight: 1
  - name: Setting Up Postgres
    url: database_monitoring/setup_postgres/
    parent: dbm
    identifier: dbm_setup_postgres
    weight: 2
  - name: Self-hosted
    url: database_monitoring/setup_postgres/selfhosted
    parent: dbm_setup_postgres
    identifier: dbm_setup_postgres_selfhosted
    weight: 101
  - name: RDS
    url: database_monitoring/setup_postgres/rds
    parent: dbm_setup_postgres
    identifier: dbm_setup_postgres_rds
    weight: 102
  - name: Aurora
    url: database_monitoring/setup_postgres/aurora
    parent: dbm_setup_postgres
    identifier: dbm_setup_postgres_aurora
    weight: 103
  - name: Google Cloud SQL
    url: database_monitoring/setup_postgres/gcsql
    parent: dbm_setup_postgres
    identifier: dbm_setup_postgres_gcsql
    weight: 104
  - name: Azure
    url: database_monitoring/setup_postgres/azure
    parent: dbm_setup_postgres
    identifier: dbm_postgres_azure
    weight: 105
  - name: Advanced Configuration
    url: database_monitoring/setup_postgres/advanced_configuration
    parent: dbm_setup_postgres
    identifier: dbm_postgres_advanced_configuration
    weight: 106
  - name: Troubleshooting
    url: database_monitoring/setup_postgres/troubleshooting/
    parent: dbm_setup_postgres
    identifier: dbm_troubleshooting_postgres
    weight: 107
  - name: Setting Up MySQL
    url: database_monitoring/setup_mysql/
    parent: dbm
    identifier: dbm_setup_mysql
    weight: 3
  - name: Self-hosted
    url: database_monitoring/setup_mysql/selfhosted
    parent: dbm_setup_mysql
    identifier: dbm_setup_mysql_selfhosted
    weight: 101
  - name: RDS
    url: database_monitoring/setup_mysql/rds
    parent: dbm_setup_mysql
    identifier: dbm_setup_mysql_rds
    weight: 102
  - name: Aurora
    url: database_monitoring/setup_mysql/aurora
    parent: dbm_setup_mysql
    identifier: dbm_setup_mysql_aurora
    weight: 103
  - name: Google Cloud SQL
    url: database_monitoring/setup_mysql/gcsql
    parent: dbm_setup_mysql
    identifier: dbm_setup_mysql_gcsql
    weight: 104
  - name: Azure
    url: database_monitoring/setup_mysql/azure
    parent: dbm_setup_mysql
    identifier: dbm_mysql_azure
    weight: 105
  - name: Advanced Configuration
    url: database_monitoring/setup_mysql/advanced_configuration
    parent: dbm_setup_mysql
    identifier: dbm_mysql_advanced_configuration
    weight: 106
  - name: Troubleshooting
    url: database_monitoring/setup_mysql/troubleshooting/
    parent: dbm_setup_mysql
    identifier: dbm_troubleshooting_mysql
    weight: 107
  - name: Setting Up SQL Server
    url: database_monitoring/setup_sql_server/
    parent: dbm
    identifier: dbm_setup_sql_server
    weight: 4
  - name: Self-hosted
    url: database_monitoring/setup_sql_server/selfhosted/
    parent: dbm_setup_sql_server
    identifier: dbm_setup_sql_server_selfhosted
    weight: 101
  - name: RDS
    url: database_monitoring/setup_sql_server/rds/
    parent: dbm_setup_sql_server
    identifier: dbm_setup_sql_server_rds
    weight: 102
  - name: Azure
    url: database_monitoring/setup_sql_server/azure/
    parent: dbm_setup_sql_server
    identifier: dbm_setup_sql_server_azure
    weight: 103
  - name: Google Cloud SQL
    url: database_monitoring/setup_sql_server/gcsql/
    parent: dbm_setup_sql_server
    identifier: dbm_setup_sql_server_gcsql
    weight: 104
  - name: Troubleshooting
    url: database_monitoring/setup_sql_server/troubleshooting/
    parent: dbm_setup_sql_server
    identifier: dbm_troubleshooting_sql_server
    weight: 107
  - name: Data Collected
    url: database_monitoring/data_collected
    parent: dbm
    identifier: dbm_data_collected
    weight: 5
  - name: Exploring Query Metrics
    url: database_monitoring/query_metrics/
    parent: dbm
    identifier: dbm_query_metrics
    weight: 6
  - name: Exploring Query Samples
    url: database_monitoring/query_samples/
    parent: dbm
    identifier: dbm_query_samples
    weight: 7
  - name: Troubleshooting
    url: database_monitoring/troubleshooting/
    parent: dbm
    identifier: dbm_troubleshooting
    weight: 8
  - name: Guides
    url: database_monitoring/guide/
    parent: dbm
    identifier: dbm_guides
    weight: 9
  - name: Universal Service Monitoring
    url: universal_service_monitoring/
    pre: usm
    identifier: usm_parent
    parent: apm_heading
    weight: 165000
  - name: Log Management
    url: logs/
    pre: log
    identifier: log_management
    parent: log_management_heading
    weight: 170000
  - name: Log Collection & Integrations
    url: logs/log_collection/
    parent: log_management
    identifier: log_collection
    weight: 1
  - name: Browser
    identifier: log_browser
    url: logs/log_collection/javascript/
    parent: log_collection
    weight: 101
  - name: Android
    identifier: log_android
    url: logs/log_collection/android/
    parent: log_collection
    weight: 102
  - name: iOS
    identifier: log_ios
    url: logs/log_collection/ios/
    parent: log_collection
    weight: 103
  - name: Flutter
    identifier: log_flutter
    url: logs/log_collection/flutter/
    parent: log_collection
    weight: 104
  - name: C#
    url: logs/log_collection/csharp/
    parent: log_collection
    weight: 105
  - name: Go
    identifier: log_go
    url: logs/log_collection/go/
    parent: log_collection
    weight: 106
  - name: Java
    url: logs/log_collection/java/
    parent: log_collection
    identifier: log_collection_java
    weight: 107
  - name: NodeJS
    url: logs/log_collection/nodejs/
    parent: log_collection
    weight: 108
  - name: PHP
    identifier: log_php
    url: logs/log_collection/php/
    parent: log_collection
    weight: 109
  - name: Python
    identifier: log_python
    url: logs/log_collection/python/
    parent: log_collection
    weight: 110
  - name: Ruby
    url: logs/log_collection/ruby/
    parent: log_collection
    identifier: log_collection_ruby
    weight: 111
  - name: OpenTelemetry
    url: opentelemetry/otel_logs/
    parent: log_collection
    identifier: log_collection_opentelemetry
    weight: 112
  - name: Other Integrations
    url: integrations/#cat-log-collection
    identifier: other_integrations
    parent: log_collection
    weight: 113
  - name: Log Configuration
    url: logs/log_configuration/
    parent: log_management
    identifier: log_configuration
    weight: 2
  - name: Pipelines
    url: logs/log_configuration/pipelines/
    parent: log_configuration
    identifier: log_pipelines
    weight: 201
  - name: Processors
    url: logs/log_configuration/processors/
    parent: log_configuration
    weight: 202
  - name: Parsing
    url: logs/log_configuration/parsing/
    parent: log_configuration
    weight: 203
  - name: Attributes and Aliasing
    url: logs/log_collection/?tab=host#attributes-and-tags
    parent: log_processing
    weight: 204
  - name: Attributes and Aliasing
    url: logs/log_configuration/attributes_naming_convention/
    parent: log_configuration
    weight: 205
  - name: Generate Metrics
    url: logs/log_configuration/logs_to_metrics/
    parent: log_configuration
    identifier: log_to_metrics
    weight: 206
  - name: Indexes
    url: logs/log_configuration/indexes
    parent: log_configuration
    identifier: log_indexes
    weight: 207
  - name: Archives
    url: logs/log_configuration/archives/
    parent: log_configuration
    identifier: log_archives
    weight: 208
  - name: Rehydrate from Archives
    url: logs/log_configuration/rehydrating
    parent: log_configuration
    weight: 209
  - name: Connect Logs and Traces
    url: tracing/other_telemetry/connect_logs_and_traces/
    parent: log_management
    identifier: logs_traces_connection
    weight: 3
  - name: Log Explorer
    url: logs/explorer/
    parent: log_management
    identifier: log_explorer
    weight: 5
  - name: Live Tail
    url: logs/explorer/live_tail/
    parent: log_explorer
    weight: 501
  - name: Search
    url: logs/explorer/search/
    parent: log_explorer
    weight: 502
  - name: Search Syntax
    url: logs/explorer/search_syntax/
    parent: log_explorer
    weight: 503
  - name: Facets
    url: logs/explorer/facets/
    parent: log_explorer
    weight: 504
  - name: Analytics
    url: logs/explorer/analytics/
    parent: log_explorer
    weight: 505
  - name: Visualize
    url: logs/explorer/visualize/
    parent: log_explorer
    weight: 506
  - name: Log Side Panel
    url: logs/explorer/side_panel/
    parent: log_explorer
    weight: 507
  - name: Export
    url: logs/explorer/export/
    parent: log_explorer
    weight: 508
  - name: Watchdog Insights for Logs
    url: logs/explorer/watchdog_insights/
    parent: log_explorer
    weight: 509
  - name: Saved Views
    url: logs/explorer/saved_views/
    parent: log_explorer
    weight: 509
  - name: Error Tracking
    url: logs/error_tracking/
    parent: log_management
    identifier: log_management_error_tracking
    weight: 6
  - name: Error Tracking Explorer
    url: logs/error_tracking/explorer
    parent: log_management_error_tracking
    weight: 601
  - name: Track Browser and Mobile Errors
    url: logs/error_tracking/browser_and_mobile
    parent: log_management_error_tracking
    weight: 602
  - name: Track Backend Errors
    url: logs/error_tracking/backend
    parent: log_management_error_tracking
    weight: 603
  - name: Custom Grouping
    url: logs/error_tracking/custom_grouping
    parent: log_management_error_tracking
    identifier: log_management_error_tracking_custom_grouping
    weight: 604
  - name: Guides
    url: logs/guide/
    parent: log_management
    identifier: log_guides
    weight: 7
  - name: Data Security
    url: data_security/logs/
    parent: log_management
    identifier: log_security
    weight: 8
  - name: Troubleshooting
    url: logs/troubleshooting
    parent: log_management
    identifier: log_troubleshooting
    weight: 9
  - name: Observability Pipelines
    url: observability_pipelines/
    pre: pipelines
    identifier: observability_pipelines
    parent: log_management_heading
    weight: 175000
  - name: Installation
    url: observability_pipelines/installation/
    parent: observability_pipelines
    identifier: observability_pipelines_installation
    weight: 1
  - name: Production Deployment Overview
    url: observability_pipelines/production_deployment_overview/
    parent: observability_pipelines
    identifier: observability_pipelines_production_deployment_overview
    weight: 2
  - name: Architecture Design and Principles
    url: observability_pipelines/production_deployment_overview/architecture_design_and_principles/
    parent: observability_pipelines_production_deployment_overview
    identifier: observability_pipelines_architecture_design_and_principles
    weight: 201
  - name: Aggregator Architecture
    url: observability_pipelines/production_deployment_overview/aggregator_architecture/
    parent: observability_pipelines_production_deployment_overview
    identifier: observability_pipelines_aggregator_architecture
    weight: 202
  - name: Integrate Datadog and the Worker
    url: observability_pipelines/production_deployment_overview/integrate_datadog_and_the_observability_pipelines_worker/
    parent: observability_pipelines_production_deployment_overview
    identifier: observability_pipelines_integrate_datadog_and_the_op_worker
    weight: 203
  - name: Working with Data
    url: observability_pipelines/working_with_data/
    parent: observability_pipelines
    identifier: observability_pipelines_working_with_data
    weight: 3
  - name: Reference
    url: observability_pipelines/reference/
    parent: observability_pipelines
    identifier: observability_pipelines_reference
    weight: 4
  - name: Configurations
    url: observability_pipelines/configurations/
    parent: observability_pipelines_reference
    identifier: observability_pipelines_vector_configuration
    weight: 2
  - name: Sources
    url: observability_pipelines/reference/sources/
    parent: observability_pipelines_vector_configuration
    identifier: observability_pipelines_reference_sources
    weight: 401
  - name: Transforms
    url: observability_pipelines/reference/transforms/
    parent: observability_pipelines_vector_configuration
    identifier: observability_pipelines_reference_transforms
    weight: 402
  - name: Sinks
    url: observability_pipelines/reference/sinks/
    parent: observability_pipelines_vector_configuration
    identifier: observability_pipelines_reference_sinks
    weight: 403
  - name: Guides
    url: observability_pipelines/guide/
    parent: observability_pipelines
    identifier: observability_pipelines_guides
    weight: 5
  - name: Security Overview
    url: security/
    pre: security-platform
    identifier: security_platform
    parent: security_platform_heading
    weight: 180000
  - name: Detection Rules
    url: security/detection_rules/
    parent: security_platform
    identifier: security_rules
    weight: 5
  - name: OOTB Rules
    url: security/default_rules/#all
    parent: security_rules
    identifier: ootb_rules
    weight: 501
  - name: Notifications
    url: security/notifications/
    parent: security_platform
    identifier: security_notifications
    weight: 6
  - name: Rules
    url: security/notifications/rules/
    parent: security_notifications
    identifier: security_notification_rules
    weight: 601
  - name: Variables
    url: security/notifications/variables/
    parent: security_notifications
    identifier: security_notification_variables
    weight: 602
  - name: Signals Explorer
    url: security/explorer
    parent: security_platform
    identifier: signals_explorer
    weight: 7
  - name: Security Signal Management
    url: security/security_signal_management
    parent: security_platform
    identifier: security_signal_management
    weight: 8
  - name: Cloud SIEM
    url: security/cloud_siem/
    pre: siem
    parent: security_platform_heading
    identifier: cloud_siem
    weight: 181000
  - name: Getting Started
    url: security/cloud_siem/getting_started
    parent: cloud_siem
    identifier: cloud_siem_getting_started
    weight: 1
  - name: Log Detection Rules
    url: security/cloud_siem/log_detection_rules
    parent: cloud_siem
    identifier: cloud_siem_log_detection_rules
    weight: 2
  - name: Signal Correlation Rules
    url: security/cloud_siem/signal_correlation_rules
    parent: cloud_siem
    identifier: cloud_siem_signal_correlation_rules
    weight: 3
  - name: OOTB Rules
    url: /security/default_rules/#cat-cloud-siem-log-detection
    parent: cloud_siem
    identifier: cloud_siem_default_rules
    weight: 4
  - name: Signals Explorer
    url: /security/explorer
    parent: cloud_siem
    identifier: cloud_siem_signals_explorer
    weight: 5
  - name: Investigator
    url: security/cloud_siem/investigator
    parent: cloud_siem
    identifier: cloud_siem_investigator
    weight: 6
  - name: Guides
    url: security/cloud_siem/guide/
    parent: cloud_siem
    identifier: siem_guides
    weight: 7
  - name: Cloud Security Management
    url: security/cloud_security_management
    parent: security_platform_heading
    pre: cloud-security-management
    identifier: csm
    weight: 181500
  - name: Cloud Security Posture Management
    url: security/cspm/
    parent: csm
    identifier: cspm
    weight: 1
  - name: Getting Started
    url: security/cspm/getting_started
    parent: cspm
    identifier: cspm_getting_started
    weight: 101
  - name: Detection Rules
    url: security/cspm/detection_rules
    parent: cspm
    identifier: cspm_detection_rules
    weight: 102
  - name: Custom Rules
    url: security/cspm/custom_rules
    parent: cspm
    identifier: custom_rules
    weight: 103
  - name: Cloud Resources Schema
    url: security/cspm/custom_rules/schema/
    parent: cspm
    identifier: cspm_schema_gcp_test
    weight: 104
  - name: Compliance Reports
    url: security/cspm/frameworks_and_benchmarks
    parent: cspm
    identifier: cspm_frameworks_benchmarks
    weight: 106
  - name: Security Findings Explorer
    url: /security/cspm/findings
    parent: cspm
    identifier: cspm_findings_explorer
    weight: 107
  - name: Signals Explorer
    url: /security/cspm/signals_explorer/
    parent: cspm
    identifier: signals
    weight: 108
  - name: Cloud Workload Security
    url: security/cloud_workload_security/
    parent: csm
    identifier: cloud_workload_security
    weight: 2
  - name: Getting Started
    url: security/cloud_workload_security/getting_started
    parent: cloud_workload_security
    identifier: cws_getting_started
    weight: 201
  - name: Managing Detection Rules
    url: security/cloud_workload_security/workload_security_rules
    parent: cloud_workload_security
    identifier: cws_workload_security_rules
    weight: 202
  - name: Creating Custom Agent Rules
    url: security/cloud_workload_security/agent_expressions
    parent: cloud_workload_security
    identifier: cws_agent_expressions
    weight: 203
  - name: CWS Events Formats
    url: security/cloud_workload_security/backend
    parent: cloud_workload_security
    identifier: cws_backend_event_schema_documentation
    weight: 204
  - name: Default Detection Rules
    url: security/default_rules/#cat-cloud-security-management
    parent: csm
    identifier: csm_default_rules
    weight: 4
  - name: Guides
    url: security/cloud_security_management/guide/
    parent: csm
    identifier: csm_guides
    weight: 6
  - name: Troubleshooting
    url: security/cloud_security_management/troubleshooting/
    parent: csm
    identifier: csm_troubleshooting
    weight: 7
  - name: Application Security Management
    url: security/application_security/
    parent: security_platform_heading
    pre: app-sec
    identifier: application_security
    weight: 184000
  - name: Getting Started
    url: security/application_security/getting_started/
    parent: application_security
    identifier: appsec_getting_started
    weight: 1
  - name: Java
    url: security/application_security/getting_started/java/
    parent: appsec_getting_started
    identifier: appsec_java
    weight: 101
  - name: .NET
    url: security/application_security/getting_started/dotnet/
    parent: appsec_getting_started
    identifier: appsec_dotnet
    weight: 102
  - name: Go
    url: security/application_security/getting_started/go/
    parent: appsec_getting_started
    identifier: appsec_go
    weight: 103
  - name: Ruby
    url: security/application_security/getting_started/ruby/
    parent: appsec_getting_started
    identifier: appsec_ruby
    weight: 104
  - name: PHP
    url: security/application_security/getting_started/php/
    parent: appsec_getting_started
    identifier: appsec_php
    weight: 105
  - name: NodeJS
    url: security/application_security/getting_started/nodejs/
    parent: appsec_getting_started
    identifier: appsec_nodejs
    weight: 106
  - name: Python
    url: security/application_security/getting_started/python/
    parent: appsec_getting_started
    identifier: appsec_python
    weight: 107
  - name: How It Works
    url: security/application_security/how-appsec-works/
    parent: application_security
    identifier: appsec_howitworks
    weight: 2
  - name: Risk Management
    url: security/application_security/risk_management/
    parent: application_security
    identifier: application_risk_management
    weight: 3
  - name: Threat Monitoring and Protection
    url: security/application_security/threats/
    parent: application_security
    identifier: appsec_threats
    weight: 4
  - name: Setup and Configure
    url: security/application_security/threats/setup_and_configure/
    parent: appsec_threats
    identifier: threats_configuration
    weight: 401
  - name: OOTB Rules
    url: security/default_rules/#cat-application-security
    parent: appsec_threats
    identifier: appsec_default_rules
    weight: 402
  - name: Tracking User Activity
    url: security/application_security/threats/add-user-info/
    parent: appsec_threats
    identifier: threats_user_info
    weight: 403
  - name: Custom Detection Rules
    url: security/application_security/threats/custom_rules/
    parent: appsec_threats
    identifier: threats_custom_rules
    weight: 404
  - name: Event Rules
    url: security/application_security/threats/event_rules/
    parent: appsec_threats
    identifier: threats_event_rules
    weight: 405
  - name: Troubleshooting
    url: security/application_security/troubleshooting/
    parent: application_security
    identifier: appsec_troubleshooting
    weight: 5
  - name: Synthetic Monitoring
    url: synthetics/
    pre: synthetics
    identifier: synthetics
    parent: ux_monitoring_heading
    weight: 190000
  - name: API Tests
    url: synthetics/api_tests/
    parent: synthetics
    weight: 1
    identifier: api_tests
  - name: HTTP
    url: synthetics/api_tests/http_tests
    parent: api_tests
    weight: 101
  - name: SSL
    url: synthetics/api_tests/ssl_tests
    parent: api_tests
    weight: 102
  - name: DNS
    url: synthetics/api_tests/dns_tests
    parent: api_tests
    weight: 103
  - name: WebSocket
    url: synthetics/api_tests/websocket_tests
    parent: api_tests
    weight: 104
  - name: TCP
    url: synthetics/api_tests/tcp_tests
    parent: api_tests
    weight: 105
  - name: UDP
    url: synthetics/api_tests/udp_tests
    parent: api_tests
    weight: 106
  - name: ICMP
    url: synthetics/api_tests/icmp_tests
    parent: api_tests
    weight: 107
  - name: GRPC
    url: synthetics/api_tests/grpc_tests
    parent: api_tests
    weight: 108
  - name: Multistep API Tests
    url: synthetics/multistep
    parent: synthetics
    identifier: synthetics_multistep
    weight: 2
  - name: Browser Tests
    url: synthetics/browser_tests/
    parent: synthetics
    identifier: synthetics_browser_tests
    weight: 3
  - name: Recording Steps
    url: synthetics/browser_tests/actions
    parent: synthetics_browser_tests
    weight: 301
  - name: Test Results
    url: synthetics/browser_tests/test_results
    parent: synthetics_browser_tests
    weight: 302
  - name: Advanced Options for Steps
    url: synthetics/browser_tests/advanced_options
    parent: synthetics_browser_tests
    weight: 303
  - name: Private Locations
    url: synthetics/private_locations
    parent: synthetics
    identifier: synthetics_private_location
    weight: 4
  - name: Configuration
    url: synthetics/private_locations/configuration
    parent: synthetics_private_location
    identifier: synthetics_private_location_configuration
    weight: 401
  - name: Dimensioning
    url: synthetics/private_locations/dimensioning
    parent: synthetics_private_location
    identifier: synthetics_private_location_dimensioning
    weight: 402
  - name: Monitoring
    url: synthetics/private_locations/monitoring
    parent: synthetics_private_location
    identifier: synthetics_private_location_monitoring
    weight: 403
  - name: Search and Manage
    url: synthetics/search/
    parent: synthetics
    identifier: synthetics_search
    weight: 5
  - name: Saved Views
    url: synthetics/search/saved_views
    parent: synthetics_search
    identifier: synthetics_search_saved_views
    weight: 501
  - name: Explorer
    url: continuous_testing/explorer/
    parent: synthetics
    identifier: synthetics_explorer
    weight: 6
  - name: Search Test Batches
    url: continuous_testing/explorer/search/
    parent: synthetics_explorer
    identifier: continuous_testing_explorer_search
    weight: 601
  - name: Search Test Runs
    url: continuous_testing/explorer/search_runs/
    parent: synthetics_explorer
    identifier: continuous_testing_explorer_search_runs
    weight: 602
  - name: Search Syntax
    url: continuous_testing/explorer/search_syntax/
    parent: synthetics_explorer
    identifier: continuous_testing_explorer_search_syntax
    weight: 603
  - name: Test Coverage
    url: synthetics/test_coverage
    parent: synthetics
    identifier: synthetics_test_coverage
    weight: 7
  - name: Dashboards
    url: synthetics/dashboards
    parent: synthetics
    identifier: synthetics_dashboards
    weight: 8
  - name: API Test
    url: synthetics/dashboards/api_test
    parent: synthetics_dashboards
    identifier: synthetics_dashboards_api_test
    weight: 801
  - name: Browser Test
    url: synthetics/dashboards/browser_test
    parent: synthetics_dashboards
    identifier: synthetics_dashboards_browser_test
    weight: 802
  - name: Test Summary
    url: synthetics/dashboards/test_summary
    parent: synthetics_dashboards
    identifier: synthetics_dashboards_test_summary
    weight: 803
  - name: APM Integration
    url: synthetics/apm/
    parent: synthetics
    identifier: synthetics_apm
    weight: 9
  - name: Settings
    url: synthetics/settings/
    parent: synthetics
    weight: 10
  - name: Metrics
    url: synthetics/metrics/
    parent: synthetics
    weight: 11
  - name: Data Security
    url: data_security/synthetics/
    parent: synthetics
    weight: 12
  - name: Guides
    url: synthetics/guide/
    parent: synthetics
    identifier: synthetics_guides
    weight: 13
  - name: Troubleshooting
    url: synthetics/troubleshooting/
    parent: synthetics
    identifier: synthetics_troubleshooting
    weight: 14
  - name: Continuous Testing
    url: continuous_testing/
    pre: continuous-testing
    identifier: continuous_testing
    parent: ux_monitoring_heading
    weight: 200000
  - name: CI/CD Integrations
    url: continuous_testing/cicd_integrations
    parent: continuous_testing
    identifier: continuous_testing_cicd_integrations
    weight: 1
  - name: Configuration
    url: /continuous_testing/cicd_integrations/configuration
    parent: continuous_testing_cicd_integrations
    identifier: continuous_testing_cicd_integrations_configuration
    weight: 101
  - name: Azure DevOps Extension
    url: /continuous_testing/cicd_integrations/azure_devops_extension
    parent: continuous_testing_cicd_integrations
    identifier: continuous_testing_cicd_integrations_azure_devops_extension
    weight: 102
  - name: CircleCI Orb
    url: /continuous_testing/cicd_integrations/circleci_orb
    parent: continuous_testing_cicd_integrations
    identifier: continuous_testing_cicd_integrations_circleci_orb
    weight: 103
  - name: GitHub Actions
    url: /continuous_testing/cicd_integrations/github_actions
    parent: continuous_testing_cicd_integrations
    identifier: continuous_testing_cicd_integrations_github_actions
    weight: 104
  - name: GitLab
    url: /continuous_testing/cicd_integrations/gitlab
    parent: continuous_testing_cicd_integrations
    identifier: continuous_testing_cicd_integrations_gitlab
    weight: 105
  - name: Jenkins
    url: /continuous_testing/cicd_integrations/jenkins
    parent: continuous_testing_cicd_integrations
    identifier: continuous_testing_cicd_integrations_jenkins
    weight: 106
  - name: Settings
    url: /continuous_testing/settings
    parent: continuous_testing
    identifier: continuous_testing_settings
    weight: 2
  - name: Testing Tunnel
    url: /continuous_testing/testing_tunnel
    parent: continuous_testing
    identifier: continuous_testing_testing_tunnel
    weight: 3
  - name: Explorer
    url: continuous_testing/explorer/
    parent: continuous_testing
    identifier: continuous_testing_explorer
    weight: 4
  - name: Troubleshooting
    url: continuous_testing/troubleshooting/
    parent: continuous_testing
    identifier: continuous_testing_troubleshooting
    weight: 5
  - name: RUM & Session Replay
    url: real_user_monitoring/
    pre: rum
    identifier: rum
    parent: ux_monitoring_heading
    weight: 210000
  - name: Browser Monitoring
    url: real_user_monitoring/browser/
    parent: rum
    identifier: rum_browser
    weight: 1
  - name: Data Collected
    url: real_user_monitoring/browser/data_collected/
    parent: rum_browser
    identifier: rum_data_collected
    weight: 101
  - name: Modifying Data and Context
    url: real_user_monitoring/browser/modifying_data_and_context/
    parent: rum_browser
    identifier: rum_modify
    weight: 102
  - name: Monitoring Page Performance
    url: real_user_monitoring/browser/monitoring_page_performance/
    parent: rum_browser
    identifier: page_performance
    weight: 103
  - name: Monitoring Resource Performance
    url: real_user_monitoring/browser/monitoring_resource_performance/
    parent: rum_browser
    identifier: resource_performance
    weight: 104
  - name: Collecting Browser Errors
    url: real_user_monitoring/browser/collecting_browser_errors/
    parent: rum_browser
    identifier: collect_errors
    weight: 105
  - name: Tracking User Actions
    url: real_user_monitoring/browser/tracking_user_actions/
    parent: rum_browser
    identifier: track_actions
    weight: 106
  - name: Troubleshooting
    url: real_user_monitoring/browser/troubleshooting/
    parent: rum_browser
    identifier: troubleshooting
    weight: 107
  - name: Android and AndroidTV Monitoring
    url: real_user_monitoring/android/
    parent: rum
    identifier: rum_android
    weight: 2
  - name: Data Collected
    url: real_user_monitoring/android/data_collected/
    parent: rum_android
    identifier: rum_android_data_collected
    weight: 201
  - name: Advanced Configuration
    url: real_user_monitoring/android/advanced_configuration/
    parent: rum_android
    identifier: rum_android_advanced
    weight: 202
  - name: Mobile Vitals
    url: real_user_monitoring/android/mobile_vitals/
    parent: rum_android
    identifier: rum_android_mobile_vitals
    weight: 203
  - name: Web View Tracking
    url: real_user_monitoring/android/web_view_tracking/
    parent: rum_android
    identifier: rum_android_web_view_tracking
    weight: 204
  - name: Integrated Libraries
    url: real_user_monitoring/android/integrated_libraries/
    parent: rum_android
    identifier: rum_android_libraries
    weight: 205
  - name: Troubleshooting
    url: real_user_monitoring/android/troubleshooting/
    parent: rum_android
    identifier: rum_troubleshooting_android
    weight: 206
  - name: iOS and tvOS Monitoring
    url: real_user_monitoring/ios/
    parent: rum
    identifier: rum_ios
    weight: 3
  - name: Data Collected
    url: real_user_monitoring/ios/data_collected/
    parent: rum_ios
    identifier: rum_ios_data_collected
    weight: 301
  - name: Advanced Configuration
    url: real_user_monitoring/ios/advanced_configuration/
    parent: rum_ios
    identifier: rum_ios_advanced
    weight: 302
  - name: Mobile Vitals
    url: real_user_monitoring/ios/mobile_vitals/
    parent: rum_ios
    identifier: rum_ios_mobile_vitals
    weight: 303
  - name: Web View Tracking
    url: real_user_monitoring/ios/web_view_tracking/
    parent: rum_ios
    identifier: rum_ios_web_view_tracking
    weight: 304
  - name: SwiftUI
    url: real_user_monitoring/ios/swiftui/
    parent: rum_ios
    identifier: rum_ios_swiftui
    weight: 305
  - name: Troubleshooting
    url: real_user_monitoring/ios/troubleshooting/
    parent: rum_ios
    identifier: rum_troubleshooting_ios
    weight: 306
  - name: React Native Monitoring
    url: real_user_monitoring/reactnative/
    parent: rum
    identifier: rum_reactnative
    weight: 4
  - name: Advanced Configuration
    url: real_user_monitoring/reactnative/advanced_configuration/
    parent: rum_reactnative
    identifier: rum_reactnative_advanced_configuration
    weight: 401
  - name: Mobile Vitals
    url: real_user_monitoring/reactnative/mobile_vitals/
    parent: rum_reactnative
    identifier: rum_reactnative_mobile_vitals
    weight: 402
  - name: Expo
    url: real_user_monitoring/reactnative/expo/
    parent: rum_reactnative
    identifier: rum_reactnative_expo
    weight: 403
  - name: CodePush
    url: real_user_monitoring/reactnative/codepush/
    parent: rum_reactnative
    identifier: rum_reactnative_codepush
    weight: 404
  - name: Flutter Monitoring
    url: real_user_monitoring/flutter/
    parent: rum
    identifier: rum_flutter
    weight: 5
  - name: Setup
    url: real_user_monitoring/flutter/setup/
    parent: rum_flutter
    identifier: rum_flutter_setup
    weight: 501
  - name: Data Collected
    url: real_user_monitoring/flutter/data_collected/
    parent: rum_flutter
    identifier: rum_flutter_data_collected
    weight: 502
  - name: Advanced Configuration
    url: real_user_monitoring/flutter/advanced_configuration/
    parent: rum_flutter
    identifier: rum_flutter_advanced_configuration
    weight: 503
  - name: Mobile Vitals
    url: real_user_monitoring/flutter/mobile_vitals/
    parent: rum_flutter
    identifier: rum_flutter_mobile_vitals
    weight: 504
  - name: OpenTelemetry Support
    url: real_user_monitoring/flutter/otel_support/
    parent: rum_flutter
    identifier: rum_flutter_otel_support
    weight: 505
  - name: Troubleshooting
    url: real_user_monitoring/flutter/troubleshooting/
    parent: rum_flutter
    identifier: rum_flutter_troubleshooting
    weight: 506
  - name: Session Replay
    url: real_user_monitoring/session_replay/
    parent: rum
    identifier: rum_session_replay
    weight: 6
  - name: Privacy Options
    url: real_user_monitoring/session_replay/privacy_options
    parent: rum_session_replay
    identifier: rum_session_replay_privacy_options
    weight: 601
  - name: Developer Tools
    url: real_user_monitoring/session_replay/developer_tools
    parent: rum_session_replay
    identifier: rum_session_replay_developer_tools
    weight: 602
  - name: Troubleshooting
    url: real_user_monitoring/session_replay/troubleshooting
    parent: rum_session_replay
    identifier: rum_session_replay_troubleshooting
    weight: 603
  - name: Frustration Signals
    url: real_user_monitoring/frustration_signals/
    parent: rum
    identifier: rum_frustration_signals
    weight: 7
  - name: Dashboards
    url: real_user_monitoring/dashboards/
    parent: rum
    identifier: rum_dashboards
    weight: 8
  - name: Performance Overview
    url: real_user_monitoring/dashboards/performance_overview_dashboard
    parent: rum_dashboards
    identifier: rum_dashboards_performance
    weight: 801
  - name: Frustration Signals
    url: real_user_monitoring/dashboards/frustration_signals_dashboard
    parent: rum_dashboards
    identifier: rum_dashboards_frustration_signals
    weight: 802
  - name: User Sessions
    url: real_user_monitoring/dashboards/user_sessions_dashboard
    parent: rum_dashboards
    identifier: rum_dashboards_sessions
    weight: 803
  - name: Errors
    url: real_user_monitoring/dashboards/errors_dashboard
    parent: rum_dashboards
    identifier: rum_dashboards_errors
    weight: 804
  - name: Testing Coverage
    url: real_user_monitoring/dashboards/testing_coverage
    parent: rum_dashboards
    identifier: rum_dashboards_testing_coverage
    weight: 805
  - name: Resources
    url: real_user_monitoring/dashboards/resources_dashboard
    parent: rum_dashboards
    identifier: rum_dashboards_resources
    weight: 806
  - name: Mobile
    url: real_user_monitoring/dashboards/mobile_dashboard
    parent: rum_dashboards
    identifier: rum_dashboards_mobile
    weight: 807
  - name: Explorer
    url: real_user_monitoring/explorer/
    parent: rum
    identifier: rum_explorer
    weight: 9
  - name: Search RUM Events
    url: real_user_monitoring/explorer/search/
    parent: rum_explorer
    identifier: rum_explorer_search
    weight: 901
  - name: Search Syntax
    url: real_user_monitoring/explorer/search_syntax/
    parent: rum_explorer
    identifier: rum_explorer_search_syntax
    weight: 902
  - name: Group
    url: real_user_monitoring/explorer/group/
    parent: rum_explorer
    identifier: rum_explorer_group
    weight: 903
  - name: Visualize
    url: real_user_monitoring/explorer/visualize/
    parent: rum_explorer
    identifier: rum_explorer_visualize
    weight: 904
  - name: Events
    url: real_user_monitoring/explorer/events/
    parent: rum_explorer
    identifier: rum_explorer_events
    weight: 905
  - name: Export
    url: real_user_monitoring/explorer/export/
    parent: rum_explorer
    identifier: rum_explorer_export
    weight: 906
  - name: Saved Views
    url: real_user_monitoring/explorer/saved_views/
    parent: rum_explorer
    identifier: rum_explorer_saved_views
    weight: 907
  - name: Watchdog Insights for RUM
    url: real_user_monitoring/explorer/watchdog_insights/
    parent: rum_explorer
    identifier: rum_explorer_watchdog_insights
    weight: 908
  - name: Funnel Analysis
    url: real_user_monitoring/funnel_analysis
    parent: rum
    identifier: rum_funnel_analysis
    weight: 10
  - name: Generate Metrics
    url: real_user_monitoring/generate_metrics
    parent: rum
    identifier: rum_generate_metrics
    weight: 11
  - name: Connect RUM and Traces
    url: real_user_monitoring/connect_rum_and_traces
    parent: rum
    identifier: rum_connect_rum_and_traces
    weight: 12
  - name: Error Tracking
    url: real_user_monitoring/error_tracking/
    parent: rum
    identifier: rum_error_tracking
    weight: 13
  - name: Explorer
    url: real_user_monitoring/error_tracking/explorer/
    parent: rum_error_tracking
    identifier: rum_error_tracking_explorer
    weight: 1201
  - name: Track Browser Errors
    url: real_user_monitoring/error_tracking/browser/
    parent: rum_error_tracking
    identifier: rum_error_tracking_browser
    weight: 1202
  - name: Track Android Errors
    url: real_user_monitoring/error_tracking/android/
    parent: rum_error_tracking
    identifier: rum_error_tracking_android
    weight: 1203
  - name: Track iOS Errors
    url: real_user_monitoring/error_tracking/ios/
    parent: rum_error_tracking
    identifier: rum_error_tracking_ios
    weight: 1204
  - name: Track Expo Errors
    url: real_user_monitoring/error_tracking/expo/
    parent: rum_error_tracking
    identifier: rum_error_tracking_expo
    weight: 1205
  - name: Track React Native Errors
    url: real_user_monitoring/error_tracking/reactnative/
    parent: rum_error_tracking
    identifier: rum_error_tracking_reactnative
    weight: 1206
  - name: Track Flutter Errors
    url: real_user_monitoring/error_tracking/flutter/
    parent: rum_error_tracking
    identifier: rum_error_tracking_flutter
    weight: 1207
  - name: Custom Grouping
    url: real_user_monitoring/error_tracking/custom_grouping
    parent: rum_error_tracking
    identifier: rum_error_tracking_custom_grouping
    weight: 1208
  - name: Guides
    url: real_user_monitoring/guide/
    parent: rum
    identifier: rum_guides
    weight: 14
  - name: Network Monitoring
    url: network_monitoring/
    pre: network
    identifier: nm_parent
    parent: infrastructure_heading
    weight: 220000
  - name: Network Performance Monitoring
    url: network_monitoring/performance/
    parent: nm_parent
    identifier: npm
    weight: 100
  - name: Setup
    url: network_monitoring/performance/setup/
    parent: npm
    identifier: npm_setup
    weight: 101
  - name: Network Page
    url: network_monitoring/performance/network_page/
    parent: npm
    identifier: npm_page
    weight: 102
  - name: Network Map
    url: network_monitoring/performance/network_map/
    parent: npm
    identifier: npm_map
    weight: 103
  - name: Guides
    url: network_monitoring/performance/guide/
    identifier: npm_guides
    parent: npm
    weight: 104
  - name: DNS Monitoring
    url: network_monitoring/dns/
    parent: nm_parent
    identifier: dns_monitoring
    weight: 200
  - name: Network Device Monitoring
    url: network_monitoring/devices
    parent: nm_parent
    identifier: ndm
    weight: 300
  - name: SNMP Metrics
    url: network_monitoring/devices/snmp_metrics
    parent: ndm
    identifier: ndm_snmp_metrics
    weight: 301
  - name: SNMP Traps
    url: network_monitoring/devices/snmp_traps
    parent: ndm
    identifier: ndm_snmptraps
    weight: 302
  - name: NetFlow Monitoring
    url: network_monitoring/devices/netflow
    parent: ndm
    identifier: ndm_netflow
    weight: 303
  - name: Profiles
    url: network_monitoring/devices/profiles
    parent: ndm
    identifier: ndm_profiles
    weight: 304
  - name: Data Collected
    url: network_monitoring/devices/data
    parent: ndm
    identifier: ndm_data
    weight: 305
  - name: Troubleshooting
    url: network_monitoring/devices/troubleshooting
    parent: ndm
    identifier: ndm_trouble
    weight: 306
  - name: Guides
    url: network_monitoring/devices/guide/
    parent: ndm
    identifier: ndm_guide
    weight: 307
  - name: Developers
    url: developers/
    pre: dev-code
    identifier: dev_tools
    parent: essentials_heading
    weight: 210000
  - name: Authorization
    url: developers/authorization/
    parent: dev_tools
    identifier: dev_tools_authorization
    weight: 1
  - name: OAuth2 in Datadog
    url: developers/authorization/oauth2_in_datadog/
    parent: dev_tools_authorization
    identifier: dev_tools_authorization_oauth2_in_datadog
    weight: 101
  - name: Authorization Endpoints
    url: developers/authorization/oauth2_endpoints/
    parent: dev_tools_authorization
    identifier: dev_tools_authorization_oauth2_endpoints
    weight: 102
  - name: DogStatsD
    url: developers/dogstatsd/
    parent: dev_tools
    identifier: dev_tools_dogstatsd
    weight: 2
  - name: Datagram Format
    url: developers/dogstatsd/datagram_shell
    parent: dev_tools_dogstatsd
    weight: 201
  - name: Unix Domain Socket
    url: /developers/dogstatsd/unix_socket
    parent: dev_tools_dogstatsd
    weight: 202
  - name: High Throughput Data
    url: developers/dogstatsd/high_throughput/
    parent: dev_tools_dogstatsd
    weight: 203
  - name: Data Aggregation
    url: developers/dogstatsd/data_aggregation/
    parent: dev_tools_dogstatsd
    weight: 204
  - name: DogStatsD Mapper
    url: developers/dogstatsd/dogstatsd_mapper/
    parent: dev_tools_dogstatsd
    weight: 205
  - name: Custom Checks
    url: developers/custom_checks/
    parent: dev_tools
    identifier: custom_checks
    weight: 3
  - name: Writing a Custom Agent Check
    url: developers/custom_checks/write_agent_check/
    parent: custom_checks
    weight: 301
  - name: Writing a Custom OpenMetrics Check
    url: developers/custom_checks/prometheus/
    parent: custom_checks
    weight: 302
  - name: Integrations
    url: developers/integrations/
    parent: dev_tools
    identifier: dev_tools_integrations
    weight: 4
  - name: Create an Agent-based Integration
    url: developers/integrations/new_check_howto/
    parent: dev_tools_integrations
    weight: 401
  - name: Create an API Integration
    url: developers/integrations/api_integration/
    parent: dev_tools_integrations
    weight: 402
  - name: Integration Assets Reference
    url: developers/integrations/check_references/
    parent: dev_tools_integrations
    weight: 403
  - name: Create an Integration Dashboard
    url: developers/integrations/create-an-integration-dashboard
    parent: dev_tools_integrations
    weight: 404
  - name: OAuth for Integrations
    url: developers/integrations/oauth_for_integrations
    parent: dev_tools_integrations
    weight: 405
  - name: Install Agent Integration Developer Tool
    url: developers/integrations/python/
    parent: dev_tools_integrations
    weight: 406
  - name: Legacy
    url: developers/integrations/legacy/
    parent: dev_tools_integrations
    weight: 407
  - name: Marketplace
    url: developers/marketplace/
    parent: dev_tools
    identifier: dev_tools_marketplace
    weight: 5
  - name: Develop A Marketplace Offering
    url: developers/marketplace/offering
    parent: dev_tools_marketplace
    identifier: dev_tools_marketplace_offering
    weight: 501
  - name: Datadog Apps
    url: developers/datadog_apps
    parent: dev_tools
    identifier: dev_tools_datadog_apps
    weight: 6
  - name: Service Checks
    url: developers/service_checks/
    parent: dev_tools
    identifier: dev_tools_service_check
    weight: 7
  - name: 'Submission - Agent Check '
    url: developers/service_checks/agent_service_checks_submission/
    parent: dev_tools_service_check
    identifier: dev_tools_service_check_agent_check
    weight: 701
  - name: Submission - DogStatsD
    url: developers/service_checks/dogstatsd_service_checks_submission/
    parent: dev_tools_service_check
    identifier: dev_tools_service_check_dogstatsd
    weight: 702
  - name: Submission - API
    url: api/v1/service-checks/
    parent: dev_tools_service_check
    identifier: dev_tools_service_check_api
    weight: 703
  - name: IDE Integrations
    url: developers/ide_integrations/
    parent: dev_tools
    identifier: ide_integrations
    weight: 8
  - name: IntelliJ IDEA
    url: developers/ide_integrations/idea/
    parent: ide_integrations
    identifier: ide_integrations_idea
    weight: 801
  - name: Community
    url: developers/community/
    parent: dev_tools
    identifier: dev_community
    weight: 9
  - name: Libraries
    url: developers/community/libraries/
    parent: dev_community
    weight: 901
  - name: Community Office Hours
    url: developers/community/office_hours/
    parent: dev_community
    weight: 902
  - name: Guides
    url: developers/guide/
    parent: dev_tools
    identifier: dev_tools_guides
    weight: 10
  - name: API
    url: api/
    pre: api
    identifier: api
    parent: essentials_heading
    weight: 220000
  - name: CoScreen
    url: coscreen/
    pre: coscreen
    identifier: coscreen
    parent: essentials_heading
    weight: 230000
  - name: Troubleshooting
    url: coscreen/troubleshooting
    identifier: coscreen_troubleshooting
    parent: coscreen
    weight: 1
  - name: Account Management
    url: account_management/
    pre: cog-2
    identifier: account_management
    parent: administration_heading
    weight: 230000
  - name: Switching Between Orgs
    url: account_management/org_switching/
    parent: account_management
    weight: 1
  - name: Organization Settings
    url: account_management/org_settings/
    parent: account_management
    identifier: organization_settings
    weight: 2
  - name: User Management
    url: account_management/users/
    parent: organization_settings
    identifier: account_management_users
    weight: 201
  - name: Login Methods
    url: account_management/login_methods/
    parent: organization_settings
    identifier: login_methods
    weight: 202
  - name: OAuth Apps
    url: account_management/org_settings/oauth_apps
    parent: organization_settings
    weight: 203
  - name: Sensitive Data Scanner
    url: account_management/org_settings/sensitive_data_detection
    parent: organization_settings
    weight: 204
  - name: Custom Organization Landing Page
    url: account_management/org_settings/custom_landing
    parent: organization_settings
    weight: 205
  - name: Service Accounts
    url: account_management/org_settings/service_accounts
    parent: organization_settings
    weight: 206
  - name: RBAC
    url: account_management/rbac/
    parent: account_management
    identifier: account_management_rbac
    weight: 3
  - name: Permissions
    url: account_management/rbac/permissions
    parent: account_management_rbac
    identifier: account_management_rbac_permissions
    weight: 301
  - name: SSO with SAML
    url: account_management/saml/
    identifier: account_management_saml
    parent: account_management
    weight: 4
  - name: Active Directory
    url: account_management/saml/activedirectory/
    parent: account_management_saml
    weight: 401
  - name: Auth0
    url: account_management/saml/auth0/
    parent: account_management_saml
    weight: 402
  - name: Azure
    url: account_management/saml/azure/
    parent: account_management_saml
    weight: 403
  - name: Google
    url: account_management/saml/google/
    parent: account_management_saml
    weight: 404
  - name: NoPassword
    url: account_management/saml/lastpass/
    parent: account_management_saml
    weight: 405
  - name: Okta
    url: account_management/saml/okta/
    parent: account_management_saml
    weight: 406
  - name: SafeNet
    url: account_management/saml/safenet/
    parent: account_management_saml
    weight: 407
  - name: Troubleshooting
    url: account_management/saml/troubleshooting/
    parent: account_management_saml
    weight: 408
  - name: API and Application Keys
    url: account_management/api-app-keys/
    parent: account_management
    weight: 5
  - name: Audit Trail
    url: account_management/audit_trail/
    parent: account_management
    identifier: account_management_audit_trail
    weight: 6
  - name: Events
    url: account_management/audit_trail/events/
    parent: account_management_audit_trail
    identifier: account_management_audit_trail_events
    weight: 601
  - name: Plan and Usage
    url: account_management/plan_and_usage/
    parent: account_management
    weight: 7
  - name: Billing
    url: account_management/billing/
    parent: account_management
    weight: 8
  - name: Multi-org Accounts
    url: account_management/multi_organization/
    parent: account_management
    weight: 8
  - name: Guides
    url: account_management/guide/
    parent: account_management
    weight: 9
  - name: Data Security
    url: data_security/
    pre: security-lock
    identifier: data_security
    parent: administration_heading
    weight: 240000
  - name: Agent
    url: data_security/agent/
    parent: data_security
    weight: 1
  - name: Tracing
    url: /tracing/configure_data_security/
    parent: data_security
    weight: 2
  - name: Log Management
    url: data_security/logs/
    parent: data_security
    weight: 3
  - name: Synthetic Monitoring
    url: data_security/synthetics/
    parent: data_security
    weight: 4
  - name: Guides
    url: data_security/guide/
    parent: data_security
    weight: 5
  - name: Help
    url: help/
    pre: info-fill
    identifier: help_top_level
    parent: administration_heading
    weight: 240000
  - name: Aggregating Agents
    url: observability_pipelines/production_deployment_overview/integrate_datadog_and_the_observability_pipelines_worker/
    parent: agent
    identifier: vector_aggregation
    weight: 13
api:
  - name: Overview
    url: /api/latest/
    identifier: API overview
    weight: -10
  - name: Using the API
    url: /api/latest/using-the-api/
    parent: API overview
    weight: 5
  - name: Authorization Scopes
    url: /api/latest/scopes/
    identifier: API Scopes
    parent: API overview
    weight: 6
  - name: Rate Limits
    url: /api/latest/rate-limits/
    parent: API overview
    weight: 7
    identifier: rate-limits
  - name: AWS Integration
    url: /api/latest/aws-integration/
    identifier: aws-integration
    generated: true
  - name: Generate a new external ID
    url: '#generate-a-new-external-id'
    identifier: aws-integration-generate-a-new-external-id
    parent: aws-integration
    generated: true
    params:
      versions:
        - v1
      operationids:
        - CreateNewAWSExternalID
      unstable: []
      order: 4
  - name: Set an AWS tag filter
    url: '#set-an-aws-tag-filter'
    identifier: aws-integration-set-an-aws-tag-filter
    parent: aws-integration
    generated: true
    params:
      versions:
        - v1
      operationids:
        - CreateAWSTagFilter
      unstable: []
      order: 2
  - name: Get all AWS tag filters
    url: '#get-all-aws-tag-filters'
    identifier: aws-integration-get-all-aws-tag-filters
    parent: aws-integration
    generated: true
    params:
      versions:
        - v1
      operationids:
        - ListAWSTagFilters
      unstable: []
      order: 1
  - name: Delete a tag filtering entry
    url: '#delete-a-tag-filtering-entry'
    identifier: aws-integration-delete-a-tag-filtering-entry
    parent: aws-integration
    generated: true
    params:
      versions:
        - v1
      operationids:
        - DeleteAWSTagFilter
      unstable: []
      order: 3
  - name: List namespace rules
    url: '#list-namespace-rules'
    identifier: aws-integration-list-namespace-rules
    parent: aws-integration
    generated: true
    params:
      versions:
        - v1
      operationids:
        - ListAvailableAWSNamespaces
      unstable: []
      order: 5
  - name: Update an AWS integration
    url: '#update-an-aws-integration'
    identifier: aws-integration-update-an-aws-integration
    parent: aws-integration
    generated: true
    params:
      versions:
        - v1
      operationids:
        - UpdateAWSAccount
      unstable: []
      order: 9
  - name: Create an AWS integration
    url: '#create-an-aws-integration'
    identifier: aws-integration-create-an-aws-integration
    parent: aws-integration
    generated: true
    params:
      versions:
        - v1
      operationids:
        - CreateAWSAccount
      unstable: []
      order: 8
  - name: List all AWS integrations
    url: '#list-all-aws-integrations'
    identifier: aws-integration-list-all-aws-integrations
    parent: aws-integration
    generated: true
    params:
      versions:
        - v1
      operationids:
        - ListAWSAccounts
      unstable: []
      order: 6
  - name: Delete an AWS integration
    url: '#delete-an-aws-integration'
    identifier: aws-integration-delete-an-aws-integration
    parent: aws-integration
    generated: true
    params:
      versions:
        - v1
      operationids:
        - DeleteAWSAccount
      unstable: []
      order: 7
  - name: AWS Logs Integration
    url: /api/latest/aws-logs-integration/
    identifier: aws-logs-integration
    generated: true
  - name: Check permissions for log services
    url: '#check-permissions-for-log-services'
    identifier: aws-logs-integration-check-permissions-for-log-services
    parent: aws-logs-integration
    generated: true
    params:
      versions:
        - v1
      operationids:
        - CheckAWSLogsServicesAsync
      unstable: []
      order: 6
  - name: Enable an AWS Logs integration
    url: '#enable-an-aws-logs-integration'
    identifier: aws-logs-integration-enable-an-aws-logs-integration
    parent: aws-logs-integration
    generated: true
    params:
      versions:
        - v1
      operationids:
        - EnableAWSLogServices
      unstable: []
      order: 5
  - name: Get list of AWS log ready services
    url: '#get-list-of-aws-log-ready-services'
    identifier: aws-logs-integration-get-list-of-aws-log-ready-services
    parent: aws-logs-integration
    generated: true
    params:
      versions:
        - v1
      operationids:
        - ListAWSLogsServices
      unstable: []
      order: 4
  - name: Check that an AWS Lambda Function exists
    url: '#check-that-an-aws-lambda-function-exists'
    identifier: aws-logs-integration-check-that-an-aws-lambda-function-exists
    parent: aws-logs-integration
    generated: true
    params:
      versions:
        - v1
      operationids:
        - CheckAWSLogsLambdaAsync
      unstable: []
      order: 7
  - name: Add AWS Log Lambda ARN
    url: '#add-aws-log-lambda-arn'
    identifier: aws-logs-integration-add-aws-log-lambda-arn
    parent: aws-logs-integration
    generated: true
    params:
      versions:
        - v1
      operationids:
        - CreateAWSLambdaARN
      unstable: []
      order: 2
  - name: List all AWS Logs integrations
    url: '#list-all-aws-logs-integrations'
    identifier: aws-logs-integration-list-all-aws-logs-integrations
    parent: aws-logs-integration
    generated: true
    params:
      versions:
        - v1
      operationids:
        - ListAWSLogsIntegrations
      unstable: []
      order: 1
  - name: Delete an AWS Logs integration
    url: '#delete-an-aws-logs-integration'
    identifier: aws-logs-integration-delete-an-aws-logs-integration
    parent: aws-logs-integration
    generated: true
    params:
      versions:
        - v1
      operationids:
        - DeleteAWSLambdaARN
      unstable: []
      order: 3
  - name: Authentication
    url: /api/latest/authentication/
    identifier: authentication
    generated: true
  - name: Validate API key
    url: '#validate-api-key'
    identifier: authentication-validate-api-key
    parent: authentication
    generated: true
    params:
      versions:
        - v1
      operationids:
        - Validate
      unstable: []
      order: 1
  - name: Azure Integration
    url: /api/latest/azure-integration/
    identifier: azure-integration
    generated: true
  - name: Update Azure integration host filters
    url: '#update-azure-integration-host-filters'
    identifier: azure-integration-update-azure-integration-host-filters
    parent: azure-integration
    generated: true
    params:
      versions:
        - v1
      operationids:
        - UpdateAzureHostFilters
      unstable: []
      order: 5
  - name: Update an Azure integration
    url: '#update-an-azure-integration'
    identifier: azure-integration-update-an-azure-integration
    parent: azure-integration
    generated: true
    params:
      versions:
        - v1
      operationids:
        - UpdateAzureIntegration
      unstable: []
      order: 4
  - name: Create an Azure integration
    url: '#create-an-azure-integration'
    identifier: azure-integration-create-an-azure-integration
    parent: azure-integration
    generated: true
    params:
      versions:
        - v1
      operationids:
        - CreateAzureIntegration
      unstable: []
      order: 2
  - name: List all Azure integrations
    url: '#list-all-azure-integrations'
    identifier: azure-integration-list-all-azure-integrations
    parent: azure-integration
    generated: true
    params:
      versions:
        - v1
      operationids:
        - ListAzureIntegration
      unstable: []
      order: 1
  - name: Delete an Azure integration
    url: '#delete-an-azure-integration'
    identifier: azure-integration-delete-an-azure-integration
    parent: azure-integration
    generated: true
    params:
      versions:
        - v1
      operationids:
        - DeleteAzureIntegration
      unstable: []
      order: 3
  - name: Dashboard Lists
    url: /api/latest/dashboard-lists/
    identifier: dashboard-lists
    generated: true
  - name: Update items of a dashboard list
    url: '#update-items-of-a-dashboard-list'
    identifier: dashboard-lists-update-items-of-a-dashboard-list
    parent: dashboard-lists
    generated: true
    params:
      versions:
        - v2
      operationids:
        - UpdateDashboardListItems
      unstable: []
      order: 3
  - name: Add Items to a Dashboard List
    url: '#add-items-to-a-dashboard-list'
    identifier: dashboard-lists-add-items-to-a-dashboard-list
    parent: dashboard-lists
    generated: true
    params:
      versions:
        - v2
      operationids:
        - CreateDashboardListItems
      unstable: []
      order: 2
  - name: Get items of a Dashboard List
    url: '#get-items-of-a-dashboard-list'
    identifier: dashboard-lists-get-items-of-a-dashboard-list
    parent: dashboard-lists
    generated: true
    params:
      versions:
        - v2
      operationids:
        - GetDashboardListItems
      unstable: []
      order: 1
  - name: Delete items from a dashboard list
    url: '#delete-items-from-a-dashboard-list'
    identifier: dashboard-lists-delete-items-from-a-dashboard-list
    parent: dashboard-lists
    generated: true
    params:
      versions:
        - v2
      operationids:
        - DeleteDashboardListItems
      unstable: []
      order: 4
  - name: Update a dashboard list
    url: '#update-a-dashboard-list'
    identifier: dashboard-lists-update-a-dashboard-list
    parent: dashboard-lists
    generated: true
    params:
      versions:
        - v1
      operationids:
        - UpdateDashboardList
      unstable: []
      order: 4
  - name: Get a dashboard list
    url: '#get-a-dashboard-list'
    identifier: dashboard-lists-get-a-dashboard-list
    parent: dashboard-lists
    generated: true
    params:
      versions:
        - v1
      operationids:
        - GetDashboardList
      unstable: []
      order: 3
  - name: Delete a dashboard list
    url: '#delete-a-dashboard-list'
    identifier: dashboard-lists-delete-a-dashboard-list
    parent: dashboard-lists
    generated: true
    params:
      versions:
        - v1
      operationids:
        - DeleteDashboardList
      unstable: []
      order: 5
  - name: Create a dashboard list
    url: '#create-a-dashboard-list'
    identifier: dashboard-lists-create-a-dashboard-list
    parent: dashboard-lists
    generated: true
    params:
      versions:
        - v1
      operationids:
        - CreateDashboardList
      unstable: []
      order: 2
  - name: Get all dashboard lists
    url: '#get-all-dashboard-lists'
    identifier: dashboard-lists-get-all-dashboard-lists
    parent: dashboard-lists
    generated: true
    params:
      versions:
        - v1
      operationids:
        - ListDashboardLists
      unstable: []
      order: 1
  - name: Dashboards
    url: /api/latest/dashboards/
    identifier: dashboards
    generated: true
  - name: Update a dashboard
    url: '#update-a-dashboard'
    identifier: dashboards-update-a-dashboard
    parent: dashboards
    generated: true
    params:
      versions:
        - v1
      operationids:
        - UpdateDashboard
      unstable: []
      order: 4
  - name: Get a dashboard
    url: '#get-a-dashboard'
    identifier: dashboards-get-a-dashboard
    parent: dashboards
    generated: true
    params:
      versions:
        - v1
      operationids:
        - GetDashboard
      unstable: []
      order: 2
  - name: Delete a dashboard
    url: '#delete-a-dashboard'
    identifier: dashboards-delete-a-dashboard
    parent: dashboards
    generated: true
    params:
      versions:
        - v1
      operationids:
        - DeleteDashboard
      unstable: []
      order: 5
  - name: Send shared dashboard invitation email
    url: '#send-shared-dashboard-invitation-email'
    identifier: dashboards-send-shared-dashboard-invitation-email
    parent: dashboards
    generated: true
    params:
      versions:
        - v1
      operationids:
        - SendPublicDashboardInvitation
      unstable: []
      order: 11
  - name: Get all invitations for a shared dashboard
    url: '#get-all-invitations-for-a-shared-dashboard'
    identifier: dashboards-get-all-invitations-for-a-shared-dashboard
    parent: dashboards
    generated: true
    params:
      versions:
        - v1
      operationids:
        - GetPublicDashboardInvitations
      unstable: []
      order: 12
  - name: Revoke shared dashboard invitations
    url: '#revoke-shared-dashboard-invitations'
    identifier: dashboards-revoke-shared-dashboard-invitations
    parent: dashboards
    generated: true
    params:
      versions:
        - v1
      operationids:
        - DeletePublicDashboardInvitation
      unstable: []
      order: 14
  - name: Update a shared dashboard
    url: '#update-a-shared-dashboard'
    identifier: dashboards-update-a-shared-dashboard
    parent: dashboards
    generated: true
    params:
      versions:
        - v1
      operationids:
        - UpdatePublicDashboard
      unstable: []
      order: 10
  - name: Get a shared dashboard
    url: '#get-a-shared-dashboard'
    identifier: dashboards-get-a-shared-dashboard
    parent: dashboards
    generated: true
    params:
      versions:
        - v1
      operationids:
        - GetPublicDashboard
      unstable: []
      order: 9
  - name: Revoke a shared dashboard URL
    url: '#revoke-a-shared-dashboard-url'
    identifier: dashboards-revoke-a-shared-dashboard-url
    parent: dashboards
    generated: true
    params:
      versions:
        - v1
      operationids:
        - DeletePublicDashboard
      unstable: []
      order: 13
  - name: Create a shared dashboard
    url: '#create-a-shared-dashboard'
    identifier: dashboards-create-a-shared-dashboard
    parent: dashboards
    generated: true
    params:
      versions:
        - v1
      operationids:
        - CreatePublicDashboard
      unstable: []
      order: 8
  - name: Create a new dashboard
    url: '#create-a-new-dashboard'
    identifier: dashboards-create-a-new-dashboard
    parent: dashboards
    generated: true
    params:
      versions:
        - v1
      operationids:
        - CreateDashboard
      unstable: []
      order: 1
  - name: Restore deleted dashboards
    url: '#restore-deleted-dashboards'
    identifier: dashboards-restore-deleted-dashboards
    parent: dashboards
    generated: true
    params:
      versions:
        - v1
      operationids:
        - RestoreDashboards
      unstable: []
      order: 7
  - name: Get all dashboards
    url: '#get-all-dashboards'
    identifier: dashboards-get-all-dashboards
    parent: dashboards
    generated: true
    params:
      versions:
        - v1
      operationids:
        - ListDashboards
      unstable: []
      order: 3
  - name: Delete dashboards
    url: '#delete-dashboards'
    identifier: dashboards-delete-dashboards
    parent: dashboards
    generated: true
    params:
      versions:
        - v1
      operationids:
        - DeleteDashboards
      unstable: []
      order: 6
  - name: Downtimes
    url: /api/latest/downtimes/
    identifier: downtimes
    generated: true
  - name: Get all downtimes for a monitor
    url: '#get-all-downtimes-for-a-monitor'
    identifier: downtimes-get-all-downtimes-for-a-monitor
    parent: downtimes
    generated: true
    params:
      versions:
        - v1
      operationids:
        - ListMonitorDowntimes
      unstable: []
      order: 7
  - name: Update a downtime
    url: '#update-a-downtime'
    identifier: downtimes-update-a-downtime
    parent: downtimes
    generated: true
    params:
      versions:
        - v1
      operationids:
        - UpdateDowntime
      unstable: []
      order: 6
  - name: Get a downtime
    url: '#get-a-downtime'
    identifier: downtimes-get-a-downtime
    parent: downtimes
    generated: true
    params:
      versions:
        - v1
      operationids:
        - GetDowntime
      unstable: []
      order: 5
  - name: Cancel a downtime
    url: '#cancel-a-downtime'
    identifier: downtimes-cancel-a-downtime
    parent: downtimes
    generated: true
    params:
      versions:
        - v1
      operationids:
        - CancelDowntime
      unstable: []
      order: 4
  - name: Cancel downtimes by scope
    url: '#cancel-downtimes-by-scope'
    identifier: downtimes-cancel-downtimes-by-scope
    parent: downtimes
    generated: true
    params:
      versions:
        - v1
      operationids:
        - CancelDowntimesByScope
      unstable: []
      order: 3
  - name: Schedule a downtime
    url: '#schedule-a-downtime'
    identifier: downtimes-schedule-a-downtime
    parent: downtimes
    generated: true
    params:
      versions:
        - v1
      operationids:
        - CreateDowntime
      unstable: []
      order: 2
  - name: Get all downtimes
    url: '#get-all-downtimes'
    identifier: downtimes-get-all-downtimes
    parent: downtimes
    generated: true
    params:
      versions:
        - v1
      operationids:
        - ListDowntimes
      unstable: []
      order: 1
  - name: Embeddable Graphs
    url: /api/latest/embeddable-graphs/
    identifier: embeddable-graphs
    generated: true
  - name: Revoke embed
    url: '#revoke-embed'
    identifier: embeddable-graphs-revoke-embed
    parent: embeddable-graphs
    generated: true
    params:
      versions:
        - v1
      operationids:
        - RevokeEmbeddableGraph
      unstable: []
      order: 1
  - name: Enable embed
    url: '#enable-embed'
    identifier: embeddable-graphs-enable-embed
    parent: embeddable-graphs
    generated: true
    params:
      versions:
        - v1
      operationids:
        - EnableEmbeddableGraph
      unstable: []
      order: 2
  - name: Get specific embed
    url: '#get-specific-embed'
    identifier: embeddable-graphs-get-specific-embed
    parent: embeddable-graphs
    generated: true
    params:
      versions:
        - v1
      operationids:
        - GetEmbeddableGraph
      unstable: []
      order: 3
  - name: Create embed
    url: '#create-embed'
    identifier: embeddable-graphs-create-embed
    parent: embeddable-graphs
    generated: true
    params:
      versions:
        - v1
      operationids:
        - CreateEmbeddableGraph
      unstable: []
      order: 4
  - name: Get all embeds
    url: '#get-all-embeds'
    identifier: embeddable-graphs-get-all-embeds
    parent: embeddable-graphs
    generated: true
    params:
      versions:
        - v1
      operationids:
        - ListEmbeddableGraphs
      unstable: []
      order: 5
  - name: Events
    url: /api/latest/events/
    identifier: events
    generated: true
  - name: Search events
    url: '#search-events'
    identifier: events-search-events
    parent: events
    generated: true
    params:
      versions:
        - v2
      operationids:
        - SearchEvents
      unstable:
        - v2
      order: 2
  - name: Get an event
    url: '#get-an-event'
    identifier: events-get-an-event
    parent: events
    generated: true
    params:
      versions:
        - v1
      operationids:
        - GetEvent
      unstable: []
      order: 2
  - name: Post an event
    url: '#post-an-event'
    identifier: events-post-an-event
    parent: events
    generated: true
    params:
      versions:
        - v1
      operationids:
        - CreateEvent
      unstable: []
      order: 1
  - name: Get a list of events
    url: '#get-a-list-of-events'
    identifier: events-get-a-list-of-events
    parent: events
    generated: true
    params:
      versions:
        - v1
        - v2
      operationids:
        - ListEvents
      unstable:
        - v2
      order: 1
  - name: GCP Integration
    url: /api/latest/gcp-integration/
    identifier: gcp-integration
    generated: true
  - name: Update a GCP integration
    url: '#update-a-gcp-integration'
    identifier: gcp-integration-update-a-gcp-integration
    parent: gcp-integration
    generated: true
    params:
      versions:
        - v1
      operationids:
        - UpdateGCPIntegration
      unstable: []
      order: 4
  - name: Create a GCP integration
    url: '#create-a-gcp-integration'
    identifier: gcp-integration-create-a-gcp-integration
    parent: gcp-integration
    generated: true
    params:
      versions:
        - v1
      operationids:
        - CreateGCPIntegration
      unstable: []
      order: 2
  - name: List all GCP integrations
    url: '#list-all-gcp-integrations'
    identifier: gcp-integration-list-all-gcp-integrations
    parent: gcp-integration
    generated: true
    params:
      versions:
        - v1
      operationids:
        - ListGCPIntegration
      unstable: []
      order: 1
  - name: Delete a GCP integration
    url: '#delete-a-gcp-integration'
    identifier: gcp-integration-delete-a-gcp-integration
    parent: gcp-integration
    generated: true
    params:
      versions:
        - v1
      operationids:
        - DeleteGCPIntegration
      unstable: []
      order: 3
  - name: Hosts
    url: /api/latest/hosts/
    identifier: hosts
    generated: true
  - name: Get the total number of active hosts
    url: '#get-the-total-number-of-active-hosts'
    identifier: hosts-get-the-total-number-of-active-hosts
    parent: hosts
    generated: true
    params:
      versions:
        - v1
      operationids:
        - GetHostTotals
      unstable: []
      order: 2
  - name: Get all hosts for your organization
    url: '#get-all-hosts-for-your-organization'
    identifier: hosts-get-all-hosts-for-your-organization
    parent: hosts
    generated: true
    params:
      versions:
        - v1
      operationids:
        - ListHosts
      unstable: []
      order: 1
  - name: Unmute a host
    url: '#unmute-a-host'
    identifier: hosts-unmute-a-host
    parent: hosts
    generated: true
    params:
      versions:
        - v1
      operationids:
        - UnmuteHost
      unstable: []
      order: 4
  - name: Mute a host
    url: '#mute-a-host'
    identifier: hosts-mute-a-host
    parent: hosts
    generated: true
    params:
      versions:
        - v1
      operationids:
        - MuteHost
      unstable: []
      order: 3
  - name: IP Ranges
    url: /api/latest/ip-ranges/
    identifier: ip-ranges
    generated: true
  - name: List IP Ranges
    url: '#list-ip-ranges'
    identifier: ip-ranges-list-ip-ranges
    parent: ip-ranges
    generated: true
    params:
      versions:
        - v1
      operationids:
        - GetIPRanges
      unstable: []
      order: 1
  - name: Key Management
    url: /api/latest/key-management/
    identifier: key-management
    generated: true
  - name: Edit an application key owned by current user
    url: '#edit-an-application-key-owned-by-current-user'
    identifier: key-management-edit-an-application-key-owned-by-current-user
    parent: key-management
    generated: true
    params:
      versions:
        - v2
      operationids:
        - UpdateCurrentUserApplicationKey
      unstable: []
      order: 2
  - name: Get one application key owned by current user
    url: '#get-one-application-key-owned-by-current-user'
    identifier: key-management-get-one-application-key-owned-by-current-user
    parent: key-management
    generated: true
    params:
      versions:
        - v2
      operationids:
        - GetCurrentUserApplicationKey
      unstable: []
      order: 3
  - name: Delete an application key owned by current user
    url: '#delete-an-application-key-owned-by-current-user'
    identifier: key-management-delete-an-application-key-owned-by-current-user
    parent: key-management
    generated: true
    params:
      versions:
        - v2
      operationids:
        - DeleteCurrentUserApplicationKey
      unstable: []
      order: 1
  - name: Create an application key for current user
    url: '#create-an-application-key-for-current-user'
    identifier: key-management-create-an-application-key-for-current-user
    parent: key-management
    generated: true
    params:
      versions:
        - v2
      operationids:
        - CreateCurrentUserApplicationKey
      unstable: []
      order: 4
  - name: Get all application keys owned by current user
    url: '#get-all-application-keys-owned-by-current-user'
    identifier: key-management-get-all-application-keys-owned-by-current-user
    parent: key-management
    generated: true
    params:
      versions:
        - v2
      operationids:
        - ListCurrentUserApplicationKeys
      unstable: []
      order: 5
  - name: Edit an application key
    url: '#edit-an-application-key'
    identifier: key-management-edit-an-application-key
    parent: key-management
    generated: true
    params:
      versions:
        - v1
        - v2
      operationids:
        - UpdateApplicationKey
      unstable: []
      order: 9
  - name: Get an application key
    url: '#get-an-application-key'
    identifier: key-management-get-an-application-key
    parent: key-management
    generated: true
    params:
      versions:
        - v1
        - v2
      operationids:
        - GetApplicationKey
      unstable: []
      order: 8
  - name: Delete an application key
    url: '#delete-an-application-key'
    identifier: key-management-delete-an-application-key
    parent: key-management
    generated: true
    params:
      versions:
        - v1
        - v2
      operationids:
        - DeleteApplicationKey
      unstable: []
      order: 10
  - name: Create an application key
    url: '#create-an-application-key'
    identifier: key-management-create-an-application-key
    parent: key-management
    generated: true
    params:
      versions:
        - v1
      operationids:
        - CreateApplicationKey
      unstable: []
      order: 7
  - name: Get all application keys
    url: '#get-all-application-keys'
    identifier: key-management-get-all-application-keys
    parent: key-management
    generated: true
    params:
      versions:
        - v1
        - v2
      operationids:
        - ListApplicationKeys
      unstable: []
      order: 6
  - name: Edit an API key
    url: '#edit-an-api-key'
    identifier: key-management-edit-an-api-key
    parent: key-management
    generated: true
    params:
      versions:
        - v1
        - v2
      operationids:
        - UpdateAPIKey
      unstable: []
      order: 4
  - name: Get API key
    url: '#get-api-key'
    identifier: key-management-get-api-key
    parent: key-management
    generated: true
    params:
      versions:
        - v1
        - v2
      operationids:
        - GetAPIKey
      unstable: []
      order: 3
  - name: Delete an API key
    url: '#delete-an-api-key'
    identifier: key-management-delete-an-api-key
    parent: key-management
    generated: true
    params:
      versions:
        - v1
        - v2
      operationids:
        - DeleteAPIKey
      unstable: []
      order: 5
  - name: Create an API key
    url: '#create-an-api-key'
    identifier: key-management-create-an-api-key
    parent: key-management
    generated: true
    params:
      versions:
        - v1
        - v2
      operationids:
        - CreateAPIKey
      unstable: []
      order: 2
  - name: Get all API keys
    url: '#get-all-api-keys'
    identifier: key-management-get-all-api-keys
    parent: key-management
    generated: true
    params:
      versions:
        - v1
        - v2
      operationids:
        - ListAPIKeys
      unstable: []
      order: 1
  - name: Logs
    url: /api/latest/logs/
    identifier: logs
    generated: true
  - name: Get a list of logs
    url: '#get-a-list-of-logs'
    identifier: logs-get-a-list-of-logs
    parent: logs
    generated: true
    params:
      versions:
        - v2
      operationids:
        - ListLogsGet
      unstable: []
      order: 4
  - name: Aggregate events
    url: '#aggregate-events'
    identifier: logs-aggregate-events
    parent: logs
    generated: true
    params:
      versions:
        - v2
      operationids:
        - AggregateLogs
      unstable: []
      order: 2
  - name: Send logs
    url: '#send-logs'
    identifier: logs-send-logs
    parent: logs
    generated: true
    params:
      versions:
        - v1
        - v2
      operationids:
        - SubmitLog
      unstable: []
      order: 1
  - name: Search logs
    url: '#search-logs'
    identifier: logs-search-logs
    parent: logs
    generated: true
    params:
      versions:
        - v1
        - v2
      operationids:
        - ListLogs
      unstable: []
      order: 3
  - name: Logs Indexes
    url: /api/latest/logs-indexes/
    identifier: logs-indexes
    generated: true
  - name: Update an index
    url: '#update-an-index'
    identifier: logs-indexes-update-an-index
    parent: logs-indexes
    generated: true
    params:
      versions:
        - v1
      operationids:
        - UpdateLogsIndex
      unstable: []
      order: 4
  - name: Get an index
    url: '#get-an-index'
    identifier: logs-indexes-get-an-index
    parent: logs-indexes
    generated: true
    params:
      versions:
        - v1
      operationids:
        - GetLogsIndex
      unstable: []
      order: 2
  - name: Create an index
    url: '#create-an-index'
    identifier: logs-indexes-create-an-index
    parent: logs-indexes
    generated: true
    params:
      versions:
        - v1
      operationids:
        - CreateLogsIndex
      unstable: []
      order: 3
  - name: Get all indexes
    url: '#get-all-indexes'
    identifier: logs-indexes-get-all-indexes
    parent: logs-indexes
    generated: true
    params:
      versions:
        - v1
      operationids:
        - ListLogIndexes
      unstable: []
      order: 1
  - name: Update indexes order
    url: '#update-indexes-order'
    identifier: logs-indexes-update-indexes-order
    parent: logs-indexes
    generated: true
    params:
      versions:
        - v1
      operationids:
        - UpdateLogsIndexOrder
      unstable: []
      order: 6
  - name: Get indexes order
    url: '#get-indexes-order'
    identifier: logs-indexes-get-indexes-order
    parent: logs-indexes
    generated: true
    params:
      versions:
        - v1
      operationids:
        - GetLogsIndexOrder
      unstable: []
      order: 5
  - name: Logs Pipelines
    url: /api/latest/logs-pipelines/
    identifier: logs-pipelines
    generated: true
  - name: Update a pipeline
    url: '#update-a-pipeline'
    identifier: logs-pipelines-update-a-pipeline
    parent: logs-pipelines
    generated: true
    params:
      versions:
        - v1
      operationids:
        - UpdateLogsPipeline
      unstable: []
      order: 7
  - name: Get a pipeline
    url: '#get-a-pipeline'
    identifier: logs-pipelines-get-a-pipeline
    parent: logs-pipelines
    generated: true
    params:
      versions:
        - v1
      operationids:
        - GetLogsPipeline
      unstable: []
      order: 5
  - name: Delete a pipeline
    url: '#delete-a-pipeline'
    identifier: logs-pipelines-delete-a-pipeline
    parent: logs-pipelines
    generated: true
    params:
      versions:
        - v1
      operationids:
        - DeleteLogsPipeline
      unstable: []
      order: 6
  - name: Create a pipeline
    url: '#create-a-pipeline'
    identifier: logs-pipelines-create-a-pipeline
    parent: logs-pipelines
    generated: true
    params:
      versions:
        - v1
      operationids:
        - CreateLogsPipeline
      unstable: []
      order: 4
  - name: Get all pipelines
    url: '#get-all-pipelines'
    identifier: logs-pipelines-get-all-pipelines
    parent: logs-pipelines
    generated: true
    params:
      versions:
        - v1
      operationids:
        - ListLogsPipelines
      unstable: []
      order: 3
  - name: Update pipeline order
    url: '#update-pipeline-order'
    identifier: logs-pipelines-update-pipeline-order
    parent: logs-pipelines
    generated: true
    params:
      versions:
        - v1
      operationids:
        - UpdateLogsPipelineOrder
      unstable: []
      order: 2
  - name: Get pipeline order
    url: '#get-pipeline-order'
    identifier: logs-pipelines-get-pipeline-order
    parent: logs-pipelines
    generated: true
    params:
      versions:
        - v1
      operationids:
        - GetLogsPipelineOrder
      unstable: []
      order: 1
  - name: Metrics
    url: /api/latest/metrics/
    identifier: metrics
    generated: true
  - name: Query timeseries data across multiple products
    url: '#query-timeseries-data-across-multiple-products'
    identifier: metrics-query-timeseries-data-across-multiple-products
    parent: metrics
    generated: true
    params:
      versions:
        - v2
      operationids:
        - QueryTimeseriesData
      unstable:
        - v2
      order: 1
  - name: Query scalar data across multiple products
    url: '#query-scalar-data-across-multiple-products'
    identifier: metrics-query-scalar-data-across-multiple-products
    parent: metrics
    generated: true
    params:
      versions:
        - v2
      operationids:
        - QueryScalarData
      unstable:
        - v2
      order: 2
  - name: List distinct metric volumes by metric name
    url: '#list-distinct-metric-volumes-by-metric-name'
    identifier: metrics-list-distinct-metric-volumes-by-metric-name
    parent: metrics
    generated: true
    params:
      versions:
        - v2
      operationids:
        - ListVolumesByMetricName
      unstable: []
      order: 8
  - name: Create a tag configuration
    url: '#create-a-tag-configuration'
    identifier: metrics-create-a-tag-configuration
    parent: metrics
    generated: true
    params:
      versions:
        - v2
      operationids:
        - CreateTagConfiguration
      unstable: []
      order: 1
  - name: Update a tag configuration
    url: '#update-a-tag-configuration'
    identifier: metrics-update-a-tag-configuration
    parent: metrics
    generated: true
    params:
      versions:
        - v2
      operationids:
        - UpdateTagConfiguration
      unstable: []
      order: 3
  - name: List tag configuration by name
    url: '#list-tag-configuration-by-name'
    identifier: metrics-list-tag-configuration-by-name
    parent: metrics
    generated: true
    params:
      versions:
        - v2
      operationids:
        - ListTagConfigurationByName
      unstable: []
      order: 2
  - name: Delete a tag configuration
    url: '#delete-a-tag-configuration'
    identifier: metrics-delete-a-tag-configuration
    parent: metrics
    generated: true
    params:
      versions:
        - v2
      operationids:
        - DeleteTagConfiguration
      unstable: []
      order: 4
  - name: Tag Configuration Cardinality Estimator
    url: '#tag-configuration-cardinality-estimator'
    identifier: metrics-tag-configuration-cardinality-estimator
    parent: metrics
    generated: true
    params:
      versions:
        - v2
      operationids:
        - EstimateMetricsOutputSeries
      unstable: []
      order: 11
  - name: List tags by metric name
    url: '#list-tags-by-metric-name'
    identifier: metrics-list-tags-by-metric-name
    parent: metrics
    generated: true
    params:
      versions:
        - v2
      operationids:
        - ListTagsByMetricName
      unstable: []
      order: 6
  - name: List active tags and aggregations
    url: '#list-active-tags-and-aggregations'
    identifier: metrics-list-active-tags-and-aggregations
    parent: metrics
    generated: true
    params:
      versions:
        - v2
      operationids:
        - ListActiveMetricConfigurations
      unstable: []
      order: 7
  - name: Configure tags for multiple metrics
    url: '#configure-tags-for-multiple-metrics'
    identifier: metrics-configure-tags-for-multiple-metrics
    parent: metrics
    generated: true
    params:
      versions:
        - v2
      operationids:
        - DeleteBulkTagsMetricsConfiguration
        - CreateBulkTagsMetricsConfiguration
      unstable: []
      order: 10
  - name: Get a list of metrics
    url: '#get-a-list-of-metrics'
    identifier: metrics-get-a-list-of-metrics
    parent: metrics
    generated: true
    params:
      versions:
        - v2
      operationids:
        - ListTagConfigurations
      unstable: []
      order: 5
  - name: Submit metrics
    url: '#submit-metrics'
    identifier: metrics-submit-metrics
    parent: metrics
    generated: true
    params:
      versions:
        - v1
        - v2
      operationids:
        - SubmitMetrics
      unstable: []
      order: 1
  - name: Search metrics
    url: '#search-metrics'
    identifier: metrics-search-metrics
    parent: metrics
    generated: true
    params:
      versions:
        - v1
      operationids:
        - ListMetrics
      unstable: []
      order: 4
  - name: Query timeseries points
    url: '#query-timeseries-points'
    identifier: metrics-query-timeseries-points
    parent: metrics
    generated: true
    params:
      versions:
        - v1
      operationids:
        - QueryMetrics
      unstable: []
      order: 5
  - name: Edit metric metadata
    url: '#edit-metric-metadata'
    identifier: metrics-edit-metric-metadata
    parent: metrics
    generated: true
    params:
      versions:
        - v1
      operationids:
        - UpdateMetricMetadata
      unstable: []
      order: 3
  - name: Get metric metadata
    url: '#get-metric-metadata'
    identifier: metrics-get-metric-metadata
    parent: metrics
    generated: true
    params:
      versions:
        - v1
      operationids:
        - GetMetricMetadata
      unstable: []
      order: 2
  - name: Get active metrics list
    url: '#get-active-metrics-list'
    identifier: metrics-get-active-metrics-list
    parent: metrics
    generated: true
    params:
      versions:
        - v1
      operationids:
        - ListActiveMetrics
      unstable: []
      order: 1
  - name: Submit distribution points
    url: '#submit-distribution-points'
    identifier: metrics-submit-distribution-points
    parent: metrics
    generated: true
    params:
      versions:
        - v1
      operationids:
        - SubmitDistributionPoints
      unstable: []
      order: 1
  - name: Monitors
    url: /api/latest/monitors/
    identifier: monitors
    generated: true
  - name: Edit a monitor configuration policy
    url: '#edit-a-monitor-configuration-policy'
    identifier: monitors-edit-a-monitor-configuration-policy
    parent: monitors
    generated: true
    params:
      versions:
        - v2
      operationids:
        - UpdateMonitorConfigPolicy
      unstable: []
      order: 12
  - name: Get a monitor configuration policy
    url: '#get-a-monitor-configuration-policy'
    identifier: monitors-get-a-monitor-configuration-policy
    parent: monitors
    generated: true
    params:
      versions:
        - v2
      operationids:
        - GetMonitorConfigPolicy
      unstable: []
      order: 9
  - name: Delete a monitor configuration policy
    url: '#delete-a-monitor-configuration-policy'
    identifier: monitors-delete-a-monitor-configuration-policy
    parent: monitors
    generated: true
    params:
      versions:
        - v2
      operationids:
        - DeleteMonitorConfigPolicy
      unstable: []
      order: 13
  - name: Create a monitor configuration policy
    url: '#create-a-monitor-configuration-policy'
    identifier: monitors-create-a-monitor-configuration-policy
    parent: monitors
    generated: true
    params:
      versions:
        - v2
      operationids:
        - CreateMonitorConfigPolicy
      unstable: []
      order: 11
  - name: Get all monitor configuration policies
    url: '#get-all-monitor-configuration-policies'
    identifier: monitors-get-all-monitor-configuration-policies
    parent: monitors
    generated: true
    params:
      versions:
        - v2
      operationids:
        - ListMonitorConfigPolicies
      unstable: []
      order: 10
  - name: Unmute all monitors
    url: '#unmute-all-monitors'
    identifier: monitors-unmute-all-monitors
    parent: monitors
    generated: true
    params:
      versions:
        - v1
      operationids:
        - UnmuteAllMonitors
      unstable: []
      order: 3
  - name: Mute all monitors
    url: '#mute-all-monitors'
    identifier: monitors-mute-all-monitors
    parent: monitors
    generated: true
    params:
      versions:
        - v1
      operationids:
        - MuteAllMonitors
      unstable: []
      order: 4
  - name: Validate an existing monitor
    url: '#validate-an-existing-monitor'
    identifier: monitors-validate-an-existing-monitor
    parent: monitors
    generated: true
    params:
      versions:
        - v1
      operationids:
        - ValidateExistingMonitor
      unstable: []
      order: 8
  - name: Unmute a monitor
    url: '#unmute-a-monitor'
    identifier: monitors-unmute-a-monitor
    parent: monitors
    generated: true
    params:
      versions:
        - v1
      operationids:
        - UnmuteMonitor
      unstable: []
      order: 1
  - name: Mute a monitor
    url: '#mute-a-monitor'
    identifier: monitors-mute-a-monitor
    parent: monitors
    generated: true
    params:
      versions:
        - v1
      operationids:
        - MuteMonitor
      unstable: []
      order: 2
  - name: Edit a monitor
    url: '#edit-a-monitor'
    identifier: monitors-edit-a-monitor
    parent: monitors
    generated: true
    params:
      versions:
        - v1
      operationids:
        - UpdateMonitor
      unstable: []
      order: 3
  - name: Get a monitor's details
    url: '#get-a-monitors-details'
    identifier: monitors-get-a-monitors-details
    parent: monitors
    generated: true
    params:
      versions:
        - v1
      operationids:
        - GetMonitor
      unstable: []
      order: 4
  - name: Delete a monitor
    url: '#delete-a-monitor'
    identifier: monitors-delete-a-monitor
    parent: monitors
    generated: true
    params:
      versions:
        - v1
      operationids:
        - DeleteMonitor
      unstable: []
      order: 5
  - name: Validate a monitor
    url: '#validate-a-monitor'
    identifier: monitors-validate-a-monitor
    parent: monitors
    generated: true
    params:
      versions:
        - v1
      operationids:
        - ValidateMonitor
      unstable: []
      order: 7
  - name: Monitors search
    url: '#monitors-search'
    identifier: monitors-monitors-search
    parent: monitors
    generated: true
    params:
      versions:
        - v1
      operationids:
        - SearchMonitors
      unstable: []
      order: 1
  - name: Monitors group search
    url: '#monitors-group-search'
    identifier: monitors-monitors-group-search
    parent: monitors
    generated: true
    params:
      versions:
        - v1
      operationids:
        - SearchMonitorGroups
      unstable: []
      order: 2
  - name: Check if a monitor can be deleted
    url: '#check-if-a-monitor-can-be-deleted'
    identifier: monitors-check-if-a-monitor-can-be-deleted
    parent: monitors
    generated: true
    params:
      versions:
        - v1
      operationids:
        - CheckCanDeleteMonitor
      unstable: []
      order: 6
  - name: Create a monitor
    url: '#create-a-monitor'
    identifier: monitors-create-a-monitor
    parent: monitors
    generated: true
    params:
      versions:
        - v1
      operationids:
        - CreateMonitor
      unstable: []
      order: 1
  - name: Get all monitor details
    url: '#get-all-monitor-details'
    identifier: monitors-get-all-monitor-details
    parent: monitors
    generated: true
    params:
      versions:
        - v1
      operationids:
        - ListMonitors
      unstable: []
      order: 2
  - name: Notebooks
    url: /api/latest/notebooks/
    identifier: notebooks
    generated: true
  - name: Update a notebook
    url: '#update-a-notebook'
    identifier: notebooks-update-a-notebook
    parent: notebooks
    generated: true
    params:
      versions:
        - v1
      operationids:
        - UpdateNotebook
      unstable: []
      order: 4
  - name: Get a notebook
    url: '#get-a-notebook'
    identifier: notebooks-get-a-notebook
    parent: notebooks
    generated: true
    params:
      versions:
        - v1
      operationids:
        - GetNotebook
      unstable: []
      order: 5
  - name: Delete a notebook
    url: '#delete-a-notebook'
    identifier: notebooks-delete-a-notebook
    parent: notebooks
    generated: true
    params:
      versions:
        - v1
      operationids:
        - DeleteNotebook
      unstable: []
      order: 3
  - name: Create a notebook
    url: '#create-a-notebook'
    identifier: notebooks-create-a-notebook
    parent: notebooks
    generated: true
    params:
      versions:
        - v1
      operationids:
        - CreateNotebook
      unstable: []
      order: 1
  - name: Get all notebooks
    url: '#get-all-notebooks'
    identifier: notebooks-get-all-notebooks
    parent: notebooks
    generated: true
    params:
      versions:
        - v1
      operationids:
        - ListNotebooks
      unstable: []
      order: 2
  - name: Organizations
    url: /api/latest/organizations/
    identifier: organizations
    generated: true
  - name: Upload IdP metadata
    url: '#upload-idp-metadata'
    identifier: organizations-upload-idp-metadata
    parent: organizations
    generated: true
    params:
      versions:
        - v1
        - v2
      operationids:
        - UploadIdPForOrg
        - UploadIdPMetadata
      unstable: []
      order: 5
  - name: Spin-off Child Organization
    url: '#spin-off-child-organization'
    identifier: organizations-spin-off-child-organization
    parent: organizations
    generated: true
    params:
      versions:
        - v1
      operationids:
        - DowngradeOrg
      unstable: []
      order: 6
  - name: Update your organization
    url: '#update-your-organization'
    identifier: organizations-update-your-organization
    parent: organizations
    generated: true
    params:
      versions:
        - v1
      operationids:
        - UpdateOrg
      unstable: []
      order: 4
  - name: Get organization information
    url: '#get-organization-information'
    identifier: organizations-get-organization-information
    parent: organizations
    generated: true
    params:
      versions:
        - v1
      operationids:
        - GetOrg
      unstable: []
      order: 3
  - name: Create a child organization
    url: '#create-a-child-organization'
    identifier: organizations-create-a-child-organization
    parent: organizations
    generated: true
    params:
      versions:
        - v1
      operationids:
        - CreateChildOrg
      unstable: []
      order: 1
  - name: List your managed organizations
    url: '#list-your-managed-organizations'
    identifier: organizations-list-your-managed-organizations
    parent: organizations
    generated: true
    params:
      versions:
        - v1
      operationids:
        - ListOrgs
      unstable: []
      order: 2
  - name: PagerDuty Integration
    url: /api/latest/pagerduty-integration/
    identifier: pagerduty-integration
    generated: true
  - name: Update a single service object
    url: '#update-a-single-service-object'
    identifier: pagerduty-integration-update-a-single-service-object
    parent: pagerduty-integration
    generated: true
    params:
      versions:
        - v1
      operationids:
        - UpdatePagerDutyIntegrationService
      unstable: []
      order: 3
  - name: Get a single service object
    url: '#get-a-single-service-object'
    identifier: pagerduty-integration-get-a-single-service-object
    parent: pagerduty-integration
    generated: true
    params:
      versions:
        - v1
      operationids:
        - GetPagerDutyIntegrationService
      unstable: []
      order: 2
  - name: Delete a single service object
    url: '#delete-a-single-service-object'
    identifier: pagerduty-integration-delete-a-single-service-object
    parent: pagerduty-integration
    generated: true
    params:
      versions:
        - v1
      operationids:
        - DeletePagerDutyIntegrationService
      unstable: []
      order: 4
  - name: Create a new service object
    url: '#create-a-new-service-object'
    identifier: pagerduty-integration-create-a-new-service-object
    parent: pagerduty-integration
    generated: true
    params:
      versions:
        - v1
      operationids:
        - CreatePagerDutyIntegrationService
      unstable: []
      order: 1
  - name: Screenboards
    url: /api/latest/screenboards/
    identifier: screenboards
    generated: true
  - name: Security Monitoring
    url: /api/latest/security-monitoring/
    identifier: security-monitoring
    generated: true
  - name: Change the related incidents of a security signal
    url: '#change-the-related-incidents-of-a-security-signal'
    identifier: security-monitoring-change-the-related-incidents-of-a-security-signal
    parent: security-monitoring
    generated: true
    params:
      versions:
        - v2
      operationids:
        - EditSecurityMonitoringSignalIncidents
      unstable: []
      order: 9
  - name: Get a signal's details
    url: '#get-a-signals-details'
    identifier: security-monitoring-get-a-signals-details
    parent: security-monitoring
    generated: true
    params:
      versions:
        - v2
      operationids:
        - GetSecurityMonitoringSignal
      unstable: []
      order: 11
  - name: Get a list of security signals
    url: '#get-a-list-of-security-signals'
    identifier: security-monitoring-get-a-list-of-security-signals
    parent: security-monitoring
    generated: true
    params:
      versions:
        - v2
      operationids:
        - SearchSecurityMonitoringSignals
      unstable: []
      order: 6
  - name: Get a quick list of security signals
    url: '#get-a-quick-list-of-security-signals'
    identifier: security-monitoring-get-a-quick-list-of-security-signals
    parent: security-monitoring
    generated: true
    params:
      versions:
        - v2
      operationids:
        - ListSecurityMonitoringSignals
      unstable: []
      order: 7
  - name: Update an existing rule
    url: '#update-an-existing-rule'
    identifier: security-monitoring-update-an-existing-rule
    parent: security-monitoring
    generated: true
    params:
      versions:
        - v2
      operationids:
        - UpdateSecurityMonitoringRule
      unstable: []
      order: 4
  - name: Get a rule's details
    url: '#get-a-rules-details'
    identifier: security-monitoring-get-a-rules-details
    parent: security-monitoring
    generated: true
    params:
      versions:
        - v2
      operationids:
        - GetSecurityMonitoringRule
      unstable: []
      order: 3
  - name: Delete an existing rule
    url: '#delete-an-existing-rule'
    identifier: security-monitoring-delete-an-existing-rule
    parent: security-monitoring
    generated: true
    params:
      versions:
        - v2
      operationids:
        - DeleteSecurityMonitoringRule
      unstable: []
      order: 5
  - name: Create a detection rule
    url: '#create-a-detection-rule'
    identifier: security-monitoring-create-a-detection-rule
    parent: security-monitoring
    generated: true
    params:
      versions:
        - v2
      operationids:
        - CreateSecurityMonitoringRule
      unstable: []
      order: 2
  - name: List rules
    url: '#list-rules'
    identifier: security-monitoring-list-rules
    parent: security-monitoring
    generated: true
    params:
      versions:
        - v2
      operationids:
        - ListSecurityMonitoringRules
      unstable: []
      order: 1
  - name: Update a security filter
    url: '#update-a-security-filter'
    identifier: security-monitoring-update-a-security-filter
    parent: security-monitoring
    generated: true
    params:
      versions:
        - v2
      operationids:
        - UpdateSecurityFilter
      unstable: []
      order: 13
  - name: Get a security filter
    url: '#get-a-security-filter'
    identifier: security-monitoring-get-a-security-filter
    parent: security-monitoring
    generated: true
    params:
      versions:
        - v2
      operationids:
        - GetSecurityFilter
      unstable: []
      order: 14
  - name: Delete a security filter
    url: '#delete-a-security-filter'
    identifier: security-monitoring-delete-a-security-filter
    parent: security-monitoring
    generated: true
    params:
      versions:
        - v2
      operationids:
        - DeleteSecurityFilter
      unstable: []
      order: 12
  - name: Create a security filter
    url: '#create-a-security-filter'
    identifier: security-monitoring-create-a-security-filter
    parent: security-monitoring
    generated: true
    params:
      versions:
        - v2
      operationids:
        - CreateSecurityFilter
      unstable: []
      order: 15
  - name: Get all security filters
    url: '#get-all-security-filters'
    identifier: security-monitoring-get-all-security-filters
    parent: security-monitoring
    generated: true
    params:
      versions:
        - v2
      operationids:
        - ListSecurityFilters
      unstable: []
      order: 16
  - name: Change the triage state of a security signal
    url: '#change-the-triage-state-of-a-security-signal'
    identifier: security-monitoring-change-the-triage-state-of-a-security-signal
    parent: security-monitoring
    generated: true
    params:
      versions:
        - v1
        - v2
      operationids:
        - EditSecurityMonitoringSignalState
      unstable: []
      order: 2
  - name: Modify the triage assignee of a security signal
    url: '#modify-the-triage-assignee-of-a-security-signal'
    identifier: security-monitoring-modify-the-triage-assignee-of-a-security-signal
    parent: security-monitoring
    generated: true
    params:
      versions:
        - v1
        - v2
      operationids:
        - EditSecurityMonitoringSignalAssignee
      unstable: []
      order: 3
  - name: Add a security signal to an incident
    url: '#add-a-security-signal-to-an-incident'
    identifier: security-monitoring-add-a-security-signal-to-an-incident
    parent: security-monitoring
    generated: true
    params:
      versions:
        - v1
      operationids:
        - AddSecurityMonitoringSignalToIncident
      unstable: []
      order: 1
  - name: Service Checks
    url: /api/latest/service-checks/
    identifier: service-checks
    generated: true
  - name: Submit a Service Check
    url: '#submit-a-service-check'
    identifier: service-checks-submit-a-service-check
    parent: service-checks
    generated: true
    params:
      versions:
        - v1
      operationids:
        - SubmitServiceCheck
      unstable: []
      order: 1
  - name: Service Dependencies
    url: /api/latest/service-dependencies/
    identifier: service-dependencies
    generated: true
  - name: Get one APM service's dependencies
    url: '#get-one-apm-services-dependencies'
    identifier: service-dependencies-get-one-apm-services-dependencies
    parent: service-dependencies
    generated: true
    params:
      versions:
        - v1
      operationids:
        - ListSingleServiceDependencies
      unstable:
        - v1
      order: 2
  - name: Get all APM service dependencies
    url: '#get-all-apm-service-dependencies'
    identifier: service-dependencies-get-all-apm-service-dependencies
    parent: service-dependencies
    generated: true
    params:
      versions:
        - v1
      operationids:
        - ListServiceDependencies
      unstable:
        - v1
      order: 1
  - name: Service Level Objective Corrections
    url: /api/latest/service-level-objective-corrections/
    identifier: service-level-objective-corrections
    generated: true
  - name: Update an SLO correction
    url: '#update-an-slo-correction'
    identifier: service-level-objective-corrections-update-an-slo-correction
    parent: service-level-objective-corrections
    generated: true
    params:
      versions:
        - v1
      operationids:
        - UpdateSLOCorrection
      unstable: []
      order: 4
  - name: Get an SLO correction for an SLO
    url: '#get-an-slo-correction-for-an-slo'
    identifier: service-level-objective-corrections-get-an-slo-correction-for-an-slo
    parent: service-level-objective-corrections
    generated: true
    params:
      versions:
        - v1
      operationids:
        - GetSLOCorrection
      unstable: []
      order: 3
  - name: Delete an SLO correction
    url: '#delete-an-slo-correction'
    identifier: service-level-objective-corrections-delete-an-slo-correction
    parent: service-level-objective-corrections
    generated: true
    params:
      versions:
        - v1
      operationids:
        - DeleteSLOCorrection
      unstable: []
      order: 5
  - name: Create an SLO correction
    url: '#create-an-slo-correction'
    identifier: service-level-objective-corrections-create-an-slo-correction
    parent: service-level-objective-corrections
    generated: true
    params:
      versions:
        - v1
      operationids:
        - CreateSLOCorrection
      unstable: []
      order: 1
  - name: Get all SLO corrections
    url: '#get-all-slo-corrections'
    identifier: service-level-objective-corrections-get-all-slo-corrections
    parent: service-level-objective-corrections
    generated: true
    params:
      versions:
        - v1
      operationids:
        - ListSLOCorrection
      unstable: []
      order: 2
  - name: Service Level Objectives
    url: /api/latest/service-level-objectives/
    identifier: service-level-objectives
    generated: true
  - name: Get an SLO's history
    url: '#get-an-slos-history'
    identifier: service-level-objectives-get-an-slos-history
    parent: service-level-objectives
    generated: true
    params:
      versions:
        - v1
      operationids:
        - GetSLOHistory
      unstable: []
      order: 6
  - name: Get Corrections For an SLO
    url: '#get-corrections-for-an-slo'
    identifier: service-level-objectives-get-corrections-for-an-slo
    parent: service-level-objectives
    generated: true
    params:
      versions:
        - v1
      operationids:
        - GetSLOCorrections
      unstable: []
      order: 6
  - name: Update an SLO
    url: '#update-an-slo'
    identifier: service-level-objectives-update-an-slo
    parent: service-level-objectives
    generated: true
    params:
      versions:
        - v1
      operationids:
        - UpdateSLO
      unstable: []
      order: 3
  - name: Get an SLO's details
    url: '#get-an-slos-details'
    identifier: service-level-objectives-get-an-slos-details
    parent: service-level-objectives
    generated: true
    params:
      versions:
        - v1
      operationids:
        - GetSLO
      unstable: []
      order: 4
  - name: Delete an SLO
    url: '#delete-an-slo'
    identifier: service-level-objectives-delete-an-slo
    parent: service-level-objectives
    generated: true
    params:
      versions:
        - v1
      operationids:
        - DeleteSLO
      unstable: []
      order: 5
  - name: Search for SLOs
    url: '#search-for-slos'
    identifier: service-level-objectives-search-for-slos
    parent: service-level-objectives
    generated: true
    params:
      versions:
        - v1
      operationids:
        - SearchSLO
      unstable:
        - v1
      order: 1
  - name: Check if SLOs can be safely deleted
    url: '#check-if-slos-can-be-safely-deleted'
    identifier: service-level-objectives-check-if-slos-can-be-safely-deleted
    parent: service-level-objectives
    generated: true
    params:
      versions:
        - v1
      operationids:
        - CheckCanDeleteSLO
      unstable: []
      order: 7
  - name: Bulk Delete SLO Timeframes
    url: '#bulk-delete-slo-timeframes'
    identifier: service-level-objectives-bulk-delete-slo-timeframes
    parent: service-level-objectives
    generated: true
    params:
      versions:
        - v1
      operationids:
        - DeleteSLOTimeframeInBulk
      unstable: []
      order: 8
  - name: Create an SLO object
    url: '#create-an-slo-object'
    identifier: service-level-objectives-create-an-slo-object
    parent: service-level-objectives
    generated: true
    params:
      versions:
        - v1
      operationids:
        - CreateSLO
      unstable: []
      order: 1
  - name: Get all SLOs
    url: '#get-all-slos'
    identifier: service-level-objectives-get-all-slos
    parent: service-level-objectives
    generated: true
    params:
      versions:
        - v1
      operationids:
        - ListSLOs
      unstable: []
      order: 2
  - name: Slack Integration
    url: /api/latest/slack-integration/
    identifier: slack-integration
    generated: true
  - name: Update a Slack integration channel
    url: '#update-a-slack-integration-channel'
    identifier: slack-integration-update-a-slack-integration-channel
    parent: slack-integration
    generated: true
    params:
      versions:
        - v1
      operationids:
        - UpdateSlackIntegrationChannel
      unstable: []
      order: 4
  - name: Get a Slack integration channel
    url: '#get-a-slack-integration-channel'
    identifier: slack-integration-get-a-slack-integration-channel
    parent: slack-integration
    generated: true
    params:
      versions:
        - v1
      operationids:
        - GetSlackIntegrationChannel
      unstable: []
      order: 3
  - name: Remove a Slack integration channel
    url: '#remove-a-slack-integration-channel'
    identifier: slack-integration-remove-a-slack-integration-channel
    parent: slack-integration
    generated: true
    params:
      versions:
        - v1
      operationids:
        - RemoveSlackIntegrationChannel
      unstable: []
      order: 5
  - name: Create a Slack integration channel
    url: '#create-a-slack-integration-channel'
    identifier: slack-integration-create-a-slack-integration-channel
    parent: slack-integration
    generated: true
    params:
      versions:
        - v1
      operationids:
        - CreateSlackIntegrationChannel
      unstable: []
      order: 2
  - name: Get all channels in a Slack integration
    url: '#get-all-channels-in-a-slack-integration'
    identifier: slack-integration-get-all-channels-in-a-slack-integration
    parent: slack-integration
    generated: true
    params:
      versions:
        - v1
      operationids:
        - GetSlackIntegrationChannels
      unstable: []
      order: 1
  - name: Add channels to Slack integration
    url: '#add-channels-to-slack-integration'
    identifier: slack-integration-add-channels-to-slack-integration
    parent: slack-integration
    generated: true
    params:
      versions:
        - v1
      operationids:
        - UpdateSlackIntegration
      unstable: []
      order: 2
  - name: Create a Slack integration
    url: '#create-a-slack-integration'
    identifier: slack-integration-create-a-slack-integration
    parent: slack-integration
    generated: true
    params:
      versions:
        - v1
      operationids:
        - CreateSlackIntegration
      unstable: []
      order: 3
  - name: Get info about a Slack integration
    url: '#get-info-about-a-slack-integration'
    identifier: slack-integration-get-info-about-a-slack-integration
    parent: slack-integration
    generated: true
    params:
      versions:
        - v1
      operationids:
        - GetSlackIntegration
      unstable: []
      order: 4
  - name: Delete a Slack integration
    url: '#delete-a-slack-integration'
    identifier: slack-integration-delete-a-slack-integration
    parent: slack-integration
    generated: true
    params:
      versions:
        - v1
      operationids:
        - DeleteSlackIntegration
      unstable: []
      order: 1
  - name: Snapshots
    url: /api/latest/snapshots/
    identifier: snapshots
    generated: true
  - name: Take graph snapshots
    url: '#take-graph-snapshots'
    identifier: snapshots-take-graph-snapshots
    parent: snapshots
    generated: true
    params:
      versions:
        - v1
      operationids:
        - GetGraphSnapshot
      unstable: []
      order: 1
  - name: Synthetics
    url: /api/latest/synthetics/
    identifier: synthetics
    generated: true
  - name: Edit a global variable
    url: '#edit-a-global-variable'
    identifier: synthetics-edit-a-global-variable
    parent: synthetics
    generated: true
    params:
      versions:
        - v1
      operationids:
        - EditGlobalVariable
      unstable: []
      order: 20
  - name: Get a global variable
    url: '#get-a-global-variable'
    identifier: synthetics-get-a-global-variable
    parent: synthetics
    generated: true
    params:
      versions:
        - v1
      operationids:
        - GetGlobalVariable
      unstable: []
      order: 19
  - name: Delete a global variable
    url: '#delete-a-global-variable'
    identifier: synthetics-delete-a-global-variable
    parent: synthetics
    generated: true
    params:
      versions:
        - v1
      operationids:
        - DeleteGlobalVariable
      unstable: []
      order: 21
  - name: Create a global variable
    url: '#create-a-global-variable'
    identifier: synthetics-create-a-global-variable
    parent: synthetics
    generated: true
    params:
      versions:
        - v1
      operationids:
        - CreateGlobalVariable
      unstable: []
      order: 18
  - name: Get all global variables
    url: '#get-all-global-variables'
    identifier: synthetics-get-all-global-variables
    parent: synthetics
    generated: true
    params:
      versions:
        - v1
      operationids:
        - ListGlobalVariables
      unstable: []
      order: 17
  - name: Pause or start a test
    url: '#pause-or-start-a-test'
    identifier: synthetics-pause-or-start-a-test
    parent: synthetics
    generated: true
    params:
      versions:
        - v1
      operationids:
        - UpdateTestPauseStatus
      unstable: []
      order: 5
  - name: Get an API test result
    url: '#get-an-api-test-result'
    identifier: synthetics-get-an-api-test-result
    parent: synthetics
    generated: true
    params:
      versions:
        - v1
      operationids:
        - GetAPITestResult
      unstable: []
      order: 11
  - name: Get an API test's latest results summaries
    url: '#get-an-api-tests-latest-results-summaries'
    identifier: synthetics-get-an-api-tests-latest-results-summaries
    parent: synthetics
    generated: true
    params:
      versions:
        - v1
      operationids:
        - GetAPITestLatestResults
      unstable: []
      order: 13
  - name: Edit a test
    url: '#edit-a-test'
    identifier: synthetics-edit-a-test
    parent: synthetics
    generated: true
    params:
      versions:
        - v1
      operationids:
        - UpdateTest
      unstable: []
      order: 26
  - name: Get a test configuration
    url: '#get-a-test-configuration'
    identifier: synthetics-get-a-test-configuration
    parent: synthetics
    generated: true
    params:
      versions:
        - v1
      operationids:
        - GetTest
      unstable: []
      order: 27
  - name: Trigger tests from CI/CD pipelines
    url: '#trigger-tests-from-ci/cd-pipelines'
    identifier: synthetics-trigger-tests-from-ci/cd-pipelines
    parent: synthetics
    generated: true
    params:
      versions:
        - v1
      operationids:
        - TriggerCITests
      unstable: []
      order: 6
  - name: Trigger Synthetics tests
    url: '#trigger-synthetics-tests'
    identifier: synthetics-trigger-synthetics-tests
    parent: synthetics
    generated: true
    params:
      versions:
        - v1
      operationids:
        - TriggerTests
      unstable: []
      order: 7
  - name: Delete tests
    url: '#delete-tests'
    identifier: synthetics-delete-tests
    parent: synthetics
    generated: true
    params:
      versions:
        - v1
      operationids:
        - DeleteTests
      unstable: []
      order: 16
  - name: Get a browser test result
    url: '#get-a-browser-test-result'
    identifier: synthetics-get-a-browser-test-result
    parent: synthetics
    generated: true
    params:
      versions:
        - v1
      operationids:
        - GetBrowserTestResult
      unstable: []
      order: 12
  - name: Get a browser test's latest results summaries
    url: '#get-a-browser-tests-latest-results-summaries'
    identifier: synthetics-get-a-browser-tests-latest-results-summaries
    parent: synthetics
    generated: true
    params:
      versions:
        - v1
      operationids:
        - GetBrowserTestLatestResults
      unstable: []
      order: 14
  - name: Edit a browser test
    url: '#edit-a-browser-test'
    identifier: synthetics-edit-a-browser-test
    parent: synthetics
    generated: true
    params:
      versions:
        - v1
      operationids:
        - UpdateBrowserTest
      unstable: []
      order: 4
  - name: Get a browser test
    url: '#get-a-browser-test'
    identifier: synthetics-get-a-browser-test
    parent: synthetics
    generated: true
    params:
      versions:
        - v1
      operationids:
        - GetBrowserTest
      unstable: []
      order: 9
  - name: Create a browser test
    url: '#create-a-browser-test'
    identifier: synthetics-create-a-browser-test
    parent: synthetics
    generated: true
    params:
      versions:
        - v1
      operationids:
        - CreateSyntheticsBrowserTest
      unstable: []
      order: 2
  - name: Edit an API test
    url: '#edit-an-api-test'
    identifier: synthetics-edit-an-api-test
    parent: synthetics
    generated: true
    params:
      versions:
        - v1
      operationids:
        - UpdateAPITest
      unstable: []
      order: 3
  - name: Get an API test
    url: '#get-an-api-test'
    identifier: synthetics-get-an-api-test
    parent: synthetics
    generated: true
    params:
      versions:
        - v1
      operationids:
        - GetAPITest
      unstable: []
      order: 8
  - name: Create an API test
    url: '#create-an-api-test'
    identifier: synthetics-create-an-api-test
    parent: synthetics
    generated: true
    params:
      versions:
        - v1
      operationids:
        - CreateSyntheticsAPITest
      unstable: []
      order: 1
  - name: Create a test
    url: '#create-a-test'
    identifier: synthetics-create-a-test
    parent: synthetics
    generated: true
    params:
      versions:
        - v1
      operationids:
        - CreateTest
      unstable: []
      order: 27
  - name: Get the list of all Synthetic tests
    url: '#get-the-list-of-all-synthetic-tests'
    identifier: synthetics-get-the-list-of-all-synthetic-tests
    parent: synthetics
    generated: true
    params:
      versions:
        - v1
      operationids:
        - ListTests
      unstable: []
      order: 10
  - name: Edit a private location
    url: '#edit-a-private-location'
    identifier: synthetics-edit-a-private-location
    parent: synthetics
    generated: true
    params:
      versions:
        - v1
      operationids:
        - UpdatePrivateLocation
      unstable: []
      order: 24
  - name: Get a private location
    url: '#get-a-private-location'
    identifier: synthetics-get-a-private-location
    parent: synthetics
    generated: true
    params:
      versions:
        - v1
      operationids:
        - GetPrivateLocation
      unstable: []
      order: 23
  - name: Delete a private location
    url: '#delete-a-private-location'
    identifier: synthetics-delete-a-private-location
    parent: synthetics
    generated: true
    params:
      versions:
        - v1
      operationids:
        - DeletePrivateLocation
      unstable: []
      order: 26
  - name: Create a private location
    url: '#create-a-private-location'
    identifier: synthetics-create-a-private-location
    parent: synthetics
    generated: true
    params:
      versions:
        - v1
      operationids:
        - CreatePrivateLocation
      unstable: []
      order: 22
  - name: Get all locations (public and private)
    url: '#get-all-locations-public-and-private'
    identifier: synthetics-get-all-locations-public-and-private
    parent: synthetics
    generated: true
    params:
      versions:
        - v1
      operationids:
        - ListLocations
      unstable: []
      order: 25
  - name: Get details of batch
    url: '#get-details-of-batch'
    identifier: synthetics-get-details-of-batch
    parent: synthetics
    generated: true
    params:
      versions:
        - v1
      operationids:
        - GetSyntheticsCIBatch
      unstable: []
      order: 15
  - name: Tags
    url: /api/latest/tags/
    identifier: tags
    generated: true
  - name: Update host tags
    url: '#update-host-tags'
    identifier: tags-update-host-tags
    parent: tags
    generated: true
    params:
      versions:
        - v1
      operationids:
        - UpdateHostTags
      unstable: []
      order: 4
  - name: Add tags to a host
    url: '#add-tags-to-a-host'
    identifier: tags-add-tags-to-a-host
    parent: tags
    generated: true
    params:
      versions:
        - v1
      operationids:
        - CreateHostTags
      unstable: []
      order: 3
  - name: Get host tags
    url: '#get-host-tags'
    identifier: tags-get-host-tags
    parent: tags
    generated: true
    params:
      versions:
        - v1
      operationids:
        - GetHostTags
      unstable: []
      order: 2
  - name: Remove host tags
    url: '#remove-host-tags'
    identifier: tags-remove-host-tags
    parent: tags
    generated: true
    params:
      versions:
        - v1
      operationids:
        - DeleteHostTags
      unstable: []
      order: 5
  - name: Get Tags
    url: '#get-tags'
    identifier: tags-get-tags
    parent: tags
    generated: true
    params:
      versions:
        - v1
      operationids:
        - ListHostTags
      unstable: []
      order: 1
  - name: Timeboards
    url: /api/latest/timeboards/
    identifier: timeboards
    generated: true
  - name: Usage Metering
    url: /api/latest/usage-metering/
    identifier: usage-metering
    generated: true
  - name: Get hourly usage for observability pipelines
    url: '#get-hourly-usage-for-observability-pipelines'
    identifier: usage-metering-get-hourly-usage-for-observability-pipelines
    parent: usage-metering
    generated: true
    params:
      versions:
        - v2
      operationids:
        - GetUsageObservabilityPipelines
      unstable: []
      order: 39
  - name: Get hourly usage for lambda traced invocations
    url: '#get-hourly-usage-for-lambda-traced-invocations'
    identifier: usage-metering-get-hourly-usage-for-lambda-traced-invocations
    parent: usage-metering
    generated: true
    params:
      versions:
        - v2
      operationids:
        - GetUsageLambdaTracedInvocations
      unstable: []
      order: 37
  - name: Get hourly usage by product family
    url: '#get-hourly-usage-by-product-family'
    identifier: usage-metering-get-hourly-usage-by-product-family
    parent: usage-metering
    generated: true
    params:
      versions:
        - v2
      operationids:
        - GetHourlyUsage
      unstable: []
      order: 1
  - name: Get historical cost across your account
    url: '#get-historical-cost-across-your-account'
    identifier: usage-metering-get-historical-cost-across-your-account
    parent: usage-metering
    generated: true
    params:
      versions:
        - v2
      operationids:
        - GetHistoricalCostByOrg
      unstable: []
      order: 5
  - name: Get estimated cost across your account
    url: '#get-estimated-cost-across-your-account'
    identifier: usage-metering-get-estimated-cost-across-your-account
    parent: usage-metering
    generated: true
    params:
      versions:
        - v2
      operationids:
        - GetEstimatedCostByOrg
      unstable: []
      order: 6
  - name: Get cost across multi-org account
    url: '#get-cost-across-multi-org-account'
    identifier: usage-metering-get-cost-across-multi-org-account
    parent: usage-metering
    generated: true
    params:
      versions:
        - v2
      operationids:
        - GetCostByOrg
      unstable: []
      order: 45
  - name: Get hourly usage for application security
    url: '#get-hourly-usage-for-application-security'
    identifier: usage-metering-get-hourly-usage-for-application-security
    parent: usage-metering
    generated: true
    params:
      versions:
        - v2
      operationids:
        - GetUsageApplicationSecurityMonitoring
      unstable: []
      order: 38
  - name: Get all custom metrics by hourly average
    url: '#get-all-custom-metrics-by-hourly-average'
    identifier: usage-metering-get-all-custom-metrics-by-hourly-average
    parent: usage-metering
    generated: true
    params:
      versions:
        - v1
      operationids:
        - GetUsageTopAvgMetrics
      unstable: []
      order: 7
  - name: Get hourly usage for custom metrics
    url: '#get-hourly-usage-for-custom-metrics'
    identifier: usage-metering-get-hourly-usage-for-custom-metrics
    parent: usage-metering
    generated: true
    params:
      versions:
        - v1
      operationids:
        - GetUsageTimeseries
      unstable: []
      order: 13
  - name: Get hourly usage for synthetics browser checks
    url: '#get-hourly-usage-for-synthetics-browser-checks'
    identifier: usage-metering-get-hourly-usage-for-synthetics-browser-checks
    parent: usage-metering
    generated: true
    params:
      versions:
        - v1
      operationids:
        - GetUsageSyntheticsBrowser
      unstable: []
      order: 17
  - name: Get hourly usage for synthetics API checks
    url: '#get-hourly-usage-for-synthetics-api-checks'
    identifier: usage-metering-get-hourly-usage-for-synthetics-api-checks
    parent: usage-metering
    generated: true
    params:
      versions:
        - v1
      operationids:
        - GetUsageSyntheticsAPI
      unstable: []
      order: 16
  - name: Get hourly usage for synthetics checks
    url: '#get-hourly-usage-for-synthetics-checks'
    identifier: usage-metering-get-hourly-usage-for-synthetics-checks
    parent: usage-metering
    generated: true
    params:
      versions:
        - v1
      operationids:
        - GetUsageSynthetics
      unstable: []
      order: 15
  - name: Get usage across your account
    url: '#get-usage-across-your-account'
    identifier: usage-metering-get-usage-across-your-account
    parent: usage-metering
    generated: true
    params:
      versions:
        - v1
      operationids:
        - GetUsageSummary
      unstable: []
      order: 8
  - name: Get hourly usage for SNMP devices
    url: '#get-hourly-usage-for-snmp-devices'
    identifier: usage-metering-get-hourly-usage-for-snmp-devices
    parent: usage-metering
    generated: true
    params:
      versions:
        - v1
      operationids:
        - GetUsageSNMP
      unstable: []
      order: 24
  - name: Get hourly usage for sensitive data scanner
    url: '#get-hourly-usage-for-sensitive-data-scanner'
    identifier: usage-metering-get-hourly-usage-for-sensitive-data-scanner
    parent: usage-metering
    generated: true
    params:
      versions:
        - v1
      operationids:
        - GetUsageSDS
      unstable: []
      order: 32
  - name: Get hourly usage for RUM sessions
    url: '#get-hourly-usage-for-rum-sessions'
    identifier: usage-metering-get-hourly-usage-for-rum-sessions
    parent: usage-metering
    generated: true
    params:
      versions:
        - v1
      operationids:
        - GetUsageRumSessions
      unstable: []
      order: 20
  - name: Get hourly usage for RUM units
    url: '#get-hourly-usage-for-rum-units'
    identifier: usage-metering-get-hourly-usage-for-rum-units
    parent: usage-metering
    generated: true
    params:
      versions:
        - v1
      operationids:
        - GetUsageRumUnits
      unstable: []
      order: 33
  - name: Get hourly usage for profiled hosts
    url: '#get-hourly-usage-for-profiled-hosts'
    identifier: usage-metering-get-hourly-usage-for-profiled-hosts
    parent: usage-metering
    generated: true
    params:
      versions:
        - v1
      operationids:
        - GetUsageProfiling
      unstable: []
      order: 34
  - name: Get hourly usage for online archive
    url: '#get-hourly-usage-for-online-archive'
    identifier: usage-metering-get-hourly-usage-for-online-archive
    parent: usage-metering
    generated: true
    params:
      versions:
        - v1
      operationids:
        - GetUsageOnlineArchive
      unstable: []
      order: 36
  - name: Get hourly usage for network hosts
    url: '#get-hourly-usage-for-network-hosts'
    identifier: usage-metering-get-hourly-usage-for-network-hosts
    parent: usage-metering
    generated: true
    params:
      versions:
        - v1
      operationids:
        - GetUsageNetworkHosts
      unstable: []
      order: 21
  - name: get hourly usage for network flows
    url: '#get-hourly-usage-for-network-flows'
    identifier: usage-metering-get-hourly-usage-for-network-flows
    parent: usage-metering
    generated: true
    params:
      versions:
        - v1
      operationids:
        - GetUsageNetworkFlows
      unstable: []
      order: 22
  - name: Get monthly usage attribution
    url: '#get-monthly-usage-attribution'
    identifier: usage-metering-get-monthly-usage-attribution
    parent: usage-metering
    generated: true
    params:
      versions:
        - v1
      operationids:
        - GetMonthlyUsageAttribution
      unstable: []
      order: 3
  - name: Get hourly usage for logs by index
    url: '#get-hourly-usage-for-logs-by-index'
    identifier: usage-metering-get-hourly-usage-for-logs-by-index
    parent: usage-metering
    generated: true
    params:
      versions:
        - v1
      operationids:
        - GetUsageLogsByIndex
      unstable: []
      order: 9
  - name: Get hourly logs usage by retention
    url: '#get-hourly-logs-usage-by-retention'
    identifier: usage-metering-get-hourly-logs-usage-by-retention
    parent: usage-metering
    generated: true
    params:
      versions:
        - v1
      operationids:
        - GetUsageLogsByRetention
      unstable: []
      order: 10
  - name: Get hourly usage for logs
    url: '#get-hourly-usage-for-logs'
    identifier: usage-metering-get-hourly-usage-for-logs
    parent: usage-metering
    generated: true
    params:
      versions:
        - v1
      operationids:
        - GetUsageLogs
      unstable: []
      order: 12
  - name: Get hourly usage for IoT
    url: '#get-hourly-usage-for-iot'
    identifier: usage-metering-get-hourly-usage-for-iot
    parent: usage-metering
    generated: true
    params:
      versions:
        - v1
      operationids:
        - GetUsageInternetOfThings
      unstable: []
      order: 27
  - name: Get hourly usage for ingested spans
    url: '#get-hourly-usage-for-ingested-spans'
    identifier: usage-metering-get-hourly-usage-for-ingested-spans
    parent: usage-metering
    generated: true
    params:
      versions:
        - v1
      operationids:
        - GetIngestedSpans
      unstable: []
      order: 25
  - name: Get hourly usage for indexed spans
    url: '#get-hourly-usage-for-indexed-spans'
    identifier: usage-metering-get-hourly-usage-for-indexed-spans
    parent: usage-metering
    generated: true
    params:
      versions:
        - v1
      operationids:
        - GetUsageIndexedSpans
      unstable: []
      order: 14
  - name: Get hourly usage for incident management
    url: '#get-hourly-usage-for-incident-management'
    identifier: usage-metering-get-hourly-usage-for-incident-management
    parent: usage-metering
    generated: true
    params:
      versions:
        - v1
      operationids:
        - GetIncidentManagement
      unstable: []
      order: 26
  - name: Get hourly usage attribution
    url: '#get-hourly-usage-attribution'
    identifier: usage-metering-get-hourly-usage-attribution
    parent: usage-metering
    generated: true
    params:
      versions:
        - v1
      operationids:
        - GetHourlyUsageAttribution
      unstable: []
      order: 2
  - name: Get hourly usage for hosts and containers
    url: '#get-hourly-usage-for-hosts-and-containers'
    identifier: usage-metering-get-hourly-usage-for-hosts-and-containers
    parent: usage-metering
    generated: true
    params:
      versions:
        - v1
      operationids:
        - GetUsageHosts
      unstable: []
      order: 11
  - name: Get hourly usage for Fargate
    url: '#get-hourly-usage-for-fargate'
    identifier: usage-metering-get-hourly-usage-for-fargate
    parent: usage-metering
    generated: true
    params:
      versions:
        - v1
      operationids:
        - GetUsageFargate
      unstable: []
      order: 18
  - name: Get hourly usage for database monitoring
    url: '#get-hourly-usage-for-database-monitoring'
    identifier: usage-metering-get-hourly-usage-for-database-monitoring
    parent: usage-metering
    generated: true
    params:
      versions:
        - v1
      operationids:
        - GetUsageDBM
      unstable: []
      order: 31
  - name: Get hourly usage for cloud workload security
    url: '#get-hourly-usage-for-cloud-workload-security'
    identifier: usage-metering-get-hourly-usage-for-cloud-workload-security
    parent: usage-metering
    generated: true
    params:
      versions:
        - v1
      operationids:
        - GetUsageCWS
      unstable: []
      order: 30
  - name: Get hourly usage for CSPM
    url: '#get-hourly-usage-for-cspm'
    identifier: usage-metering-get-hourly-usage-for-cspm
    parent: usage-metering
    generated: true
    params:
      versions:
        - v1
      operationids:
        - GetUsageCloudSecurityPostureManagement
      unstable: []
      order: 28
  - name: Get hourly usage for CI visibility
    url: '#get-hourly-usage-for-ci-visibility'
    identifier: usage-metering-get-hourly-usage-for-ci-visibility
    parent: usage-metering
    generated: true
    params:
      versions:
        - v1
      operationids:
        - GetUsageCIApp
      unstable: []
      order: 35
  - name: Get billable usage across your account
    url: '#get-billable-usage-across-your-account'
    identifier: usage-metering-get-billable-usage-across-your-account
    parent: usage-metering
    generated: true
    params:
      versions:
        - v1
      operationids:
        - GetUsageBillableSummary
      unstable: []
      order: 5
  - name: Get hourly usage for lambda
    url: '#get-hourly-usage-for-lambda'
    identifier: usage-metering-get-hourly-usage-for-lambda
    parent: usage-metering
    generated: true
    params:
      versions:
        - v1
      operationids:
        - GetUsageLambda
      unstable: []
      order: 19
  - name: Get hourly usage for audit logs
    url: '#get-hourly-usage-for-audit-logs'
    identifier: usage-metering-get-hourly-usage-for-audit-logs
    parent: usage-metering
    generated: true
    params:
      versions:
        - v1
      operationids:
        - GetUsageAuditLogs
      unstable: []
      order: 29
  - name: Get usage attribution
    url: '#get-usage-attribution'
    identifier: usage-metering-get-usage-attribution
    parent: usage-metering
    generated: true
    params:
      versions:
        - v1
      operationids:
        - GetUsageAttribution
      unstable: []
      order: 40
  - name: Get hourly usage for analyzed logs
    url: '#get-hourly-usage-for-analyzed-logs'
    identifier: usage-metering-get-hourly-usage-for-analyzed-logs
    parent: usage-metering
    generated: true
    params:
      versions:
        - v1
      operationids:
        - GetUsageAnalyzedLogs
      unstable: []
      order: 23
  - name: Get specified monthly custom reports
    url: '#get-specified-monthly-custom-reports'
    identifier: usage-metering-get-specified-monthly-custom-reports
    parent: usage-metering
    generated: true
    params:
      versions:
        - v1
      operationids:
        - GetSpecifiedMonthlyCustomReports
      unstable: []
      order: 44
  - name: Get the list of available monthly custom reports
    url: '#get-the-list-of-available-monthly-custom-reports'
    identifier: usage-metering-get-the-list-of-available-monthly-custom-reports
    parent: usage-metering
    generated: true
    params:
      versions:
        - v1
      operationids:
        - GetMonthlyCustomReports
      unstable: []
      order: 43
  - name: Get specified daily custom reports
    url: '#get-specified-daily-custom-reports'
    identifier: usage-metering-get-specified-daily-custom-reports
    parent: usage-metering
    generated: true
    params:
      versions:
        - v1
      operationids:
        - GetSpecifiedDailyCustomReports
      unstable: []
      order: 42
  - name: Get the list of available daily custom reports
    url: '#get-the-list-of-available-daily-custom-reports'
    identifier: usage-metering-get-the-list-of-available-daily-custom-reports
    parent: usage-metering
    generated: true
    params:
      versions:
        - v1
      operationids:
        - GetDailyCustomReports
      unstable: []
      order: 41
  - name: Users
    url: /api/latest/users/
    identifier: users
    generated: true
  - name: Get a user permissions
    url: '#get-a-user-permissions'
    identifier: users-get-a-user-permissions
    parent: users
    generated: true
    params:
      versions:
        - v2
      operationids:
        - ListUserPermissions
      unstable: []
      order: 7
  - name: Get a user organization
    url: '#get-a-user-organization'
    identifier: users-get-a-user-organization
    parent: users
    generated: true
    params:
      versions:
        - v2
      operationids:
        - ListUserOrganizations
      unstable: []
      order: 6
  - name: Get a user invitation
    url: '#get-a-user-invitation'
    identifier: users-get-a-user-invitation
    parent: users
    generated: true
    params:
      versions:
        - v2
      operationids:
        - GetInvitation
      unstable: []
      order: 9
  - name: Send invitation emails
    url: '#send-invitation-emails'
    identifier: users-send-invitation-emails
    parent: users
    generated: true
    params:
      versions:
        - v2
      operationids:
        - SendInvitations
      unstable: []
      order: 8
  - name: Update a user
    url: '#update-a-user'
    identifier: users-update-a-user
    parent: users
    generated: true
    params:
      versions:
        - v1
        - v2
      operationids:
        - UpdateUser
      unstable: []
      order: 4
  - name: Get user details
    url: '#get-user-details'
    identifier: users-get-user-details
    parent: users
    generated: true
    params:
      versions:
        - v1
        - v2
      operationids:
        - GetUser
      unstable: []
      order: 3
  - name: Disable a user
    url: '#disable-a-user'
    identifier: users-disable-a-user
    parent: users
    generated: true
    params:
      versions:
        - v1
        - v2
      operationids:
        - DisableUser
      unstable: []
      order: 5
  - name: Create a user
    url: '#create-a-user'
    identifier: users-create-a-user
    parent: users
    generated: true
    params:
      versions:
        - v1
        - v2
      operationids:
        - CreateUser
      unstable: []
      order: 1
  - name: List all users
    url: '#list-all-users'
    identifier: users-list-all-users
    parent: users
    generated: true
    params:
      versions:
        - v1
        - v2
      operationids:
        - ListUsers
      unstable: []
      order: 2
  - name: Webhooks Integration
    url: /api/latest/webhooks-integration/
    identifier: webhooks-integration
    generated: true
  - name: Update a webhook
    url: '#update-a-webhook'
    identifier: webhooks-integration-update-a-webhook
    parent: webhooks-integration
    generated: true
    params:
      versions:
        - v1
      operationids:
        - UpdateWebhooksIntegration
      unstable: []
      order: 3
  - name: Get a webhook integration
    url: '#get-a-webhook-integration'
    identifier: webhooks-integration-get-a-webhook-integration
    parent: webhooks-integration
    generated: true
    params:
      versions:
        - v1
      operationids:
        - GetWebhooksIntegration
      unstable: []
      order: 2
  - name: Delete a webhook
    url: '#delete-a-webhook'
    identifier: webhooks-integration-delete-a-webhook
    parent: webhooks-integration
    generated: true
    params:
      versions:
        - v1
      operationids:
        - DeleteWebhooksIntegration
      unstable: []
      order: 4
  - name: Create a webhooks integration
    url: '#create-a-webhooks-integration'
    identifier: webhooks-integration-create-a-webhooks-integration
    parent: webhooks-integration
    generated: true
    params:
      versions:
        - v1
      operationids:
        - CreateWebhooksIntegration
      unstable: []
      order: 1
  - name: Update a custom variable
    url: '#update-a-custom-variable'
    identifier: webhooks-integration-update-a-custom-variable
    parent: webhooks-integration
    generated: true
    params:
      versions:
        - v1
      operationids:
        - UpdateWebhooksIntegrationCustomVariable
      unstable: []
      order: 7
  - name: Get a custom variable
    url: '#get-a-custom-variable'
    identifier: webhooks-integration-get-a-custom-variable
    parent: webhooks-integration
    generated: true
    params:
      versions:
        - v1
      operationids:
        - GetWebhooksIntegrationCustomVariable
      unstable: []
      order: 6
  - name: Delete a custom variable
    url: '#delete-a-custom-variable'
    identifier: webhooks-integration-delete-a-custom-variable
    parent: webhooks-integration
    generated: true
    params:
      versions:
        - v1
      operationids:
        - DeleteWebhooksIntegrationCustomVariable
      unstable: []
      order: 8
  - name: Create a custom variable
    url: '#create-a-custom-variable'
    identifier: webhooks-integration-create-a-custom-variable
    parent: webhooks-integration
    generated: true
    params:
      versions:
        - v1
      operationids:
        - CreateWebhooksIntegrationCustomVariable
      unstable: []
      order: 5
  - name: Audit
    url: /api/latest/audit/
    identifier: audit
    generated: true
  - name: Search Audit Logs events
    url: '#search-audit-logs-events'
    identifier: audit-search-audit-logs-events
    parent: audit
    generated: true
    params:
      versions:
        - v2
      operationids:
        - SearchAuditLogs
      unstable: []
      order: 1
  - name: Get a list of Audit Logs events
    url: '#get-a-list-of-audit-logs-events'
    identifier: audit-get-a-list-of-audit-logs-events
    parent: audit
    generated: true
    params:
      versions:
        - v2
      operationids:
        - ListAuditLogs
      unstable: []
      order: 2
  - name: AuthN Mappings
    url: /api/latest/authn-mappings/
    identifier: authn-mappings
    generated: true
  - name: Edit an AuthN Mapping
    url: '#edit-an-authn-mapping'
    identifier: authn-mappings-edit-an-authn-mapping
    parent: authn-mappings
    generated: true
    params:
      versions:
        - v2
      operationids:
        - UpdateAuthNMapping
      unstable: []
      order: 2
  - name: Get an AuthN Mapping by UUID
    url: '#get-an-authn-mapping-by-uuid'
    identifier: authn-mappings-get-an-authn-mapping-by-uuid
    parent: authn-mappings
    generated: true
    params:
      versions:
        - v2
      operationids:
        - GetAuthNMapping
      unstable: []
      order: 1
  - name: Delete an AuthN Mapping
    url: '#delete-an-authn-mapping'
    identifier: authn-mappings-delete-an-authn-mapping
    parent: authn-mappings
    generated: true
    params:
      versions:
        - v2
      operationids:
        - DeleteAuthNMapping
      unstable: []
      order: 3
  - name: Create an AuthN Mapping
    url: '#create-an-authn-mapping'
    identifier: authn-mappings-create-an-authn-mapping
    parent: authn-mappings
    generated: true
    params:
      versions:
        - v2
      operationids:
        - CreateAuthNMapping
      unstable: []
      order: 5
  - name: List all AuthN Mappings
    url: '#list-all-authn-mappings'
    identifier: authn-mappings-list-all-authn-mappings
    parent: authn-mappings
    generated: true
    params:
      versions:
        - v2
      operationids:
        - ListAuthNMappings
      unstable: []
      order: 4
  - name: CI Visibility Pipelines
    url: /api/latest/ci-visibility-pipelines/
    identifier: ci-visibility-pipelines
    generated: true
  - name: Search pipelines events
    url: '#search-pipelines-events'
    identifier: ci-visibility-pipelines-search-pipelines-events
    parent: ci-visibility-pipelines
    generated: true
    params:
      versions:
        - v2
      operationids:
        - SearchCIAppPipelineEvents
      unstable: []
      order: 2
  - name: Get a list of pipelines events
    url: '#get-a-list-of-pipelines-events'
    identifier: ci-visibility-pipelines-get-a-list-of-pipelines-events
    parent: ci-visibility-pipelines
    generated: true
    params:
      versions:
        - v2
      operationids:
        - ListCIAppPipelineEvents
      unstable: []
      order: 1
  - name: Aggregate pipelines events
    url: '#aggregate-pipelines-events'
    identifier: ci-visibility-pipelines-aggregate-pipelines-events
    parent: ci-visibility-pipelines
    generated: true
    params:
      versions:
        - v2
      operationids:
        - AggregateCIAppPipelineEvents
      unstable: []
      order: 3
  - name: CI Visibility Tests
    url: /api/latest/ci-visibility-tests/
    identifier: ci-visibility-tests
    generated: true
  - name: Search tests events
    url: '#search-tests-events'
    identifier: ci-visibility-tests-search-tests-events
    parent: ci-visibility-tests
    generated: true
    params:
      versions:
        - v2
      operationids:
        - SearchCIAppTestEvents
      unstable: []
      order: 2
  - name: Get a list of tests events
    url: '#get-a-list-of-tests-events'
    identifier: ci-visibility-tests-get-a-list-of-tests-events
    parent: ci-visibility-tests
    generated: true
    params:
      versions:
        - v2
      operationids:
        - ListCIAppTestEvents
      unstable: []
      order: 1
  - name: Aggregate tests events
    url: '#aggregate-tests-events'
    identifier: ci-visibility-tests-aggregate-tests-events
    parent: ci-visibility-tests
    generated: true
    params:
      versions:
        - v2
      operationids:
        - AggregateCIAppTestEvents
      unstable: []
      order: 3
  - name: Cloud Workload Security
    url: /api/latest/cloud-workload-security/
    identifier: cloud-workload-security
    generated: true
  - name: Update a Cloud Workload Security Agent rule
    url: '#update-a-cloud-workload-security-agent-rule'
    identifier: cloud-workload-security-update-a-cloud-workload-security-agent-rule
    parent: cloud-workload-security
    generated: true
    params:
      versions:
        - v2
      operationids:
        - UpdateCloudWorkloadSecurityAgentRule
      unstable: []
      order: 5
  - name: Get a Cloud Workload Security Agent rule
    url: '#get-a-cloud-workload-security-agent-rule'
    identifier: cloud-workload-security-get-a-cloud-workload-security-agent-rule
    parent: cloud-workload-security
    generated: true
    params:
      versions:
        - v2
      operationids:
        - GetCloudWorkloadSecurityAgentRule
      unstable: []
      order: 2
  - name: Delete a Cloud Workload Security Agent rule
    url: '#delete-a-cloud-workload-security-agent-rule'
    identifier: cloud-workload-security-delete-a-cloud-workload-security-agent-rule
    parent: cloud-workload-security
    generated: true
    params:
      versions:
        - v2
      operationids:
        - DeleteCloudWorkloadSecurityAgentRule
      unstable: []
      order: 6
  - name: Create a Cloud Workload Security Agent rule
    url: '#create-a-cloud-workload-security-agent-rule'
    identifier: cloud-workload-security-create-a-cloud-workload-security-agent-rule
    parent: cloud-workload-security
    generated: true
    params:
      versions:
        - v2
      operationids:
        - CreateCloudWorkloadSecurityAgentRule
      unstable: []
      order: 4
  - name: Get all Cloud Workload Security Agent rules
    url: '#get-all-cloud-workload-security-agent-rules'
    identifier: cloud-workload-security-get-all-cloud-workload-security-agent-rules
    parent: cloud-workload-security
    generated: true
    params:
      versions:
        - v2
      operationids:
        - ListCloudWorkloadSecurityAgentRules
      unstable: []
      order: 3
  - name: Get the latest Cloud Workload Security policy
    url: '#get-the-latest-cloud-workload-security-policy'
    identifier: cloud-workload-security-get-the-latest-cloud-workload-security-policy
    parent: cloud-workload-security
    generated: true
    params:
      versions:
        - v2
      operationids:
        - DownloadCloudWorkloadPolicyFile
      unstable: []
      order: 1
  - name: Cloudflare Integration
    url: /api/latest/cloudflare-integration/
    identifier: cloudflare-integration
    generated: true
  - name: Update Cloudflare account
    url: '#update-cloudflare-account'
    identifier: cloudflare-integration-update-cloudflare-account
    parent: cloudflare-integration
    generated: true
    params:
      versions:
        - v2
      operationids:
        - UpdateCloudflareAccount
      unstable: []
      order: 4
  - name: Get Cloudflare account
    url: '#get-cloudflare-account'
    identifier: cloudflare-integration-get-cloudflare-account
    parent: cloudflare-integration
    generated: true
    params:
      versions:
        - v2
      operationids:
        - GetCloudflareAccount
      unstable: []
      order: 3
  - name: Delete Cloudflare account
    url: '#delete-cloudflare-account'
    identifier: cloudflare-integration-delete-cloudflare-account
    parent: cloudflare-integration
    generated: true
    params:
      versions:
        - v2
      operationids:
        - DeleteCloudflareAccount
      unstable: []
      order: 5
  - name: Add Cloudflare account
    url: '#add-cloudflare-account'
    identifier: cloudflare-integration-add-cloudflare-account
    parent: cloudflare-integration
    generated: true
    params:
      versions:
        - v2
      operationids:
        - CreateCloudflareAccount
      unstable: []
      order: 2
  - name: List Cloudflare accounts
    url: '#list-cloudflare-accounts'
    identifier: cloudflare-integration-list-cloudflare-accounts
    parent: cloudflare-integration
    generated: true
    params:
      versions:
        - v2
      operationids:
        - ListCloudflareAccounts
      unstable: []
      order: 1
  - name: Confluent Cloud
    url: /api/latest/confluent-cloud/
    identifier: confluent-cloud
    generated: true
  - name: Update resource in Confluent account
    url: '#update-resource-in-confluent-account'
    identifier: confluent-cloud-update-resource-in-confluent-account
    parent: confluent-cloud
    generated: true
    params:
      versions:
        - v2
      operationids:
        - UpdateConfluentResource
      unstable: []
      order: 1
  - name: Get resource from Confluent account
    url: '#get-resource-from-confluent-account'
    identifier: confluent-cloud-get-resource-from-confluent-account
    parent: confluent-cloud
    generated: true
    params:
      versions:
        - v2
      operationids:
        - GetConfluentResource
      unstable: []
      order: 2
  - name: Delete resource from Confluent account
    url: '#delete-resource-from-confluent-account'
    identifier: confluent-cloud-delete-resource-from-confluent-account
    parent: confluent-cloud
    generated: true
    params:
      versions:
        - v2
      operationids:
        - DeleteConfluentResource
      unstable: []
      order: 3
  - name: Add resource to Confluent account
    url: '#add-resource-to-confluent-account'
    identifier: confluent-cloud-add-resource-to-confluent-account
    parent: confluent-cloud
    generated: true
    params:
      versions:
        - v2
      operationids:
        - CreateConfluentResource
      unstable: []
      order: 4
  - name: List Confluent Account resources
    url: '#list-confluent-account-resources'
    identifier: confluent-cloud-list-confluent-account-resources
    parent: confluent-cloud
    generated: true
    params:
      versions:
        - v2
      operationids:
        - ListConfluentResource
      unstable: []
      order: 5
  - name: Update Confluent account
    url: '#update-confluent-account'
    identifier: confluent-cloud-update-confluent-account
    parent: confluent-cloud
    generated: true
    params:
      versions:
        - v2
      operationids:
        - UpdateConfluentAccount
      unstable: []
      order: 6
  - name: Get Confluent account
    url: '#get-confluent-account'
    identifier: confluent-cloud-get-confluent-account
    parent: confluent-cloud
    generated: true
    params:
      versions:
        - v2
      operationids:
        - GetConfluentAccount
      unstable: []
      order: 7
  - name: Delete Confluent account
    url: '#delete-confluent-account'
    identifier: confluent-cloud-delete-confluent-account
    parent: confluent-cloud
    generated: true
    params:
      versions:
        - v2
      operationids:
        - DeleteConfluentAccount
      unstable: []
      order: 8
  - name: Add Confluent account
    url: '#add-confluent-account'
    identifier: confluent-cloud-add-confluent-account
    parent: confluent-cloud
    generated: true
    params:
      versions:
        - v2
      operationids:
        - CreateConfluentAccount
      unstable: []
      order: 9
  - name: List Confluent accounts
    url: '#list-confluent-accounts'
    identifier: confluent-cloud-list-confluent-accounts
    parent: confluent-cloud
    generated: true
    params:
      versions:
        - v2
      operationids:
        - ListConfluentAccount
      unstable: []
      order: 10
  - name: Fastly Integration
    url: /api/latest/fastly-integration/
    identifier: fastly-integration
    generated: true
  - name: Update Fastly service
    url: '#update-fastly-service'
    identifier: fastly-integration-update-fastly-service
    parent: fastly-integration
    generated: true
    params:
      versions:
        - v2
      operationids:
        - UpdateFastlyService
      unstable: []
      order: 9
  - name: Get Fastly service
    url: '#get-fastly-service'
    identifier: fastly-integration-get-fastly-service
    parent: fastly-integration
    generated: true
    params:
      versions:
        - v2
      operationids:
        - GetFastlyService
      unstable: []
      order: 8
  - name: Delete Fastly service
    url: '#delete-fastly-service'
    identifier: fastly-integration-delete-fastly-service
    parent: fastly-integration
    generated: true
    params:
      versions:
        - v2
      operationids:
        - DeleteFastlyService
      unstable: []
      order: 10
  - name: Add Fastly service
    url: '#add-fastly-service'
    identifier: fastly-integration-add-fastly-service
    parent: fastly-integration
    generated: true
    params:
      versions:
        - v2
      operationids:
        - CreateFastlyService
      unstable: []
      order: 7
  - name: List Fastly services
    url: '#list-fastly-services'
    identifier: fastly-integration-list-fastly-services
    parent: fastly-integration
    generated: true
    params:
      versions:
        - v2
      operationids:
        - ListFastlyServices
      unstable: []
      order: 6
  - name: Update Fastly account
    url: '#update-fastly-account'
    identifier: fastly-integration-update-fastly-account
    parent: fastly-integration
    generated: true
    params:
      versions:
        - v2
      operationids:
        - UpdateFastlyAccount
      unstable: []
      order: 4
  - name: Get Fastly account
    url: '#get-fastly-account'
    identifier: fastly-integration-get-fastly-account
    parent: fastly-integration
    generated: true
    params:
      versions:
        - v2
      operationids:
        - GetFastlyAccount
      unstable: []
      order: 3
  - name: Delete Fastly account
    url: '#delete-fastly-account'
    identifier: fastly-integration-delete-fastly-account
    parent: fastly-integration
    generated: true
    params:
      versions:
        - v2
      operationids:
        - DeleteFastlyAccount
      unstable: []
      order: 5
  - name: Add Fastly account
    url: '#add-fastly-account'
    identifier: fastly-integration-add-fastly-account
    parent: fastly-integration
    generated: true
    params:
      versions:
        - v2
      operationids:
        - CreateFastlyAccount
      unstable: []
      order: 2
  - name: List Fastly accounts
    url: '#list-fastly-accounts'
    identifier: fastly-integration-list-fastly-accounts
    parent: fastly-integration
    generated: true
    params:
      versions:
        - v2
      operationids:
        - ListFastlyAccounts
      unstable: []
      order: 1
  - name: Incident Services
    url: /api/latest/incident-services/
    identifier: incident-services
    generated: true
  - name: Update an existing incident service
    url: '#update-an-existing-incident-service'
    identifier: incident-services-update-an-existing-incident-service
    parent: incident-services
    generated: true
    params:
      versions:
        - v2
      operationids:
        - UpdateIncidentService
      unstable:
        - v2
      order: 3
  - name: Get details of an incident service
    url: '#get-details-of-an-incident-service'
    identifier: incident-services-get-details-of-an-incident-service
    parent: incident-services
    generated: true
    params:
      versions:
        - v2
      operationids:
        - GetIncidentService
      unstable:
        - v2
      order: 1
  - name: Delete an existing incident service
    url: '#delete-an-existing-incident-service'
    identifier: incident-services-delete-an-existing-incident-service
    parent: incident-services
    generated: true
    params:
      versions:
        - v2
      operationids:
        - DeleteIncidentService
      unstable:
        - v2
      order: 2
  - name: Create a new incident service
    url: '#create-a-new-incident-service'
    identifier: incident-services-create-a-new-incident-service
    parent: incident-services
    generated: true
    params:
      versions:
        - v2
      operationids:
        - CreateIncidentService
      unstable:
        - v2
      order: 5
  - name: Get a list of all incident services
    url: '#get-a-list-of-all-incident-services'
    identifier: incident-services-get-a-list-of-all-incident-services
    parent: incident-services
    generated: true
    params:
      versions:
        - v2
      operationids:
        - ListIncidentServices
      unstable:
        - v2
      order: 4
  - name: Incident Teams
    url: /api/latest/incident-teams/
    identifier: incident-teams
    generated: true
  - name: Update an existing incident team
    url: '#update-an-existing-incident-team'
    identifier: incident-teams-update-an-existing-incident-team
    parent: incident-teams
    generated: true
    params:
      versions:
        - v2
      operationids:
        - UpdateIncidentTeam
      unstable:
        - v2
      order: 3
  - name: Get details of an incident team
    url: '#get-details-of-an-incident-team'
    identifier: incident-teams-get-details-of-an-incident-team
    parent: incident-teams
    generated: true
    params:
      versions:
        - v2
      operationids:
        - GetIncidentTeam
      unstable:
        - v2
      order: 1
  - name: Delete an existing incident team
    url: '#delete-an-existing-incident-team'
    identifier: incident-teams-delete-an-existing-incident-team
    parent: incident-teams
    generated: true
    params:
      versions:
        - v2
      operationids:
        - DeleteIncidentTeam
      unstable:
        - v2
      order: 2
  - name: Create a new incident team
    url: '#create-a-new-incident-team'
    identifier: incident-teams-create-a-new-incident-team
    parent: incident-teams
    generated: true
    params:
      versions:
        - v2
      operationids:
        - CreateIncidentTeam
      unstable:
        - v2
      order: 5
  - name: Get a list of all incident teams
    url: '#get-a-list-of-all-incident-teams'
    identifier: incident-teams-get-a-list-of-all-incident-teams
    parent: incident-teams
    generated: true
    params:
      versions:
        - v2
      operationids:
        - ListIncidentTeams
      unstable:
        - v2
      order: 4
  - name: Incidents
    url: /api/latest/incidents/
    identifier: incidents
    generated: true
  - name: 'Create, update, and delete incident attachments'
    url: '#create,-update,-and-delete-incident-attachments'
    identifier: 'incidents-create,-update,-and-delete-incident-attachments'
    parent: incidents
    generated: true
    params:
      versions:
        - v2
      operationids:
        - UpdateIncidentAttachments
      unstable:
        - v2
      order: 8
  - name: Get a list of attachments
    url: '#get-a-list-of-attachments'
    identifier: incidents-get-a-list-of-attachments
    parent: incidents
    generated: true
    params:
      versions:
        - v2
      operationids:
        - ListIncidentAttachments
      unstable:
        - v2
      order: 7
  - name: Update an existing incident
    url: '#update-an-existing-incident'
    identifier: incidents-update-an-existing-incident
    parent: incidents
    generated: true
    params:
      versions:
        - v2
      operationids:
        - UpdateIncident
      unstable:
        - v2
      order: 3
  - name: Get the details of an incident
    url: '#get-the-details-of-an-incident'
    identifier: incidents-get-the-details-of-an-incident
    parent: incidents
    generated: true
    params:
      versions:
        - v2
      operationids:
        - GetIncident
      unstable:
        - v2
      order: 2
  - name: Delete an existing incident
    url: '#delete-an-existing-incident'
    identifier: incidents-delete-an-existing-incident
    parent: incidents
    generated: true
    params:
      versions:
        - v2
      operationids:
        - DeleteIncident
      unstable:
        - v2
      order: 4
  - name: Search for incidents
    url: '#search-for-incidents'
    identifier: incidents-search-for-incidents
    parent: incidents
    generated: true
    params:
      versions:
        - v2
      operationids:
        - SearchIncidents
      unstable:
        - v2
      order: 6
  - name: Create an incident
    url: '#create-an-incident'
    identifier: incidents-create-an-incident
    parent: incidents
    generated: true
    params:
      versions:
        - v2
      operationids:
        - CreateIncident
      unstable:
        - v2
      order: 1
  - name: Get a list of incidents
    url: '#get-a-list-of-incidents'
    identifier: incidents-get-a-list-of-incidents
    parent: incidents
    generated: true
    params:
      versions:
        - v2
      operationids:
        - ListIncidents
      unstable:
        - v2
      order: 5
  - name: Logs Archives
    url: /api/latest/logs-archives/
    identifier: logs-archives
    generated: true
  - name: Grant role to an archive
    url: '#grant-role-to-an-archive'
    identifier: logs-archives-grant-role-to-an-archive
    parent: logs-archives
    generated: true
    params:
      versions:
        - v2
      operationids:
        - AddReadRoleToArchive
      unstable: []
      order: 7
  - name: List read roles for an archive
    url: '#list-read-roles-for-an-archive'
    identifier: logs-archives-list-read-roles-for-an-archive
    parent: logs-archives
    generated: true
    params:
      versions:
        - v2
      operationids:
        - ListArchiveReadRoles
      unstable: []
      order: 6
  - name: Revoke role from an archive
    url: '#revoke-role-from-an-archive'
    identifier: logs-archives-revoke-role-from-an-archive
    parent: logs-archives
    generated: true
    params:
      versions:
        - v2
      operationids:
        - RemoveRoleFromArchive
      unstable: []
      order: 8
  - name: Update an archive
    url: '#update-an-archive'
    identifier: logs-archives-update-an-archive
    parent: logs-archives
    generated: true
    params:
      versions:
        - v2
      operationids:
        - UpdateLogsArchive
      unstable: []
      order: 4
  - name: Get an archive
    url: '#get-an-archive'
    identifier: logs-archives-get-an-archive
    parent: logs-archives
    generated: true
    params:
      versions:
        - v2
      operationids:
        - GetLogsArchive
      unstable: []
      order: 3
  - name: Delete an archive
    url: '#delete-an-archive'
    identifier: logs-archives-delete-an-archive
    parent: logs-archives
    generated: true
    params:
      versions:
        - v2
      operationids:
        - DeleteLogsArchive
      unstable: []
      order: 5
  - name: Create an archive
    url: '#create-an-archive'
    identifier: logs-archives-create-an-archive
    parent: logs-archives
    generated: true
    params:
      versions:
        - v2
      operationids:
        - CreateLogsArchive
      unstable: []
      order: 2
  - name: Get all archives
    url: '#get-all-archives'
    identifier: logs-archives-get-all-archives
    parent: logs-archives
    generated: true
    params:
      versions:
        - v2
      operationids:
        - ListLogsArchives
      unstable: []
      order: 1
  - name: Update archive order
    url: '#update-archive-order'
    identifier: logs-archives-update-archive-order
    parent: logs-archives
    generated: true
    params:
      versions:
        - v2
      operationids:
        - UpdateLogsArchiveOrder
      unstable: []
      order: 10
  - name: Get archive order
    url: '#get-archive-order'
    identifier: logs-archives-get-archive-order
    parent: logs-archives
    generated: true
    params:
      versions:
        - v2
      operationids:
        - GetLogsArchiveOrder
      unstable: []
      order: 9
  - name: Logs Metrics
    url: /api/latest/logs-metrics/
    identifier: logs-metrics
    generated: true
  - name: Update a log-based metric
    url: '#update-a-log-based-metric'
    identifier: logs-metrics-update-a-log-based-metric
    parent: logs-metrics
    generated: true
    params:
      versions:
        - v2
      operationids:
        - UpdateLogsMetric
      unstable: []
      order: 4
  - name: Get a log-based metric
    url: '#get-a-log-based-metric'
    identifier: logs-metrics-get-a-log-based-metric
    parent: logs-metrics
    generated: true
    params:
      versions:
        - v2
      operationids:
        - GetLogsMetric
      unstable: []
      order: 3
  - name: Delete a log-based metric
    url: '#delete-a-log-based-metric'
    identifier: logs-metrics-delete-a-log-based-metric
    parent: logs-metrics
    generated: true
    params:
      versions:
        - v2
      operationids:
        - DeleteLogsMetric
      unstable: []
      order: 5
  - name: Create a log-based metric
    url: '#create-a-log-based-metric'
    identifier: logs-metrics-create-a-log-based-metric
    parent: logs-metrics
    generated: true
    params:
      versions:
        - v2
      operationids:
        - CreateLogsMetric
      unstable: []
      order: 2
  - name: Get all log-based metrics
    url: '#get-all-log-based-metrics'
    identifier: logs-metrics-get-all-log-based-metrics
    parent: logs-metrics
    generated: true
    params:
      versions:
        - v2
      operationids:
        - ListLogsMetrics
      unstable: []
      order: 1
  - name: Logs Restriction Queries
    url: /api/latest/logs-restriction-queries/
    identifier: logs-restriction-queries
    generated: true
  - name: Grant role to a restriction query
    url: '#grant-role-to-a-restriction-query'
    identifier: logs-restriction-queries-grant-role-to-a-restriction-query
    parent: logs-restriction-queries
    generated: true
    params:
      versions:
        - v2
      operationids:
        - AddRoleToRestrictionQuery
      unstable:
        - v2
      order: 7
  - name: List roles for a restriction query
    url: '#list-roles-for-a-restriction-query'
    identifier: logs-restriction-queries-list-roles-for-a-restriction-query
    parent: logs-restriction-queries
    generated: true
    params:
      versions:
        - v2
      operationids:
        - ListRestrictionQueryRoles
      unstable:
        - v2
      order: 6
  - name: Revoke role from a restriction query
    url: '#revoke-role-from-a-restriction-query'
    identifier: logs-restriction-queries-revoke-role-from-a-restriction-query
    parent: logs-restriction-queries
    generated: true
    params:
      versions:
        - v2
      operationids:
        - RemoveRoleFromRestrictionQuery
      unstable:
        - v2
      order: 8
  - name: Update a restriction query
    url: '#update-a-restriction-query'
    identifier: logs-restriction-queries-update-a-restriction-query
    parent: logs-restriction-queries
    generated: true
    params:
      versions:
        - v2
      operationids:
        - UpdateRestrictionQuery
      unstable:
        - v2
      order: 4
  - name: Get a restriction query
    url: '#get-a-restriction-query'
    identifier: logs-restriction-queries-get-a-restriction-query
    parent: logs-restriction-queries
    generated: true
    params:
      versions:
        - v2
      operationids:
        - GetRestrictionQuery
      unstable:
        - v2
      order: 3
  - name: Delete a restriction query
    url: '#delete-a-restriction-query'
    identifier: logs-restriction-queries-delete-a-restriction-query
    parent: logs-restriction-queries
    generated: true
    params:
      versions:
        - v2
      operationids:
        - DeleteRestrictionQuery
      unstable:
        - v2
      order: 5
  - name: Get all restriction queries for a given user
    url: '#get-all-restriction-queries-for-a-given-user'
    identifier: logs-restriction-queries-get-all-restriction-queries-for-a-given-user
    parent: logs-restriction-queries
    generated: true
    params:
      versions:
        - v2
      operationids:
        - ListUserRestrictionQueries
      unstable:
        - v2
      order: 9
  - name: Get restriction query for a given role
    url: '#get-restriction-query-for-a-given-role'
    identifier: logs-restriction-queries-get-restriction-query-for-a-given-role
    parent: logs-restriction-queries
    generated: true
    params:
      versions:
        - v2
      operationids:
        - GetRoleRestrictionQuery
      unstable:
        - v2
      order: 10
  - name: Create a restriction query
    url: '#create-a-restriction-query'
    identifier: logs-restriction-queries-create-a-restriction-query
    parent: logs-restriction-queries
    generated: true
    params:
      versions:
        - v2
      operationids:
        - CreateRestrictionQuery
      unstable:
        - v2
      order: 2
  - name: List restriction queries
    url: '#list-restriction-queries'
    identifier: logs-restriction-queries-list-restriction-queries
    parent: logs-restriction-queries
    generated: true
    params:
      versions:
        - v2
      operationids:
        - ListRestrictionQueries
      unstable:
        - v2
      order: 1
  - name: Opsgenie Integration
    url: /api/latest/opsgenie-integration/
    identifier: opsgenie-integration
    generated: true
  - name: Update a single service object
    url: '#update-a-single-service-object'
    identifier: opsgenie-integration-update-a-single-service-object
    parent: opsgenie-integration
    generated: true
    params:
      versions:
        - v2
      operationids:
        - UpdateOpsgenieService
      unstable: []
      order: 4
  - name: Get a single service object
    url: '#get-a-single-service-object'
    identifier: opsgenie-integration-get-a-single-service-object
    parent: opsgenie-integration
    generated: true
    params:
      versions:
        - v2
      operationids:
        - GetOpsgenieService
      unstable: []
      order: 3
  - name: Delete a single service object
    url: '#delete-a-single-service-object'
    identifier: opsgenie-integration-delete-a-single-service-object
    parent: opsgenie-integration
    generated: true
    params:
      versions:
        - v2
      operationids:
        - DeleteOpsgenieService
      unstable: []
      order: 5
  - name: Create a new service object
    url: '#create-a-new-service-object'
    identifier: opsgenie-integration-create-a-new-service-object
    parent: opsgenie-integration
    generated: true
    params:
      versions:
        - v2
      operationids:
        - CreateOpsgenieService
      unstable: []
      order: 2
  - name: Get all service objects
    url: '#get-all-service-objects'
    identifier: opsgenie-integration-get-all-service-objects
    parent: opsgenie-integration
    generated: true
    params:
      versions:
        - v2
      operationids:
        - ListOpsgenieServices
      unstable: []
      order: 1
  - name: Processes
    url: /api/latest/processes/
    identifier: processes
    generated: true
  - name: Get all processes
    url: '#get-all-processes'
    identifier: processes-get-all-processes
    parent: processes
    generated: true
    params:
      versions:
        - v2
      operationids:
        - ListProcesses
      unstable: []
      order: 1
  - name: RUM
    url: /api/latest/rum/
    identifier: rum
    generated: true
  - name: Search RUM events
    url: '#search-rum-events'
    identifier: rum-search-rum-events
    parent: rum
    generated: true
    params:
      versions:
        - v2
      operationids:
        - SearchRUMEvents
      unstable: []
      order: 1
  - name: Get a list of RUM events
    url: '#get-a-list-of-rum-events'
    identifier: rum-get-a-list-of-rum-events
    parent: rum
    generated: true
    params:
      versions:
        - v2
      operationids:
        - ListRUMEvents
      unstable: []
      order: 2
  - name: Update a RUM application
    url: '#update-a-rum-application'
    identifier: rum-update-a-rum-application
    parent: rum
    generated: true
    params:
      versions:
        - v2
      operationids:
        - UpdateRUMApplication
      unstable: []
      order: 4
  - name: Get a RUM application
    url: '#get-a-rum-application'
    identifier: rum-get-a-rum-application
    parent: rum
    generated: true
    params:
      versions:
        - v2
      operationids:
        - GetRUMApplication
      unstable: []
      order: 5
  - name: Delete a RUM application
    url: '#delete-a-rum-application'
    identifier: rum-delete-a-rum-application
    parent: rum
    generated: true
    params:
      versions:
        - v2
      operationids:
        - DeleteRUMApplication
      unstable: []
      order: 6
  - name: Create a new RUM application
    url: '#create-a-new-rum-application'
    identifier: rum-create-a-new-rum-application
    parent: rum
    generated: true
    params:
      versions:
        - v2
      operationids:
        - CreateRUMApplication
      unstable: []
      order: 7
  - name: List all the RUM applications
    url: '#list-all-the-rum-applications'
    identifier: rum-list-all-the-rum-applications
    parent: rum
    generated: true
    params:
      versions:
        - v2
      operationids:
        - GetRUMApplications
      unstable: []
      order: 8
  - name: Aggregate RUM events
    url: '#aggregate-rum-events'
    identifier: rum-aggregate-rum-events
    parent: rum
    generated: true
    params:
      versions:
        - v2
      operationids:
        - AggregateRUMEvents
      unstable: []
      order: 3
  - name: Roles
    url: /api/latest/roles/
    identifier: roles
    generated: true
  - name: Add a user to a role
    url: '#add-a-user-to-a-role'
    identifier: roles-add-a-user-to-a-role
    parent: roles
    generated: true
    params:
      versions:
        - v2
      operationids:
        - AddUserToRole
      unstable: []
      order: 10
  - name: Get all users of a role
    url: '#get-all-users-of-a-role'
    identifier: roles-get-all-users-of-a-role
    parent: roles
    generated: true
    params:
      versions:
        - v2
      operationids:
        - ListRoleUsers
      unstable: []
      order: 9
  - name: Remove a user from a role
    url: '#remove-a-user-from-a-role'
    identifier: roles-remove-a-user-from-a-role
    parent: roles
    generated: true
    params:
      versions:
        - v2
      operationids:
        - RemoveUserFromRole
      unstable: []
      order: 11
  - name: Grant permission to a role
    url: '#grant-permission-to-a-role'
    identifier: roles-grant-permission-to-a-role
    parent: roles
    generated: true
    params:
      versions:
        - v2
      operationids:
        - AddPermissionToRole
      unstable: []
      order: 7
  - name: List permissions for a role
    url: '#list-permissions-for-a-role'
    identifier: roles-list-permissions-for-a-role
    parent: roles
    generated: true
    params:
      versions:
        - v2
      operationids:
        - ListRolePermissions
      unstable: []
      order: 6
  - name: Revoke permission
    url: '#revoke-permission'
    identifier: roles-revoke-permission
    parent: roles
    generated: true
    params:
      versions:
        - v2
      operationids:
        - RemovePermissionFromRole
      unstable: []
      order: 8
  - name: Create a new role by cloning an existing role
    url: '#create-a-new-role-by-cloning-an-existing-role'
    identifier: roles-create-a-new-role-by-cloning-an-existing-role
    parent: roles
    generated: true
    params:
      versions:
        - v2
      operationids:
        - CloneRole
      unstable: []
      order: 12
  - name: Update a role
    url: '#update-a-role'
    identifier: roles-update-a-role
    parent: roles
    generated: true
    params:
      versions:
        - v2
      operationids:
        - UpdateRole
      unstable: []
      order: 4
  - name: Get a role
    url: '#get-a-role'
    identifier: roles-get-a-role
    parent: roles
    generated: true
    params:
      versions:
        - v2
      operationids:
        - GetRole
      unstable: []
      order: 3
  - name: Delete role
    url: '#delete-role'
    identifier: roles-delete-role
    parent: roles
    generated: true
    params:
      versions:
        - v2
      operationids:
        - DeleteRole
      unstable: []
      order: 5
  - name: Create role
    url: '#create-role'
    identifier: roles-create-role
    parent: roles
    generated: true
    params:
      versions:
        - v2
      operationids:
        - CreateRole
      unstable: []
      order: 2
  - name: List roles
    url: '#list-roles'
    identifier: roles-list-roles
    parent: roles
    generated: true
    params:
      versions:
        - v2
      operationids:
        - ListRoles
      unstable: []
      order: 1
  - name: List permissions
    url: '#list-permissions'
    identifier: roles-list-permissions
    parent: roles
    generated: true
    params:
      versions:
        - v2
      operationids:
        - ListPermissions
      unstable: []
      order: 1
  - name: Sensitive Data Scanner
    url: /api/latest/sensitive-data-scanner/
    identifier: sensitive-data-scanner
    generated: true
  - name: List standard patterns
    url: '#list-standard-patterns'
    identifier: sensitive-data-scanner-list-standard-patterns
    parent: sensitive-data-scanner
    generated: true
    params:
      versions:
        - v2
      operationids:
        - ListStandardPatterns
      unstable: []
      order: 3
  - name: Update Scanning Rule
    url: '#update-scanning-rule'
    identifier: sensitive-data-scanner-update-scanning-rule
    parent: sensitive-data-scanner
    generated: true
    params:
      versions:
        - v2
      operationids:
        - UpdateScanningRule
      unstable: []
      order: 8
  - name: Delete Scanning Rule
    url: '#delete-scanning-rule'
    identifier: sensitive-data-scanner-delete-scanning-rule
    parent: sensitive-data-scanner
    generated: true
    params:
      versions:
        - v2
      operationids:
        - DeleteScanningRule
      unstable: []
      order: 9
  - name: Create Scanning Rule
    url: '#create-scanning-rule'
    identifier: sensitive-data-scanner-create-scanning-rule
    parent: sensitive-data-scanner
    generated: true
    params:
      versions:
        - v2
      operationids:
        - CreateScanningRule
      unstable: []
      order: 7
  - name: Update Scanning Group
    url: '#update-scanning-group'
    identifier: sensitive-data-scanner-update-scanning-group
    parent: sensitive-data-scanner
    generated: true
    params:
      versions:
        - v2
      operationids:
        - UpdateScanningGroup
      unstable: []
      order: 5
  - name: Delete Scanning Group
    url: '#delete-scanning-group'
    identifier: sensitive-data-scanner-delete-scanning-group
    parent: sensitive-data-scanner
    generated: true
    params:
      versions:
        - v2
      operationids:
        - DeleteScanningGroup
      unstable: []
      order: 6
  - name: Create Scanning Group
    url: '#create-scanning-group'
    identifier: sensitive-data-scanner-create-scanning-group
    parent: sensitive-data-scanner
    generated: true
    params:
      versions:
        - v2
      operationids:
        - CreateScanningGroup
      unstable: []
      order: 4
  - name: Reorder Groups
    url: '#reorder-groups'
    identifier: sensitive-data-scanner-reorder-groups
    parent: sensitive-data-scanner
    generated: true
    params:
      versions:
        - v2
      operationids:
        - ReorderScanningGroups
      unstable: []
      order: 2
  - name: List Scanning Groups
    url: '#list-scanning-groups'
    identifier: sensitive-data-scanner-list-scanning-groups
    parent: sensitive-data-scanner
    generated: true
    params:
      versions:
        - v2
      operationids:
        - ListScanningGroups
      unstable: []
      order: 1
  - name: Service Accounts
    url: /api/latest/service-accounts/
    identifier: service-accounts
    generated: true
  - name: Edit an application key for this service account
    url: '#edit-an-application-key-for-this-service-account'
    identifier: service-accounts-edit-an-application-key-for-this-service-account
    parent: service-accounts
    generated: true
    params:
      versions:
        - v2
      operationids:
        - UpdateServiceAccountApplicationKey
      unstable: []
      order: 2
  - name: Get one application key for this service account
    url: '#get-one-application-key-for-this-service-account'
    identifier: service-accounts-get-one-application-key-for-this-service-account
    parent: service-accounts
    generated: true
    params:
      versions:
        - v2
      operationids:
        - GetServiceAccountApplicationKey
      unstable: []
      order: 1
  - name: Delete an application key for this service account
    url: '#delete-an-application-key-for-this-service-account'
    identifier: service-accounts-delete-an-application-key-for-this-service-account
    parent: service-accounts
    generated: true
    params:
      versions:
        - v2
      operationids:
        - DeleteServiceAccountApplicationKey
      unstable: []
      order: 3
  - name: Create an application key for this service account
    url: '#create-an-application-key-for-this-service-account'
    identifier: service-accounts-create-an-application-key-for-this-service-account
    parent: service-accounts
    generated: true
    params:
      versions:
        - v2
      operationids:
        - CreateServiceAccountApplicationKey
      unstable: []
      order: 5
  - name: List application keys for this service account
    url: '#list-application-keys-for-this-service-account'
    identifier: service-accounts-list-application-keys-for-this-service-account
    parent: service-accounts
    generated: true
    params:
      versions:
        - v2
      operationids:
        - ListServiceAccountApplicationKeys
      unstable: []
      order: 6
  - name: Create a service account
    url: '#create-a-service-account'
    identifier: service-accounts-create-a-service-account
    parent: service-accounts
    generated: true
    params:
      versions:
        - v2
      operationids:
        - CreateServiceAccount
      unstable: []
      order: 1
  - name: Service Definition
    url: /api/latest/service-definition/
    identifier: service-definition
    generated: true
  - name: Get a single service definition
    url: '#get-a-single-service-definition'
    identifier: service-definition-get-a-single-service-definition
    parent: service-definition
    generated: true
    params:
      versions:
        - v2
      operationids:
        - GetServiceDefinition
      unstable: []
      order: 3
  - name: Delete a single service definition
    url: '#delete-a-single-service-definition'
    identifier: service-definition-delete-a-single-service-definition
    parent: service-definition
    generated: true
    params:
      versions:
        - v2
      operationids:
        - DeleteServiceDefinition
      unstable: []
      order: 4
  - name: Create or update service definition
    url: '#create-or-update-service-definition'
    identifier: service-definition-create-or-update-service-definition
    parent: service-definition
    generated: true
    params:
      versions:
        - v2
      operationids:
        - CreateOrUpdateServiceDefinitions
      unstable: []
      order: 2
  - name: Get all service definitions
    url: '#get-all-service-definitions'
    identifier: service-definition-get-all-service-definitions
    parent: service-definition
    generated: true
    params:
      versions:
        - v2
      operationids:
        - ListServiceDefinitions
      unstable: []
      order: 1<|MERGE_RESOLUTION|>--- conflicted
+++ resolved
@@ -1531,18 +1531,10 @@
     parent: tracing_custom_inst
     identifier: tracing_custom_inst_dotnet
     weight: 108
-  - name: OpenStandards
-    url: tracing/trace_collection/open_standards
+  - name: Instrumenting with OpenTelemetry
+    url: opentelemetry/otel_tracing/
     parent: tracing_trace_collection
     identifier: tracing_open_standards
-<<<<<<< HEAD
-    weight: 105  
-  - name: OpenTelemetry
-    url: opentelemetry/otel_tracing/
-    parent: tracing_trace_collection
-    identifier: tracing_open_telemetry
-=======
->>>>>>> 390ba759
     weight: 106
   - name: Java
     url: tracing/trace_collection/open_standards/java/
@@ -1584,29 +1576,16 @@
     parent: tracing_trace_collection
     identifier: tracing_serverless
     weight: 107
-<<<<<<< HEAD
-  - name: Admission Controller Injection
-    url: tracing/trace_collection/admission_controller/
-    parent: tracing_trace_collection
-    identifier: tracing_admission_controller
-    weight: 108
-  - name: Injecting Libraries
-    url: tracing/trace_collection/library_injection/
-    parent: tracing_trace_collection
-    identifier: tracing_library_injection
-    weight: 109
-=======
->>>>>>> 390ba759
   - name: Tracing Proxies
     url: tracing/trace_collection/proxy_setup/
     parent: tracing_trace_collection
     identifier: tracing_proxies
-    weight: 110
+    weight: 108
   - name: Span Tags Semantics
     url: tracing/trace_collection/tracing_naming_convention
     parent: tracing_trace_collection
     identifier: tracing_naming_convention
-    weight: 111
+    weight: 109
   - name: APM Metrics Collection
     url: tracing/metrics/
     parent: tracing
