main_left:
  - identifier: product
    name: Product
    url: 'https://www.datadoghq.com/product/'
    weight: -500
  - identifier: features
    name: Features
    pre: <i class="icon-features align-middle"></i>
    url: 'https://www.datadoghq.com/product/'
    weight: 1
    parent: product
  - identifier: integrations
    name: Integrations
    pre: <i class="icon-integrations align-middle"></i>
    url: 'https://www.datadoghq.com/product/platform/integrations/'
    weight: 2
    parent: product
  - identifier: dashboarding
    name: Dashboards
    pre: <i class="icon-dashboard align-middle"></i>
    url: 'https://www.datadoghq.com/product/platform/dashboards/'
    weight: 3
    parent: product
  - identifier: infrastructure
    name: Infrastructure Monitoring
    pre: <i class="icon-host-map align-middle"></i>
    url: 'https://www.datadoghq.com/product/infrastructure-monitoring/'
    weight: 4
    parent: product
  - identifier: logs
    name: Log Management
    pre: <i class="icon-log align-middle"></i>
    url: 'https://www.datadoghq.com/product/log-management/'
    weight: 5
    parent: product
  - identifier: apm
    name: APM
    pre: <i class="icon-apm align-middle"></i>
    url: 'https://www.datadoghq.com/product/apm/'
    weight: 6
    parent: product
  - identifier: profiler
    name: Continuous Profiler
    pre: <i class="icon-profiling-1 align-middle"></i>
    url: 'https://www.datadoghq.com/product/code-profiling/'
    weight: 7
    parent: product
  - identifier: ci-visibility
    name: CI Visibility
    pre: <i class='icon-ci'></i>
    url: 'https://www.datadoghq.com/product/ci-cd-monitoring/'
    weight: 8
    parent: product
  - identifier: synthetics
    name: Synthetic Monitoring
    pre: <i class="icon-synthetics align-middle"></i>
    url: 'https://www.datadoghq.com/product/synthetic-monitoring/'
    weight: 9
    parent: product
  - identifier: rum
    name: RUM & Session Replay
    pre: <i class="icon-rum align-middle"></i>
    url: 'https://www.datadoghq.com/product/real-user-monitoring/'
    weight: 10
    parent: product
  - identifier: network-performance
    name: Network Performance Monitoring
    pre: <i class="icon-network align-middle"></i>
    url: 'https://www.datadoghq.com/product/network-monitoring/network-performance-monitoring/'
    weight: 11
    parent: product
  - identifier: network-device
    name: Network Device Monitoring
    pre: <i class='icon-ndm'></i>
    url: 'https://www.datadoghq.com/product/network-monitoring/network-device-monitoring/'
    weight: 12
    parent: product
  - identifier: security-platform
    name: Security Platform
    pre: <i class="icon-security-platform align-middle"></i>
    url: 'https://www.datadoghq.com/product/security-platform/'
    weight: 13
    parent: product
  - identifier: cloud-siem
    name: Cloud SIEM
    pre: <i class="icon-siem align-middle"></i>
    url: 'https://www.datadoghq.com/product/security-platform/cloud-siem/'
    weight: 14
    parent: product
  - identifier: cloud-security-posture-management
    name: CSPM
    pre: <i class="icon-cspm align-middle"></i>
    url: 'https://www.datadoghq.com/product/security-platform/cloud-security-posture-management/'
    weight: 15
    parent: product
  - identifier: cloud-workload-security
    name: Cloud Workload Security
    pre: <i class="icon-cws align-middle"></i>
    url: 'https://www.datadoghq.com/product/security-platform/cloud-workload-security/'
    weight: 16
    parent: product
  - identifier: sensitive-data-scanner
    name: Sensitive Data Scanner
    pre: <i class='icon-sds'></i>
    url: 'https://www.datadoghq.com/product/sensitive-data-scanner/'
    weight: 17
    parent: product
  - identifier: error-tracking
    name: Error Tracking
    pre: <i class="icon-error-tracking align-middle"></i>
    url: 'https://www.datadoghq.com/product/security-platform/error-tracking/'
    weight: 17
    parent: product
  - identifier: incident
    name: Incident Management
    pre: <i class="icon-incidents align-middle"></i>
    url: 'https://www.datadoghq.com/product/incident-management'
    weight: 18
    parent: product
  - identifier: database
    name: Database Monitoring
    pre: <i class="icon-database-2 align-middle"></i>
    url: 'https://www.datadoghq.com/product/database-monitoring'
    weight: 19
    parent: product
  - identifier: serverless
    name: Serverless
    pre: <i class="icon-serverless align-middle"></i>
    url: 'https://www.datadoghq.com/product/serverless-monitoring/'
    weight: 20
    parent: product
  - identifier: alerts
    name: Alerts
    pre: <i class="icon-monitor align-middle"></i>
    url: 'https://www.datadoghq.com/product/alerts/'
    weight: 21
    parent: product
  - identifier: api
    name: API
    pre: <i class="icon-api align-middle"></i>
    url: 'https://docs.datadoghq.com/api'
    weight: 22
    parent: product
  - identifier: customers
    name: Customers
    url: 'https://www.datadoghq.com/customers/'
    weight: -480
  - identifier: pricing
    name: Pricing
    url: 'https://www.datadoghq.com/pricing/'
    weight: -480
  - identifier: solutions
    name: Solutions
    url: '#'
    weight: -460
  - identifier: industry-financial
    name: Financial Services
    parent: solutions
    title: industry
    url: 'https://www.datadoghq.com/solutions/financial-services/'
    weight: -460
  - identifier: industry-manufacturing
    name: Manufacturing & Logistics
    parent: solutions
    title: industry
    url: 'https://www.datadoghq.com/solutions/manufacturing-logistics/'
    weight: -459
  - identifier: industry-healthcare
    name: Healthcare/Life Sciences
    parent: solutions
    title: industry
    url: 'https://www.datadoghq.com/solutions/healthcare/'
    weight: -458
  - identifier: industry-retail
    name: Retail/E-Commerce
    parent: solutions
    title: industry
    url: 'https://www.datadoghq.com/solutions/retail-ecommerce/'
    weight: -457
  - identifier: industry-government
    name: Government
    parent: solutions
    title: industry
    url: 'https://www.datadoghq.com/solutions/government/'
    weight: -456
  - identifier: industry-education
    name: Education
    parent: solutions
    title: industry
    url: 'https://www.datadoghq.com/solutions/education/'
    weight: -455
  - identifier: industry-media
    name: Media & Entertainment
    parent: solutions
    title: industry
    url: 'https://www.datadoghq.com/solutions/media-entertainment/'
    weight: -454
  - identifier: industry-technology
    name: Technology
    parent: solutions
    title: industry
    url: 'https://www.datadoghq.com/solutions/technology/'
    weight: -453
  - identifier: industry-gaming
    name: Gaming
    parent: solutions
    title: industry
    url: 'https://www.datadoghq.com/solutions/gaming/'
    weight: -452
  - identifier: technology-aws
    name: Amazon Web Services
    parent: solutions
    title: technology
    url: 'https://www.datadoghq.com/solutions/aws/'
    weight: -451
  - identifier: technology-azure
    name: Azure
    parent: solutions
    title: technology
    url: 'https://www.datadoghq.com/solutions/azure/'
    weight: -450
  - identifier: technology-gcp
    name: Google Cloud Platform
    parent: solutions
    title: technology
    url: 'https://www.datadoghq.com/solutions/gcp/'
    weight: -449
  - identifier: technology-kubernetes
    name: Kubernetes
    parent: solutions
    title: technology
    url: 'https://www.datadoghq.com/solutions/kubernetes/'
    weight: -448
  - identifier: technology-openshift
    name: Red Hat OpenShift
    parent: solutions
    title: technology
    url: 'https://www.datadoghq.com/solutions/openshift/'
    weight: -447
  - identifier: usecase-migration
    name: Cloud Migration
    parent: solutions
    title: usecase
    url: 'https://www.datadoghq.com/solutions/cloud-migration/'
    weight: -446
  - identifier: usecase-consolidate
    name: Monitoring Consolidation
    parent: solutions
    title: usecase
    url: 'https://www.datadoghq.com/solutions/monitoring-consolidation/'
    weight: -445
  - identifier: usecase-devops
    name: DevOps
    parent: solutions
    title: usecase
    url: 'https://www.datadoghq.com/solutions/devops/'
    weight: -444
  - identifier: usecase-testing
    name: Shift-Left Testing
    parent: solutions
    title: usecase
    url: 'https://www.datadoghq.com/solutions/shift-left-testing/'
    weight: -443
  - identifier: usecase-security
    name: Security Analytics
    parent: solutions
    title: usecase
    url: 'https://www.datadoghq.com/solutions/security-analytics/'
    weight: -442
  - identifier: usecase-compliance
    name: Compliance for CIS Benchmarks
    parent: solutions
    title: usecase
    url: 'https://www.datadoghq.com/solutions/security/cis-benchmarks/'
    weight: -441
  - identifier: usecase-hybrid
    name: Hybrid Cloud Monitoring
    parent: solutions
    title: usecase
    url: 'https://www.datadoghq.com/solutions/hybrid-cloud-monitoring/'
    weight: -440
  - identifier: usecase-iot
    name: IoT Monitoring
    parent: solutions
    title: usecase
    url: 'https://www.datadoghq.com/solutions/iot-monitoring/'
    weight: -439
  - identifier: usecase-machine
    name: Machine Learning
    parent: solutions
    title: usecase
    url: 'https://www.datadoghq.com/solutions/machine-learning/'
    weight: -438
  - identifier: usecase-analytics
    name: Real-Time BI
    parent: solutions
    title: usecase
    url: 'https://www.datadoghq.com/solutions/business-analytics/'
    weight: -437
  - identifier: usecase-onprem
    name: On-Premises Monitoring
    parent: solutions
    title: usecase
    url: 'https://www.datadoghq.com/solutions/on-premises-monitoring/'
    weight: -436
  - identifier: usecase-log
    name: Log Analysis & Correlation
    parent: solutions
    title: usecase
    url: 'https://www.datadoghq.com/solutions/log-analysis-and-correlation/'
    weight: -435
main_right:
  - identifier: about
    name: About
    url: 'https://www.datadoghq.com/about/leadership/'
    weight: -490
  - name: Contact
    parent: about
    url: 'https://www.datadoghq.com/about/contact/'
    weight: -490
  - name: Partners
    parent: about
    url: 'https://www.datadoghq.com/partner'
    weight: -480
  - name: Latest News
    parent: about
    url: 'https://www.datadoghq.com/about/latest-news/press-releases/'
    weight: -460
  - name: Leadership
    parent: about
    url: 'https://www.datadoghq.com/about/leadership/'
    weight: -440
  - name: Careers
    parent: about
    url: 'https://www.datadoghq.com/careers/'
    weight: -420
  - name: Analyst Reports
    parent: about
    url: 'https://www.datadoghq.com/about/analyst/'
    weight: -415
  - name: Investor Relations
    parent: about
    url: 'https://investors.datadoghq.com/'
    weight: -410
  - name: Awards
    parent: about
    url: 'https://www.datadoghq.com/about/awards/'
    weight: -405
  - identifier: blog
    name: Blog
    url: 'https://www.datadoghq.com/blog/'
    weight: -480
  - name: The Monitor
    url: 'https://www.datadoghq.com/blog/'
    weight: 100
    parent: blog
  - name: Engineering
    url: 'https://www.datadoghq.com/blog/engineering/'
    parent: blog
    weight: 200
  - name: Pup Culture
    url: 'https://www.datadoghq.com/blog/pup-culture/'
    parent: blog
    weight: 300
  - name: Community
    url: 'https://www.datadoghq.com/blog/community/'
    parent: blog
    weight: 400
  - identifier: docs
    name: Docs
    url: 'https://docs.datadoghq.com/'
    weight: -470
  - identifier: login
    name: Login
    url: 'https://app.datadoghq.com/'
    weight: -460
  - identifier: get_started
    name: Get Started Free
    url: '#'
    weight: -440
main:
  - name: Getting Started
    identifier: getting_started
    url: getting_started/
    pre: hex-ringed
    weight: 10000
  - name: Datadog
    identifier: getting_started_datadog
    url: getting_started/application/
    parent: getting_started
    weight: 1
  - name: Datadog Site
    identifier: getting_started_datadog_site
    url: getting_started/site/
    parent: getting_started
    weight: 2
  - name: Agent
    identifier: getting_started_agent
    url: getting_started/agent/
    parent: getting_started
    weight: 3
  - name: Autodiscovery
    identifier: getting_started_agent_autodiscovery
    url: getting_started/agent/autodiscovery
    parent: getting_started_agent
    weight: 301
  - name: Integrations
    identifier: getting_started_integrations
    url: getting_started/integrations/
    parent: getting_started
    weight: 4
  - name: Dashboards
    identifier: getting_started_dashboards
    url: getting_started/dashboards/
    parent: getting_started
    weight: 5
  - name: Monitors
    identifier: getting_started_monitors
    url: getting_started/monitors/
    parent: getting_started
    weight: 6
  - name: Logs
    identifier: getting_started_logs
    url: getting_started/logs/
    parent: getting_started
    weight: 7
  - name: Tracing
    identifier: getting_started_collect_traces
    url: getting_started/tracing/
    parent: getting_started
    weight: 8
  - name: Profiler
    identifier: getting_started_profiler
    url: getting_started/profiler/
    parent: getting_started
    weight: 9
  - name: Tags
    identifier: tagging_
    url: getting_started/tagging/
    parent: getting_started
    weight: 10
  - name: Assigning Tags
    identifier: assigning_tags
    url: getting_started/tagging/assigning_tags
    parent: tagging_
    weight: 1001
  - name: Unified Service Tagging
    identifier: unified_service_tagging
    url: getting_started/tagging/unified_service_tagging
    parent: tagging_
    weight: 1002
  - name: Using Tags
    identifier: using_tags
    url: getting_started/tagging/using_tags
    parent: tagging_
    weight: 1003
  - name: API
    identifier: getting_started_api
    url: getting_started/api/
    parent: getting_started
    weight: 11
  - name: Synthetic Monitoring
    identifier: getting_started_synthetics
    url: getting_started/synthetics/
    parent: getting_started
    weight: 12
  - name: Browser Tests
    identifier: getting_started_browser_test
    url: getting_started/synthetics/browser_test
    parent: getting_started_synthetics
    weight: 1202
  - name: API Tests
    identifier: getting_started_api_test
    url: getting_started/synthetics/api_test
    parent: getting_started_synthetics
    weight: 1201
  - name: Private Locations
    identifier: getting_started_private_location
    url: getting_started/synthetics/private_location
    parent: getting_started_synthetics
    weight: 1203
  - name: Incident Management
    url: getting_started/incident_management/
    parent: getting_started
    weight: 13
  - name: Database Monitoring
    url: getting_started/database_monitoring/
    parent: getting_started
    weight: 14
  - name: Learning Center
    url: getting_started/learning_center/
    parent: getting_started
    weight: 15
  - name: Agent
    url: agent/
    pre: agent-fill
    weight: 30000
    identifier: agent
  - name: Basic Agent Usage
    url: agent/basic_agent_usage/
    parent: agent
    identifier: basic_agent_usage
    weight: 1
  - name: AIX
    identifier: basic_agent_usage_aix
    url: agent/basic_agent_usage/aix/
    weight: 101
    parent: basic_agent_usage
  - name: Amazon Linux
    identifier: basic_agent_usage_amazon_linux
    url: agent/basic_agent_usage/amazonlinux/
    weight: 102
    parent: basic_agent_usage
  - name: Ansible
    identifier: basic_agent_usage_ansible
    url: agent/basic_agent_usage/ansible/
    parent: basic_agent_usage
    weight: 103
  - name: CentOS
    identifier: basic_agent_usage_centos
    url: agent/basic_agent_usage/centos/
    weight: 104
    parent: basic_agent_usage
  - name: Chef
    identifier: basic_agent_usage_chef
    url: agent/basic_agent_usage/chef/
    weight: 105
    parent: basic_agent_usage
  - name: Debian
    identifier: basic_agent_usage_deb
    url: agent/basic_agent_usage/deb/
    weight: 106
    parent: basic_agent_usage
  - name: Fedora
    identifier: basic_agent_usage_fedora
    url: agent/basic_agent_usage/fedora/
    weight: 107
    parent: basic_agent_usage
  - name: Heroku
    identifier: basic_agent_usage_heroku
    url: agent/basic_agent_usage/heroku/
    weight: 108
    parent: basic_agent_usage
  - name: Mac OS X
    identifier: basic_agent_usage_osx
    url: agent/basic_agent_usage/osx/
    weight: 109
    parent: basic_agent_usage
  - name: Puppet
    identifier: basic_agent_usage_puppet
    url: agent/basic_agent_usage/puppet/
    weight: 110
    parent: basic_agent_usage
  - name: Red Hat
    identifier: basic_agent_usage_redhat
    url: agent/basic_agent_usage/redhat/
    weight: 111
    parent: basic_agent_usage
  - name: SaltStack
    identifier: basic_agent_usage_saltstack
    url: agent/basic_agent_usage/saltstack/
    weight: 112
    parent: basic_agent_usage
  - name: SUSE
    identifier: basic_agent_usage_suse
    url: agent/basic_agent_usage/suse/
    weight: 113
    parent: basic_agent_usage
  - name: Ubuntu
    identifier: basic_agent_usage_ubuntu
    url: agent/basic_agent_usage/ubuntu/
    weight: 114
    parent: basic_agent_usage
  - name: Windows
    identifier: basic_agent_usage_windows
    url: agent/basic_agent_usage/windows/
    weight: 115
    parent: basic_agent_usage
  - name: From Source
    identifier: basic_agent_usage_source
    url: agent/basic_agent_usage/source/
    weight: 116
    parent: basic_agent_usage
  - name: Docker
    url: agent/docker/
    parent: agent
    identifier: agent_docker
    weight: 2
  - name: APM
    url: agent/docker/apm/
    parent: agent_docker
    identifier: agent_docker_apm
    weight: 201
  - name: Log collection
    url: agent/docker/log/
    parent: agent_docker
    identifier: agent_docker_log
    weight: 203
  - name: Tag extraction
    url: agent/docker/tag/
    parent: agent_docker
    identifier: agent_docker_tag
    weight: 204
  - name: Autodiscovery
    url: agent/docker/integrations/
    parent: agent_docker
    identifier: agent_docker_integrations
    weight: 205
  - name: Prometheus
    url: agent/docker/prometheus/
    parent: agent_docker
    identifier: agent_docker_prometheus
    weight: 206
  - name: Data Collected
    url: agent/docker/data_collected/
    parent: agent_docker
    identifier: agent_docker_data_collected
    weight: 207
  - name: Kubernetes
    url: agent/kubernetes/
    parent: agent
    identifier: agent_kubernetes
    weight: 3
  - name: Kubernetes distributions
    url: agent/kubernetes/distributions
    parent: agent_kubernetes
    identifier: agent_kubernetes_distributions
    weight: 301
  - name: APM
    url: agent/kubernetes/apm/
    parent: agent_kubernetes
    identifier: agent_kubernetes_apm
    weight: 302
  - name: Log collection
    url: agent/kubernetes/log/
    parent: agent_kubernetes
    identifier: agent_kubernetes_log
    weight: 303
  - name: Tag extraction
    url: agent/kubernetes/tag/
    parent: agent_kubernetes
    identifier: agent_kubernetes_tag
    weight: 304
  - name: Autodiscovery
    url: agent/kubernetes/integrations/
    parent: agent_kubernetes
    identifier: agent_kubernetes_integrations
    weight: 305
  - name: Prometheus
    url: agent/kubernetes/prometheus/
    parent: agent_kubernetes
    identifier: agent_kubernetes_prometheus
    weight: 306
  - name: Data collected
    url: agent/kubernetes/data_collected/
    parent: agent_kubernetes
    identifier: agent_kubernetes_data_collected
    weight: 307
  - name: Control plane monitoring
    url: agent/kubernetes/control_plane/
    parent: agent_kubernetes
    identifier: agent_kubernetes_control_plane
    weight: 308
  - name: Operator configuration
    url: agent/kubernetes/operator_configuration
    parent: agent_kubernetes
    identifier: agent_kubernetes_operator_configuration
    weight: 309
  - name: Cluster Agent
    url: agent/cluster_agent/
    parent: agent
    identifier: agent_cluster
    weight: 4
  - name: Setup
    url: agent/cluster_agent/setup/
    parent: agent_cluster
    identifier: cluster_agent_setup
    weight: 401
  - name: Event Collection
    url: agent/cluster_agent/event_collection/
    parent: agent_cluster
    identifier: cluster_agent_event_collection
    weight: 402
  - name: Custom & External Metrics
    url: agent/cluster_agent/external_metrics/
    parent: agent_cluster
    identifier: cluster_agent_external_metrics
    weight: 403
  - name: Cluster Checks
    url: agent/cluster_agent/clusterchecks/
    parent: agent_cluster
    weight: 404
  - name: Endpoints Checks
    url: agent/cluster_agent/endpointschecks/
    parent: agent_cluster
    weight: 405
  - name: Admission Controller
    url: agent/cluster_agent/admission_controller/
    parent: agent_cluster
    weight: 406
  - name: Commands & Options
    url: agent/cluster_agent/commands/
    identifier: cluster_agent_commands
    parent: agent_cluster
    weight: 407
  - name: Cluster metadata provider
    url: agent/cluster_agent/metadata_provider/
    identifier: cluster_agent_metadata_provider
    parent: agent_cluster
    weight: 408
  - name: Build
    url: agent/cluster_agent/build/
    identifier: cluster_agent_build
    parent: agent_cluster
    weight: 409
  - name: Cluster Checks Runner
    url: agent/cluster_agent/clusterchecksrunner
    identifier: cluster_agent_clcr
    parent: agent_cluster
    weight: 410
  - name: Troubleshooting
    url: agent/cluster_agent/troubleshooting/
    identifier: cluster_agent_troubleshooting
    parent: agent_cluster
    weight: 411
  - name: Amazon ECS
    url: agent/amazon_ecs/
    parent: agent
    identifier: agent_amazon_ecs
    weight: 5
  - name: APM
    url: agent/amazon_ecs/apm/
    parent: agent_amazon_ecs
    identifier: agent_amazon_ecs_apm
    weight: 501
  - name: Log collection
    url: agent/amazon_ecs/logs/
    parent: agent_amazon_ecs
    identifier: agent_amazon_ecs_logs
    weight: 502
  - name: Tag extraction
    url: agent/amazon_ecs/tags/
    parent: agent_amazon_ecs
    identifier: agent_amazon_ecs_tags
    weight: 503
  - name: Data collected
    url: agent/amazon_ecs/data_collected/
    parent: agent_amazon_ecs
    identifier: agent_amazon_ecs_data_collected
    weight: 504
  - name: AWS Fargate
    url: integrations/ecs_fargate/
    parent: agent
    identifier: ecs_fargate
    weight: 6
  - name: IoT
    url: agent/iot/
    parent: agent
    identifier: agent_iot
    weight: 7
  - name: Log Collection
    url: agent/logs/
    identifier: agent_logs
    parent: agent
    weight: 8
  - name: Advanced Log Collection
    url: agent/logs/advanced_log_collection
    parent: agent_logs
    weight: 801
  - name: Proxy
    url: agent/logs/proxy
    parent: agent_logs
    weight: 802
  - name: Transport
    url: agent/logs/log_transport
    parent: agent_logs
    weight: 803
  - name: Proxy
    url: agent/proxy/
    parent: agent
    identifier: agent_proxy
    weight: 9
  - name: Versions
    url: agent/versions
    parent: agent
    identifier: agent_versions
    weight: 10
  - name: Upgrade to Agent v7
    url: agent/versions/upgrade_to_agent_v7/
    parent: agent_versions
    weight: 1001
  - name: Upgrade to Agent v6
    url: agent/versions/upgrade_to_agent_v6/
    parent: agent_versions
    weight: 1002
  - name: Troubleshooting
    url: agent/troubleshooting/
    parent: agent
    weight: 11
    identifier: agent_troubleshooting
  - name: Debug Mode
    url: agent/troubleshooting/debug_mode/
    parent: agent_troubleshooting
    weight: 1101
  - name: Agent Flare
    url: agent/troubleshooting/send_a_flare/
    parent: agent_troubleshooting
    weight: 1102
  - name: Agent Check Status
    url: agent/troubleshooting/agent_check_status/
    parent: agent_troubleshooting
    weight: 1103
  - name: NTP Issues
    url: agent/troubleshooting/ntp/
    parent: agent_troubleshooting
    weight: 1104
  - name: Permission Issues
    url: agent/troubleshooting/permissions/
    parent: agent_troubleshooting
    weight: 1105
  - name: Integrations Issues
    url: agent/troubleshooting/integrations/
    parent: agent_troubleshooting
    weight: 1106
  - name: Site Issues
    url: agent/troubleshooting/site/
    parent: agent_troubleshooting
    weight: 1107
  - name: Autodiscovery Issues
    url: agent/troubleshooting/autodiscovery/
    parent: agent_troubleshooting
    weight: 1108
  - name: Windows Container Issues
    url: agent/troubleshooting/windows_containers
    weight: 1109
    parent: agent_troubleshooting
  - name: Agent Runtime Configuration
    url: agent/troubleshooting/config
    weight: 1110
    parent: agent_troubleshooting
  - name: Guides
    url: agent/guide/
    identifier: agent_guides
    parent: agent
    weight: 12
  - name: Security
    identifier: agent_security
    url: security/agent/
    parent: agent
    weight: 13
  - name: Integrations
    url: integrations/
    identifier: integrations_top_level
    pre: integrations
    weight: 40000
  - name: Guides
    url: integrations/guide/
    identifier: integration_guides
    parent: integrations_top_level
    weight: 1
  - name: Watchdog
    url: watchdog/
    identifier: watchdog_top_level
    pre: watchdog
    weight: 50000
  - name: Events
    url: events/
    identifier: events_top_level
    pre: events
    weight: 60000
  - name: Stream
    url: events/stream/
    identifier: event_stream
    parent: events_top_level
    weight: 1
  - name: Explorer
    url: events/explorer/
    identifier: event_explorer
    parent: events_top_level
    weight: 2
  - name: Guides
    url: events/guides/
    identifier: events_guides
    parent: events_top_level
    weight: 3
  - name: Custom Agent Check
    url: events/guides/agent/
    parent: events_guides
    weight: 300
  - name: DogStatsD
    url: events/guides/dogstatsd/
    parent: events_guides
    weight: 301
  - name: Email
    url: events/guides/email/
    parent: events_guides
    weight: 302
  - name: API
    url: api/latest/events/#post-an-event
    parent: events_guides
    weight: 303
  - name: Dashboards
    url: dashboards/
    pre: dashboard
    identifier: dashboards
    weight: 70000
  - name: Dashboard Layout
    url: dashboards/dashboards/
    parent: dashboards
    weight: 1
  - name: Timeboard Layout
    url: dashboards/timeboards/
    parent: dashboards
    weight: 2
  - name: Screenboard Layout
    url: dashboards/screenboards/
    parent: dashboards
    weight: 3
  - name: Widgets
    url: dashboards/widgets/
    parent: dashboards
    identifier: dashboards_widgets
    weight: 4
  - name: Alert Graph
    url: dashboards/widgets/alert_graph/
    parent: dashboards_widgets
    weight: 10
  - name: Alert Value
    url: dashboards/widgets/alert_value/
    parent: dashboards_widgets
    weight: 11
  - name: Change
    url: dashboards/widgets/change/
    parent: dashboards_widgets
    weight: 12
  - name: Check Status
    url: dashboards/widgets/check_status/
    parent: dashboards_widgets
    weight: 13
  - name: Distribution
    url: dashboards/widgets/distribution/
    parent: dashboards_widgets
    weight: 14
  - name: Event Stream
    url: dashboards/widgets/event_stream/
    parent: dashboards_widgets
    weight: 15
  - name: Event Timeline
    url: dashboards/widgets/event_timeline/
    parent: dashboards_widgets
    weight: 16
  - name: Free Text
    url: dashboards/widgets/free_text/
    parent: dashboards_widgets
    weight: 17
  - name: Geomap
    url: dashboards/widgets/geomap/
    parent: dashboards_widgets
    weight: 18
  - name: Group
    url: dashboards/widgets/group/
    parent: dashboards_widgets
    weight: 19
  - name: Heat Map
    url: dashboards/widgets/heat_map/
    parent: dashboards_widgets
    weight: 20
  - name: Host Map
    url: dashboards/widgets/hostmap/
    parent: dashboards_widgets
    weight: 21
    identifier: widgets_host_map
  - name: Iframe
    url: dashboards/widgets/iframe/
    parent: dashboards_widgets
    weight: 22
  - name: Image
    url: dashboards/widgets/image/
    parent: dashboards_widgets
    weight: 23
  - name: Log Stream
    url: dashboards/widgets/log_stream/
    parent: dashboards_widgets
    weight: 24
  - name: Monitor Summary
    url: dashboards/widgets/monitor_summary/
    parent: dashboards_widgets
    weight: 25
  - name: Notes and Links
    url: dashboards/widgets/note/
    parent: dashboards_widgets
    weight: 26
  - name: Query Value
    url: dashboards/widgets/query_value/
    parent: dashboards_widgets
    weight: 27
  - name: Scatter Plot
    url: dashboards/widgets/scatter_plot/
    parent: dashboards_widgets
    weight: 28
  - name: SLO Summary
    url: dashboards/widgets/slo/
    parent: dashboards_widgets
    weight: 29
  - name: Service Map
    url: dashboards/widgets/service_map/
    parent: dashboards_widgets
    weight: 30
  - name: Service Summary
    url: dashboards/widgets/service_summary/
    parent: dashboards_widgets
    weight: 31
  - name: Table
    url: dashboards/widgets/table/
    parent: dashboards_widgets
    weight: 32
  - name: Timeseries
    url: dashboards/widgets/timeseries/
    parent: dashboards_widgets
    weight: 33
  - name: Top List
    url: dashboards/widgets/top_list/
    parent: dashboards_widgets
    weight: 34
  - name: Querying
    url: dashboards/querying/
    parent: dashboards
    weight: 5
  - name: Functions
    url: dashboards/functions/
    parent: dashboards
    identifier: dashboards_functions
    weight: 6
  - name: Algorithms
    url: dashboards/functions/algorithms/
    parent: dashboards_functions
    weight: 601
  - name: Arithmetic
    url: dashboards/functions/arithmetic/
    parent: dashboards_functions
    weight: 602
  - name: Count
    url: dashboards/functions/count/
    parent: dashboards_functions
    weight: 603
  - name: Exclusion
    url: dashboards/functions/exclusion/
    parent: dashboards_functions
    weight: 603
  - name: Interpolation
    url: dashboards/functions/interpolation/
    parent: dashboards_functions
    weight: 604
  - name: Rank
    url: dashboards/functions/rank/
    parent: dashboards_functions
    weight: 605
  - name: Rate
    url: dashboards/functions/rate/
    parent: dashboards_functions
    weight: 606
  - name: Regression
    url: dashboards/functions/regression/
    parent: dashboards_functions
    weight: 607
  - name: Rollup
    url: dashboards/functions/rollup/
    parent: dashboards_functions
    weight: 608
  - name: Smoothing
    url: dashboards/functions/smoothing/
    parent: dashboards_functions
    weight: 609
  - name: Timeshift
    url: dashboards/functions/timeshift/
    parent: dashboards_functions
    weight: 610
  - name: Beta
    url: dashboards/functions/beta/
    parent: dashboards_functions
    weight: 611
  - name: Correlations
    url: dashboards/correlations/
    parent: dashboards
    weight: 7
  - name: Template Variables
    url: dashboards/template_variables/
    parent: dashboards
    weight: 8
    identifier: dashboards_temp_variables
  - name: Sharing
    url: dashboards/sharing/
    parent: dashboards
    weight: 9
  - name: Graphing with JSON
    url: dashboards/graphing_json/
    parent: dashboards
    identifier: graphing_json
    weight: 10
  - name: Widget JSON schema
    url: dashboards/graphing_json/widget_json/
    parent: graphing_json
    weight: 1001
  - name: Request JSON schema
    url: dashboards/graphing_json/request_json/
    parent: graphing_json
    weight: 1002
  - name: Guides
    url: dashboards/guide/
    parent: dashboards
    weight: 11
  - name: Mobile Application
    url: mobile/
    identifier: mobile
    pre: mobile
    weight: 80000
  - name: Infrastructure
    url: infrastructure/
    identifier: infrastructure
    pre: host-map
    weight: 90000
  - name: Infrastructure List
    url: infrastructure/list/
    parent: infrastructure
    weight: 1
  - name: Host Map
    url: infrastructure/hostmap/
    parent: infrastructure
    weight: 2
    identifier: infrastructure_host_map
  - name: Container Map
    url: infrastructure/containermap/
    parent: infrastructure
    weight: 3
  - name: Live Processes
    url: infrastructure/process/
    parent: infrastructure
    identifier: infrastructure_process
    weight: 4
  - name: Increase Process Retention
    url: infrastructure/process/increase_process_retention/
    parent: infrastructure_process
    weight: 401
  - name: Live Containers
    url: infrastructure/livecontainers/
    parent: infrastructure
    identifier: infrastructure_livecontainers
    weight: 5
  - name: Configuration
    url: infrastructure/livecontainers/configuration
    parent: infrastructure_livecontainers
    weight: 501
  - name: Cloud Cost
    url: infrastructure/cloud_cost_management/
    parent: infrastructure
    weight: 6
  - name: Serverless
    url: serverless
    pre: serverless
    identifier: serverless
    weight: 100000
  - name: Installation
    url: serverless/installation
    parent: serverless
    identifier: serverless_installation
    weight: 1
  - name: Python
    url: serverless/installation/python
    parent: serverless_installation
    identifier: serverless_installation_python
    weight: 101
  - name: Node.js
    url: serverless/installation/nodejs
    parent: serverless_installation
    identifier: serverless_installation_nodejs
    weight: 102
  - name: Ruby
    url: serverless/installation/ruby
    parent: serverless_installation
    identifier: serverless_installation_ruby
    weight: 103
  - name: Java
    url: serverless/installation/java
    parent: serverless_installation
    identifier: serverless_installation_java
    weight: 104
  - name: Go
    url: serverless/installation/go
    parent: serverless_installation
    identifier: serverless_installation_go
    weight: 105
  - name: .NET
    url: serverless/installation/dotnet
    parent: serverless_installation
    identifier: serverless_installation_dotnet
    weight: 106
  - name: Libraries & Integrations
    url: serverless/libraries_integrations
    parent: serverless
    identifier: libraries_integrations
    weight: 2
  - name: Datadog Lambda Extension
    url: serverless/libraries_integrations/extension/
    parent: libraries_integrations
    weight: 201
  - name: Datadog Lambda Library
    url: serverless/libraries_integrations/library/
    parent: libraries_integrations
    weight: 202
  - name: Datadog Forwarder
    url: serverless/libraries_integrations/forwarder/
    parent: libraries_integrations
    weight: 203
  - name: Datadog Serverless Plugin
    url: serverless/libraries_integrations/plugin/
    parent: libraries_integrations
    weight: 204
  - name: Datadog Serverless Macro
    url: serverless/libraries_integrations/macro/
    parent: libraries_integrations
    weight: 205
  - name: Datadog Serverless CLI
    url: serverless/libraries_integrations/cli/
    parent: libraries_integrations
    weight: 206
  - name: Lambda Code Signing
    url: serverless/libraries_integrations/lambda_code_signing/
    parent: libraries_integrations
    weight: 207
  - name: Distributed Tracing
    url: serverless/distributed_tracing
    identifier: serverless_distributed_tracing
    parent: serverless
    weight: 3
  - name: Collect Lambda Payloads
    url: serverless/distributed_tracing/collect_lambda_payloads
    parent: serverless_distributed_tracing
    weight: 301
  - name: Trace Merging (Advanced)
    url: serverless/distributed_tracing/serverless_trace_merging
    parent: serverless_distributed_tracing
    weight: 302
  - name: Trace Propagation (Advanced)
    url: serverless/distributed_tracing/serverless_trace_propagation
    parent: serverless_distributed_tracing
    weight: 303
  - name: Custom Metrics
    url: serverless/custom_metrics
    parent: serverless
    identifier: custom_metrics
    weight: 4
  - name: Enhanced Lambda Metrics
    url: serverless/enhanced_lambda_metrics
    parent: serverless
    weight: 5
  - name: Deployment Tracking
    url: serverless/deployment_tracking
    parent: serverless
    weight: 6
  - name: Troubleshooting
    url: serverless/troubleshooting
    parent: serverless
    identifier: serverless_troubleshooting
    weight: 7
  - name: Insights
    url: serverless/troubleshooting/insights
    parent: serverless_troubleshooting
    weight: 701
  - name: Serverless Tagging
    url: serverless/troubleshooting/serverless_tagging
    parent: serverless_troubleshooting
    weight: 702
  - name: Visualizing Managed Resources
    url: serverless/troubleshooting/connect_invoking_resources
    parent: serverless_troubleshooting
    weight: 703
  - name: Webpack Compatibility
    url: serverless/troubleshooting/serverless_tracing_and_webpack
    parent: serverless_troubleshooting
    weight: 704
  - name: Azure App Service Extension
    url: serverless/azure_app_services
    parent: serverless
    identifier: serverless_app_services
    weight: 8
  - name: Glossary
    url: serverless/glossary
    parent: serverless
    identifier: serverless_glossary
    weight: 9
  - name: Guides
    url: serverless/guide/
    identifier: serverless_guides
    parent: serverless
    weight: 10
  - name: Metrics
    url: metrics/
    identifier: metrics_top_level
    pre: metric
    weight: 110000
  - name: Explorer
    url: metrics/explorer/
    parent: metrics_top_level
    identifier: metrics_explorer
    weight: 1
  - name: Distributions
    url: metrics/distributions/
    parent: metrics_explorer
    identifier: metrics_distributions
    weight: 101
  - name: Summary
    url: metrics/summary/
    parent: metrics_top_level
    weight: 2
  - name: Metrics Types
    url: metrics/types/
    parent: metrics_top_level
    weight: 3
  - name: Metrics Units
    url: metrics/units/
    parent: metrics_top_level
    weight: 4
  - name: Metrics Without Limits™
    url: metrics/metrics-without-limits/
    parent: metrics_top_level
    weight: 5
  - name: Advanced Filtering
    url: metrics/advanced-filtering/
    parent: metrics_top_level
    identifier: metrics_advanced_filtering
    weight: 6
  - name: Custom Metrics
    url: metrics/custom_metrics/
    parent: metrics_top_level
    identifier: metrics_custom_metrics
    weight: 7
  - name: Metric Type Modifiers
    url: metrics/type_modifiers/
    parent: metrics_custom_metrics
    identifier: metrics_modifiers
    weight: 701
  - name: 'Submission - Agent Check '
    url: metrics/agent_metrics_submission/
    parent: metrics_custom_metrics
    identifier: dev_tools_metrics_agent
    weight: 702
  - name: Submission - DogStatsD
    url: metrics/dogstatsd_metrics_submission/
    parent: metrics_custom_metrics
    identifier: dev_tools_metrics_dogstatsd
    weight: 703
  - name: Submission - Powershell
    url: metrics/powershell_metrics_submission
    parent: metrics_custom_metrics
    identifier: dev_tools_metrics_powershell
    weight: 704
  - name: 'Submission - API '
    url: api/latest/metrics/#submit-metrics
    parent: metrics_custom_metrics
    identifier: dev_tools_metrics_api
    weight: 705
  - name: Notebooks
    url: notebooks/
    identifier: notebooks
    pre: notebook
    weight: 120000
  - name: Alerting
    url: monitors/
    pre: monitor
    identifier: alerting
    weight: 130000
  - name: Create Monitors
    url: monitors/create/
    parent: alerting
    identifier: monitors_create
    weight: 1
  - name: Monitor Configuration
    url: monitors/create/configuration/
    parent: monitors_create
    identifier: monitor_configuration
    weight: 101
  - name: Monitor Types
    url: monitors/create/types/
    parent: monitors_create
    identifier: monitor_types
    weight: 102
  - name: Host
    url: monitors/create/types/host/
    parent: monitor_types
    identifier: monitor_types_host
    weight: 1021
  - name: Metric
    url: monitors/create/types/metric/
    parent: monitor_types
    identifier: monitor_types_metrics
    weight: 1022
  - name: Anomaly
    url: monitors/create/types/anomaly/
    parent: monitor_types
    identifier: monitor_types_anomaly
    weight: 1023
  - name: Outlier
    url: monitors/create/types/outlier/
    parent: monitor_types
    identifier: monitor_types_outlier
    weight: 1024
  - name: Forecast
    url: monitors/create/types/forecasts/
    parent: monitor_types
    identifier: monitor_types_forecasts
    weight: 1025
  - name: Integration
    url: monitors/create/types/integration/
    parent: monitor_types
    identifier: monitor_types_integration
    weight: 1026
  - name: Live Process
    url: monitors/create/types/process/
    parent: monitor_types
    identifier: monitor_types_process
    weight: 1027
  - name: Process Check
    url: monitors/create/types/process_check/
    parent: monitor_types
    identifier: monitor_types_process_check
    weight: 1028
  - name: Network
    url: monitors/create/types/network/
    parent: monitor_types
    identifier: monitor_types_network
    weight: 1029
  - name: Custom Check
    url: monitors/create/types/custom_check/
    parent: monitor_types
    identifier: monitor_types_custom_check
    weight: 1030
  - name: Event
    url: monitors/create/types/event/
    parent: monitor_types
    identifier: monitor_types_event
    weight: 1031
  - name: Logs
    url: monitors/create/types/log/
    parent: monitor_types
    identifier: monitor_types_log
    weight: 1032
  - name: APM
    url: monitors/create/types/apm/
    parent: monitor_types
    identifier: monitor_types_apm
    weight: 1033
  - name: Real User Monitoring
    url: monitors/create/types/real_user_monitoring/
    parent: monitor_types
    identifier: monitor_types_rum
    weight: 1034
  - name: Watchdog
    url: monitors/create/types/watchdog/
    parent: monitor_types
    identifier: monitor_types_watchdog
    weight: 1035
  - name: Composite
    url: monitors/create/types/composite/
    parent: monitor_types
    identifier: monitor_types_composite
    weight: 1036
  - name: Notifications
    url: monitors/notify/
    parent: alerting
    identifier: monitors_notify
    weight: 2
  - name: Variables
    url: monitors/notify/variables/
    parent: monitors_notify
    identifier: monitors_notify_variables
    weight: 201
  - name: Downtimes
    url: monitors/notify/downtimes/
    parent: monitors_notify
    identifier: monitors_notify_downtimes
    weight: 202
  - name: Manage Monitors
    url: monitors/manage/
    parent: alerting
    identifier: monitors_manage
    weight: 3
  - name: Search Monitors
    url: monitors/manage/search/
    parent: monitors_manage
    identifier: monitors_manage_search
    weight: 301
  - name: Monitor Status
    url: monitors/manage/status/
    parent: monitors_manage
    identifier: monitors_manage_status
    weight: 302
  - name: Check Summary
    url: monitors/manage/check_summary/
    parent: monitors_manage
    identifier: monitors_check_summary
    weight: 303
  - name: Service Level Objectives
    url: monitors/service_level_objectives/
    weight: 4
    parent: alerting
    identifier: slos
  - name: Incident Management
    url: monitors/incident_management
    parent: alerting
    identifier: incidents
    weight: 8
  - name: Incident Details
    url: monitors/incident_management/incident_details
    parent: incidents
    identifier: incident_details
    weight: 801
  - name: Incident Settings
    url: monitors/incident_management/incident_settings
    parent: incidents
    identifier: incidents_settings
    weight: 802
  - name: Incident Analytics
    url: monitors/incident_management/analytics
    parent: incidents
    identifier: analytics
    weight: 803
  - name: Datadog Clipboard
    url: monitors/incident_management/datadog_clipboard
    parent: incidents
    identifier: incidents_clipboard
    weight: 804
  - name: Monitor-based SLOs
    url: monitors/service_level_objectives/monitor/
    parent: slos
    identifier: slos_monitor
    weight: 401
  - name: Metric-based SLOs
    url: monitors/service_level_objectives/metric/
    parent: slos
    identifier: slos_metric
    weight: 402
  - name: Error Budget Alerts
    url: monitors/service_level_objectives/error_budget/
    parent: slos
    identifier: error_budget
    weight: 403
  - name: Burn Rate Alerts
    url: monitors/service_level_objectives/burn_rate/
    parent: slos
    identifier: burn_rate
    weight: 404
  - name: Incident Management
    url: monitors/incident_management
    parent: alerting
    identifier: incidents
    weight: 5
  - name: Guides
    url: monitors/guide/
    weight: 100
    parent: alerting
    identifier: alerting_guide
  - name: APM & Continuous Profiler
    url: tracing/
    pre: apm
    identifier: tracing
    weight: 140000
  - name: Send traces to Datadog
    url: tracing/setup_overview/
    identifier: tracing_setup_overview
    parent: tracing
    weight: 1
  - name: Compatibility
    url: tracing/setup_overview/compatibility_requirements/java/
    identifier: tracing_compatibility_requirements
    parent: tracing_setup_overview
    weight: 101
  - name: Java
    url: tracing/setup_overview/compatibility_requirements/java/
    parent: tracing_compatibility_requirements
    identifier: tracing_compatibility_requirements_java
    weight: 101
  - name: Python
    url: tracing/setup_overview/compatibility_requirements/python/
    parent: tracing_compatibility_requirements
    identifier: tracing_compatibility_requirements_python
    weight: 102
  - name: Ruby
    url: tracing/setup_overview/compatibility_requirements/ruby/
    parent: tracing_compatibility_requirements
    identifier: tracing_compatibility_requirements_ruby
    weight: 103
  - name: Go
    url: tracing/setup_overview/compatibility_requirements/go/
    parent: tracing_compatibility_requirements
    identifier: tracing_compatibility_requirements_go
    weight: 104
  - name: NodeJS
    url: tracing/setup_overview/compatibility_requirements/nodejs/
    parent: tracing_compatibility_requirements
    identifier: tracing_compatibility_requirements_nodejs
    weight: 105
  - name: PHP
    url: tracing/setup_overview/compatibility_requirements/php/
    parent: tracing_compatibility_requirements
    identifier: tracing_compatibility_requirements_php
    weight: 106
  - name: C++
    url: tracing/setup_overview/compatibility_requirements/cpp/
    parent: tracing_compatibility_requirements
    identifier: tracing_compatibility_requirements_cpp
    weight: 107
  - name: .NET Core
    url: tracing/setup_overview/compatibility_requirements/dotnet-core/
    parent: tracing_compatibility_requirements
    identifier: tracing_compatibility_requirements_dotnet_core
    weight: 108
  - name: .NET Framework
    url: tracing/setup_overview/compatibility_requirements/dotnet-framework/
    parent: tracing_compatibility_requirements
    identifier: tracing_compatibility_requirements_dotnet_framework
    weight: 109
  - name: Add the Datadog Tracing Library
    url: tracing/setup_overview/setup/java/
    parent: tracing_setup_overview
    identifier: tracing_setup_overview_setup
    weight: 102
  - name: Java
    url: tracing/setup_overview/setup/java/
    parent: tracing_setup_overview_setup
    identifier: tracing_setup_overview_setup_java
    weight: 101
  - name: Python
    url: tracing/setup_overview/setup/python/
    parent: tracing_setup_overview_setup
    identifier: tracing_setup_overview_setup_python
    weight: 102
  - name: Ruby
    url: tracing/setup_overview/setup/ruby/
    parent: tracing_setup_overview_setup
    identifier: tracing_setup_overview_setup_ruby
    weight: 103
  - name: Go
    url: tracing/setup_overview/setup/go/
    parent: tracing_setup_overview_setup
    identifier: tracing_setup_overview_setup_go
    weight: 104
  - name: NodeJS
    url: tracing/setup_overview/setup/nodejs/
    parent: tracing_setup_overview_setup
    identifier: tracing_setup_overview_setup_nodejs
    weight: 105
  - name: PHP
    url: tracing/setup_overview/setup/php/
    parent: tracing_setup_overview_setup
    identifier: tracing_setup_overview_setup_php
    weight: 106
  - name: C++
    url: tracing/setup_overview/setup/cpp/
    parent: tracing_setup_overview_setup
    identifier: tracing_setup_overview_setup_cpp
    weight: 107
  - name: .NET Core
    url: tracing/setup_overview/setup/dotnet-core/
    parent: tracing_setup_overview_setup
    identifier: tracing_setup_overview_setup_dotnet_core
    weight: 108
  - name: .NET Framework
    url: tracing/setup_overview/setup/dotnet-framework/
    parent: tracing_setup_overview_setup
    identifier: tracing_setup_overview_setup_dotnet_framework
    weight: 109
  - name: OpenTelemetry and OpenTracing
    url: tracing/setup_overview/open_standards/
    parent: tracing_setup_overview
    identifier: tracing_open_standards_open_standards
    weight: 103
  - name: Java
    url: tracing/setup_overview/open_standards/java/
    parent: tracing_open_standards_open_standards
    identifier: tracing_open_standards_open_standards_java
    weight: 101
  - name: Python
    url: tracing/setup_overview/open_standards/python/
    parent: tracing_open_standards_open_standards
    identifier: tracing_open_standards_open_standards_python
    weight: 102
  - name: Ruby
    url: tracing/setup_overview/open_standards/ruby/
    parent: tracing_open_standards_open_standards
    identifier: tracing_open_standards_open_standards_ruby
    weight: 108
  - name: Go
    url: tracing/setup_overview/open_standards/go/
    parent: tracing_open_standards_open_standards
    identifier: tracing_open_standards_open_standards_go
    weight: 104
  - name: NodeJS
    url: tracing/setup_overview/open_standards/nodejs/
    parent: tracing_open_standards_open_standards
    identifier: tracing_open_standards_open_standards_nodejs
    weight: 105
  - name: PHP
    url: tracing/setup_overview/open_standards/php/
    parent: tracing_open_standards_open_standards
    identifier: tracing_open_standards_open_standards_php
    weight: 106
  - name: .NET
    url: tracing/setup_overview/open_standards/dotnet/
    parent: tracing_open_standards_open_standards
    identifier: tracing_open_standards_open_standards_dotnet
    weight: 108
  - name: Trace Serverless Functions
    url: serverless/distributed_tracing/
    parent: tracing_setup_overview
    identifier: tracing_serverless_functions
    weight: 104
  - name: Trace Proxies
    url: tracing/setup_overview/proxy_setup/
    parent: tracing_setup_overview
    identifier: tracing_proxy_setup
    weight: 105
  - name: Custom Instrumentation
    url: tracing/setup_overview/custom_instrumentation/java/
    parent: tracing_setup_overview
    identifier: tracing_setup_overview_custom_instrumentation
    weight: 106
  - name: Java
    url: tracing/setup_overview/custom_instrumentation/java/
    parent: tracing_setup_overview_custom_instrumentation
    identifier: tracing_setup_overview_custom_instrumentation_java
    weight: 101
  - name: Python
    url: tracing/setup_overview/custom_instrumentation/python/
    parent: tracing_setup_overview_custom_instrumentation
    identifier: tracing_setup_overview_custom_instrumentation_python
    weight: 102
  - name: Ruby
    url: tracing/setup_overview/custom_instrumentation/ruby/
    parent: tracing_setup_overview_custom_instrumentation
    identifier: tracing_setup_overview_custom_instrumentation_ruby
    weight: 108
  - name: Go
    url: tracing/setup_overview/custom_instrumentation/go/
    parent: tracing_setup_overview_custom_instrumentation
    identifier: tracing_setup_overview_custom_instrumentation_go
    weight: 104
  - name: NodeJS
    url: tracing/setup_overview/custom_instrumentation/nodejs/
    parent: tracing_setup_overview_custom_instrumentation
    identifier: tracing_setup_overview_custom_instrumentation_nodejs
    weight: 105
  - name: PHP
    url: tracing/setup_overview/custom_instrumentation/php/
    parent: tracing_setup_overview_custom_instrumentation
    identifier: tracing_setup_overview_custom_instrumentation_php
    weight: 106
  - name: C++
    url: tracing/setup_overview/custom_instrumentation/cpp/
    parent: tracing_setup_overview_custom_instrumentation
    identifier: tracing_setup_overview_custom_instrumentation_cpp
    weight: 106
  - name: .NET
    url: tracing/setup_overview/custom_instrumentation/dotnet/
    parent: tracing_setup_overview_custom_instrumentation
    identifier: tracing_setup_overview_custom_instrumentation_dotnet
    weight: 108
  - name: Configure Data Security
    url: tracing/setup_overview/configure_data_security/
    parent: tracing_setup_overview
    identifier: tracing_configure_data_security
    weight: 107
  - name: Trace Explorer
    url: tracing/trace_explorer/
    parent: tracing
    identifier: trace_explorer
    weight: 4
  - name: Query Syntax
    url: tracing/trace_explorer/query_syntax/
    parent: trace_explorer
    weight: 403
  - name: Request Flow Map
    url: tracing/trace_explorer/request_flow_map/
    parent: trace_explorer
    weight: 404
  - name: Monitoring Analytics
    url: monitors/create/types/apm/
    parent: trace_explorer
    weight: 405
  - name: Trace Retention and Ingestion
    url: tracing/trace_retention_and_ingestion/
    parent: tracing
    identifier: trace_retention_and_ingestion
    weight: 5
  - name: Usage Metrics
    url: tracing/trace_retention_and_ingestion/usage_metrics/
    parent: trace_retention_and_ingestion
    identifier: trace_retention_and_ingestion_usage_metrics
    weight: 501
  - name: Generate Metrics from Spans
    url: tracing/generate_metrics/
    parent: tracing
    identifier: generate_metrics
    weight: 6
  - name: Deployment Tracking
    url: tracing/deployment_tracking/
    parent: tracing
    identifier: deployment_tracking
    weight: 8
  - name: Connect Logs and Traces
    url: tracing/connect_logs_and_traces/
    parent: tracing
    identifier: tracing_connect_logs_and_traces
    weight: 9
  - name: Java
    url: tracing/connect_logs_and_traces/java/
    parent: tracing_connect_logs_and_traces
    identifier: tracing_connect_logs_and_traces_java
    weight: 901
  - name: Python
    url: tracing/connect_logs_and_traces/python/
    parent: tracing_connect_logs_and_traces
    identifier: tracing_connect_logs_and_traces_python
    weight: 902
  - name: Go
    url: tracing/connect_logs_and_traces/go/
    parent: tracing_connect_logs_and_traces
    identifier: tracing_connect_logs_and_traces_go
    weight: 903
  - name: Ruby
    url: tracing/connect_logs_and_traces/ruby/
    parent: tracing_connect_logs_and_traces
    identifier: tracing_connect_logs_and_traces_ruby
    weight: 904
  - name: PHP
    url: tracing/connect_logs_and_traces/php/
    parent: tracing_connect_logs_and_traces
    identifier: tracing_connect_logs_and_traces_php
    weight: 905
  - name: NodeJS
    url: tracing/connect_logs_and_traces/nodejs/
    parent: tracing_connect_logs_and_traces
    identifier: tracing_connect_logs_and_traces_nodejs
    weight: 906
  - name: .NET
    url: tracing/connect_logs_and_traces/dotnet/
    parent: tracing_connect_logs_and_traces
    identifier: tracing_connect_logs_and_traces_dotnet
    weight: 907
  - name: OpenTelemetry
    url: tracing/connect_logs_and_traces/opentelemetry/
    parent: tracing_connect_logs_and_traces
    identifier: tracing_connect_logs_and_traces_opentelemetry
    weight: 908
  - name: Connect Synthetic Tests and Traces
    url: synthetics/apm/
    parent: tracing
    identifier: tracing_connect_synthetics_and_traces
    weight: 10
  - name: Connect RUM and Traces
    url: real_user_monitoring/connect_rum_and_traces/
    parent: tracing
    identifier: tracing_connect_rum_and_traces
    weight: 11
  - name: Runtime Metrics
    url: tracing/runtime_metrics/
    parent: tracing
    identifier: tracing_runtime_metrics
    weight: 12
  - name: Java
    url: tracing/runtime_metrics/java/
    parent: tracing_runtime_metrics
    identifier: tracing_runtime_metrics_java
    weight: 1201
  - name: Python
    url: tracing/runtime_metrics/python/
    parent: tracing_runtime_metrics
    identifier: tracing_runtime_metrics_python
    weight: 1202
  - name: Ruby
    url: tracing/runtime_metrics/ruby/
    parent: tracing_runtime_metrics
    identifier: tracing_runtime_metrics_ruby
    weight: 1203
  - name: NodeJS
    url: tracing/runtime_metrics/nodejs/
    parent: tracing_runtime_metrics
    identifier: tracing_runtime_metrics_nodejs
    weight: 1204
  - name: .NET
    url: tracing/runtime_metrics/dotnet/
    parent: tracing_runtime_metrics
    identifier: tracing_runtime_metrics_dotnet
    weight: 1205
  - name: Go
    url: tracing/runtime_metrics/go/
    parent: tracing_runtime_metrics
    identifier: tracing_runtime_metrics_go
    weight: 1206
  - name: Continuous Profiler
    url: tracing/profiler/
    parent: tracing
    identifier: profiler
    weight: 13
  - name: Enabling the Profiler
    url: tracing/profiler/enabling/java/
    parent: profiler
    identifier: profiler_enabling
    weight: 1301
  - name: Enabling the Java Profiler
    url: tracing/profiler/enabling/java/
    parent: profiler_enabling
    identifier: profiler_enabling_java
    weight: 101
  - name: Enabling the Python Profiler
    url: tracing/profiler/enabling/python/
    parent: profiler_enabling
    identifier: profiler_enabling_python
    weight: 102
  - name: Enabling the Go Profiler
    url: tracing/profiler/enabling/go/
    parent: profiler_enabling
    identifier: profiler_enabling_go
    weight: 103
  - name: Enabling the Ruby Profiler
    url: tracing/profiler/enabling/ruby/
    parent: profiler_enabling
    identifier: profiler_enabling_ruby
    weight: 104
  - name: Enabling the Node.js Profiler
    url: tracing/profiler/enabling/nodejs/
    parent: profiler_enabling
    identifier: profiler_enabling_nodejs
    weight: 105
<<<<<<< HEAD
  - name: Enabling the .NET Profiler
    url: tracing/profiler/enabling/dotnet/
    parent: profiler_enabling
    identifier: profiler_enabling_dotnet
=======
  - name: Enabling the PHP Profiler
    url: tracing/profiler/enabling/php/
    parent: profiler_enabling
    identifier: profiler_enabling_php
>>>>>>> 837477ad
    weight: 106
  - name: Enabling the Linux Profiler
    url: tracing/profiler/enabling/linux/
    parent: profiler_enabling
    identifier: profiler_enabling_linux
    weight: 107
  - name: Search Profiles
    url: tracing/profiler/search_profiles/
    parent: profiler
    identifier: profiler_search_profiles
    weight: 1302
  - name: Investigate Slow Traces or Endpoints
    url: tracing/profiler/connect_traces_and_profiles/
    parent: profiler
    identifier: profiler_traces_profiles
    weight: 1303
  - name: Compare Profiles
    url: tracing/profiler/compare_profiles
    parent: profiler
    identifier: profiler_compare
    weight: 1304
  - name: Profiler Troubleshooting
    url: tracing/profiler/profiler_troubleshooting/
    parent: profiler
    identifier: profiler_profiler_troubleshooting
    weight: 1305
  - name: APM Glossary
    url: tracing/visualization/
    parent: tracing
    identifier: tracing_vis
    weight: 14
  - name: Services List
    url: tracing/visualization/services_list/
    parent: tracing_vis
    weight: 1401
  - name: Service Page
    url: tracing/visualization/service/
    parent: tracing_vis
    weight: 1402
  - name: Resource Page
    url: tracing/visualization/resource/
    parent: tracing_vis
    weight: 1403
  - name: Trace View
    url: tracing/visualization/trace/
    parent: tracing_vis
    weight: 1404
  - name: Service Map
    url: tracing/visualization/services_map/
    parent: tracing_vis
    weight: 1405
  - name: Error Tracking
    url: tracing/error_tracking/
    identifier: tracing_error_tracking
    parent: tracing
    weight: 15
  - name: Explorer
    url: tracing/error_tracking/explorer/
    parent: tracing_error_tracking
    identifier: tracing_error_tracking_explorer
    weight: 1501
  - name: Guides
    url: tracing/guide/
    identifier: tracing_guides
    parent: tracing
    weight: 16
  - name: Troubleshooting
    url: tracing/troubleshooting/
    identifier: tracing_troubleshooting
    parent: tracing
    weight: 17
  - name: Tracer Startup Logs
    url: tracing/troubleshooting/tracer_startup_logs
    identifier: tracing_troubleshooting_startup_logs
    parent: tracing_troubleshooting
    weight: 1701
  - name: Tracer Debug Logs
    url: tracing/troubleshooting/tracer_debug_logs
    identifier: tracing_troubleshooting_debug_logs
    parent: tracing_troubleshooting
    weight: 1702
  - name: Connection Errors
    url: tracing/troubleshooting/connection_errors
    identifier: tracing_troubleshooting_connection_errors
    parent: tracing_troubleshooting
    weight: 1703
  - name: Agent Rate Limits
    url: tracing/troubleshooting/agent_rate_limits
    identifier: tracing_troubleshooting_rate_limits
    parent: tracing_troubleshooting
    weight: 1704
  - name: Agent APM metrics
    url: tracing/troubleshooting/agent_apm_metrics
    identifier: tracing_troubleshooting_apm_metrics
    parent: tracing_troubleshooting
    weight: 1705
  - name: PHP 5 Deep Call Stacks
    url: tracing/troubleshooting/php_5_deep_call_stacks
    identifier: tracing_troubleshooting_php_5_deep_call_stacks
    parent: tracing_troubleshooting
    weight: 1706
  - name: CI Visibility
    url: continuous_integration/
    pre: ci
    identifier: ci
    weight: 150000
  - name: Tracing Tests
    url: continuous_integration/setup_tests/
    parent: ci
    identifier: setup_tests
    weight: 1
  - name: Installing the Agent
    url: continuous_integration/setup_tests/agent/
    parent: setup_tests
    identifier: ci_agent
    weight: 101
  - name: Tests in Containers
    url: continuous_integration/setup_tests/containers/
    parent: setup_tests
    identifier: ci_containers
    weight: 102
  - name: .NET
    url: continuous_integration/setup_tests/dotnet/
    parent: setup_tests
    identifier: ci_dotnet
    weight: 103
  - name: Java
    url: continuous_integration/setup_tests/java/
    parent: setup_tests
    identifier: ci_java
    weight: 104
  - name: JavaScript
    url: continuous_integration/setup_tests/javascript/
    parent: setup_tests
    identifier: ci_javascript
    weight: 105
  - name: Python
    url: continuous_integration/setup_tests/python/
    parent: setup_tests
    identifier: ci_python
    weight: 106
  - name: Ruby
    url: continuous_integration/setup_tests/ruby/
    parent: setup_tests
    identifier: ci_ruby
    weight: 107
  - name: Swift
    url: continuous_integration/setup_tests/swift/
    parent: setup_tests
    identifier: ci_swift
    weight: 108
  - name: JUnit Report Uploads
    url: continuous_integration/setup_tests/junit_upload/
    parent: setup_tests
    identifier: ci_junit
    weight: 109
  - name: Tracing Pipelines
    url: continuous_integration/setup_pipelines/
    parent: ci
    identifier: setup_pipelines
    weight: 2
  - name: Buildkite
    url: continuous_integration/setup_pipelines/buildkite/
    parent: setup_pipelines
    identifier: ci_buildkite
    weight: 201
  - name: CircleCI
    url: continuous_integration/setup_pipelines/circleci/
    parent: setup_pipelines
    identifier: ci_circleci
    weight: 202
  - name: GitHub Actions
    url: continuous_integration/setup_pipelines/github/
    parent: setup_pipelines
    identifier: ci_github
    weight: 203
  - name: GitLab
    url: continuous_integration/setup_pipelines/gitlab/
    parent: setup_pipelines
    identifier: ci_gitlab
    weight: 204
  - name: Jenkins
    url: continuous_integration/setup_pipelines/jenkins/
    parent: setup_pipelines
    identifier: ci_jenkins
    weight: 205
  - name: Custom Commands
    url: continuous_integration/setup_pipelines/custom_commands/
    parent: setup_pipelines
    identifier: ci_custom_commands
    weight: 210
  - name: Exploring Tests
    url: continuous_integration/explore_tests/
    parent: ci
    identifier: explore_tests
    weight: 3
  - name: Exploring Pipelines
    url: continuous_integration/explore_pipelines/
    parent: ci
    identifier: explore_pipelines
    weight: 4
  - name: Guides
    url: continuous_integration/guides/
    parent: ci
    identifier: ci_guides
    weight: 5
  - name: Troubleshooting
    url: continuous_integration/troubleshooting/
    parent: ci
    identifier: ci_troubleshooting
    weight: 6
  - name: Database Monitoring
    url: database_monitoring/
    pre: database-2
    identifier: dbm
    weight: 160000
  - name: Setting Up Postgres
    url: database_monitoring/setup_postgres/
    parent: dbm
    identifier: dbm_setup_postgres
    weight: 1
  - name: Self-hosted
    url: database_monitoring/setup_postgres/selfhosted
    parent: dbm_setup_postgres
    identifier: dbm_setup_postgres_selfhosted
    weight: 101
  - name: RDS
    url: database_monitoring/setup_postgres/rds
    parent: dbm_setup_postgres
    identifier: dbm_setup_postgres_rds
    weight: 102
  - name: Aurora
    url: database_monitoring/setup_postgres/aurora
    parent: dbm_setup_postgres
    identifier: dbm_setup_postgres_aurora
    weight: 103
  - name: Google Cloud SQL
    url: database_monitoring/setup_postgres/gcsql
    parent: dbm_setup_postgres
    identifier: dbm_setup_postgres_gcsql
    weight: 104
  - name: Advanced Configuration
    url: database_monitoring/setup_postgres/advanced_configuration
    parent: dbm_setup_postgres
    identifier: dbm_postgres_advanced_configuration
    weight: 105
  - name: Setting Up MySQL
    url: database_monitoring/setup_mysql/
    parent: dbm
    identifier: dbm_setup_mysql
    weight: 2
  - name: Self-hosted
    url: database_monitoring/setup_mysql/selfhosted
    parent: dbm_setup_mysql
    identifier: dbm_setup_mysql_selfhosted
    weight: 101
  - name: RDS
    url: database_monitoring/setup_mysql/rds
    parent: dbm_setup_mysql
    identifier: dbm_setup_mysql_rds
    weight: 102
  - name: Aurora
    url: database_monitoring/setup_mysql/aurora
    parent: dbm_setup_mysql
    identifier: dbm_setup_mysql_aurora
    weight: 103
  - name: Google Cloud SQL
    url: database_monitoring/setup_mysql/gcsql
    parent: dbm_setup_mysql
    identifier: dbm_setup_mysql_gcsql
    weight: 104
  - name: Advanced Configuration
    url: database_monitoring/setup_mysql/advanced_configuration
    parent: dbm_setup_mysql
    identifier: dbm_mysql_advanced_configuration
    weight: 105
  - name: Data Collected
    url: database_monitoring/data_collected
    parent: dbm
    identifier: dbm_data_collected
    weight: 3
  - name: Exploring Query Metrics
    url: database_monitoring/query_metrics/
    parent: dbm
    identifier: dbm_query_metrics
    weight: 4
  - name: Exploring Query Samples
    url: database_monitoring/query_samples/
    parent: dbm
    identifier: dbm_query_samples
    weight: 5
  - name: Troubleshooting
    url: database_monitoring/troubleshooting/
    parent: dbm
    identifier: dbm_troubleshooting
    weight: 6
  - name: Log Management
    url: logs/
    pre: log
    identifier: log_management
    weight: 170000
  - name: Log Collection & Integrations
    url: logs/log_collection/
    parent: log_management
    identifier: log_collection
    weight: 1
  - name: Browser
    identifier: log_browser
    url: logs/log_collection/javascript/
    parent: log_collection
    weight: 101
  - name: Android
    identifier: log_android
    url: logs/log_collection/android/
    parent: log_collection
    weight: 102
  - name: iOS
    identifier: log_ios
    url: logs/log_collection/ios/
    parent: log_collection
    weight: 103
  - name: C#
    url: logs/log_collection/csharp/
    parent: log_collection
    weight: 104
  - name: Go
    identifier: log_go
    url: logs/log_collection/go/
    parent: log_collection
    weight: 105
  - name: Java
    url: logs/log_collection/java/
    parent: log_collection
    identifier: log_collection_java
    weight: 106
  - name: NodeJS
    url: logs/log_collection/nodejs/
    parent: log_collection
    weight: 107
  - name: PHP
    identifier: log_php
    url: logs/log_collection/php/
    parent: log_collection
    weight: 108
  - name: Python
    identifier: log_python
    url: logs/log_collection/python/
    parent: log_collection
    weight: 109
  - name: Ruby
    url: logs/log_collection/ruby/
    parent: log_collection
    identifier: log_collection_ruby
    weight: 110
  - name: Other Integrations
    url: integrations/#cat-log-collection
    identifier: other_integrations
    parent: log_collection
    weight: 111
  - name: Log Configuration
    url: logs/log_configuration/
    parent: log_management
    identifier: log_configuration
    weight: 2
  - name: Pipelines
    url: logs/log_configuration/pipelines/
    parent: log_configuration
    identifier: log_pipelines
    weight: 201
  - name: Processors
    url: logs/log_configuration/processors/
    parent: log_configuration
    weight: 202
  - name: Parsing
    url: logs/log_configuration/parsing/
    parent: log_configuration
    weight: 203
  - name: Attributes and Aliasing
    url: logs/log_collection/?tab=host#attributes-and-tags
    parent: log_processing
    weight: 204
  - name: Attributes and Aliasing
    url: logs/log_configuration/attributes_naming_convention/
    parent: log_configuration
    weight: 205
  - name: Generate Metrics
    url: logs/log_configuration/logs_to_metrics/
    parent: log_configuration
    identifier: log_to_metrics
    weight: 206
  - name: Indexes
    url: logs/log_configuration/indexes
    parent: log_configuration
    identifier: log_indexes
    weight: 207
  - name: Archives
    url: logs/log_configuration/archives/
    parent: log_configuration
    identifier: log_archives
    weight: 208
  - name: Rehydrate from Archives
    url: logs/log_configuration/rehydrating
    parent: log_configuration
    weight: 209
  - name: Connect Logs and Traces
    url: tracing/connect_logs_and_traces/
    parent: log_management
    identifier: logs_traces_connection
    weight: 3
  - name: Log Explorer
    url: logs/explorer/
    parent: log_management
    identifier: log_explorer
    weight: 5
  - name: Live Tail
    url: logs/explorer/live_tail/
    parent: log_explorer
    weight: 501
  - name: Search
    url: logs/explorer/search/
    parent: log_explorer
    weight: 502
  - name: Search Syntax
    url: logs/explorer/search_syntax/
    parent: log_explorer
    weight: 503
  - name: Facets
    url: logs/explorer/facets/
    parent: log_explorer
    weight: 504
  - name: Group
    url: logs/explorer/group/
    parent: log_explorer
    weight: 505
  - name: Visualize
    url: logs/explorer/visualize/
    parent: log_explorer
    weight: 506
  - name: Log Side Panel
    url: logs/explorer/side_panel/
    parent: log_explorer
    weight: 507
  - name: Export
    url: logs/explorer/export/
    parent: log_explorer
    weight: 508
  - name: Saved Views
    url: logs/explorer/saved_views/
    parent: log_explorer
    weight: 509
  - name: Guides
    url: logs/guide/
    parent: log_management
    identifier: log_guides
    weight: 6
  - name: Security
    url: security/logs/
    parent: log_management
    identifier: log_security
    weight: 7
  - name: Troubleshooting
    url: logs/troubleshooting
    parent: log_management
    identifier: log_troubleshooting
    weight: 8
  - name: Security Platform
    url: security_platform/
    pre: security-platform
    identifier: security_platform
    weight: 180000
  - name: Cloud SIEM
    url: security_platform/cloud_siem/
    parent: security_platform
    identifier: cloud_siem
    weight: 1
  - name: Getting Started
    url: security_platform/cloud_siem/getting_started
    parent: cloud_siem
    identifier: cloud_siem_getting_started
    weight: 101
  - name: Security Home
    url: security_platform/cloud_siem/security_home
    parent: cloud_siem
    identifier: cloud_siem_security_home
    weight: 102
  - name: Log Detection Rules
    url: security_platform/cloud_siem/log_detection_rules
    parent: cloud_siem
    identifier: cloud_siem_log_detection_rules
    weight: 103
  - name: OOTB Rules
    url: /security_platform/default_rules#cat-log-detection
    parent: cloud_siem
    identifier: cloud_siem_default_rules
    weight: 104
  - name: Signals Explorer
    url: /security_platform/explorer
    parent: cloud_siem
    identifier: cloud_siem_signals_explorer
    weight: 105
  - name: Cloud Security Posture Management
    url: security_platform/cspm/
    parent: security_platform
    identifier: cspm
    weight: 2
  - name: Getting Started
    url: security_platform/cspm/getting_started
    parent: cspm
    identifier: cspm_getting_started
    weight: 201
  - name: Frameworks and Benchmarks
    url: security_platform/cspm/frameworks_and_benchmarks
    parent: cspm
    weight: 202
  - name: OOTB Rules
    url: security_platform/cspm/configuration_rules
    parent: cspm
    identifier: cspm_default_rules
    weight: 203
  - name: Posture Findings
    url: /security_platform/cspm/findings
    parent: cspm
    identifier: cspm_findings_explorer
    weight: 204
  - name: Signals Explorer
    url: /security_platform/cspm/signals_explorer/
    parent: cspm
    identifier: signals
    weight: 205
  - name: Cloud Workload Security
    url: security_platform/cloud_workload_security/
    parent: security_platform
    identifier: cloud_workload_security
    weight: 3
  - name: Getting Started
    url: security_platform/cloud_workload_security/getting_started
    parent: cloud_workload_security
    identifier: cws_getting_started
    weight: 301
  - name: Agent Expressions
    url: security_platform/cloud_workload_security/agent_expressions
    parent: cloud_workload_security
    identifier: cws_agent_expressions
    weight: 302
  - name: Workload Security Rules
    url: security_platform/cloud_workload_security/workload_security_rules
    parent: cloud_workload_security
    identifier: cws_workload_security_rules
    weight: 303
  - name: Workload Security Events
    url: security_platform/cloud_workload_security/backend
    parent: cloud_workload_security
    identifier: cws_backend_event_schema_documentation
    weight: 304
  - name: OOTB Rules
    url: security_platform/default_rules#cat-workload-security
    parent: cloud_workload_security
    identifier: cws_workload_default_rules
    weight: 305
  - name: Signals Explorer
    url: security_platform/explorer
    parent: cloud_workload_security
    identifier: cws_workload_signals_explorer
    weight: 306
  - name: Security Rules
    url: security_platform/detection_rules/
    parent: security_platform
    identifier: security_rules
    weight: 4
  - name: Notification Profiles
    url: security_platform/notification_profiles/
    parent: security_platform
    weight: 5
  - name: Signals Explorer
    url: security_platform/explorer
    parent: security_platform
    identifier: signals_explorer
    weight: 6
  - name: Guides
    url: security_platform/guide/
    parent: security_platform
    identifier: security_platform_guides
    weight: 7
  - name: Synthetic Monitoring
    url: synthetics/
    pre: synthetics
    identifier: synthetics
    weight: 190000
  - name: API Tests
    url: synthetics/api_tests/
    parent: synthetics
    weight: 1
    identifier: api_tests
  - name: HTTP
    url: synthetics/api_tests/http_tests
    parent: api_tests
    weight: 101
  - name: SSL
    url: synthetics/api_tests/ssl_tests
    parent: api_tests
    weight: 102
  - name: DNS
    url: synthetics/api_tests/dns_tests
    parent: api_tests
    weight: 103
  - name: WebSocket
    url: synthetics/api_tests/websocket_tests
    parent: api_tests
    weight: 104
  - name: TCP
    url: synthetics/api_tests/tcp_tests
    parent: api_tests
    weight: 105
  - name: UDP
    url: synthetics/api_tests/udp_tests
    parent: api_tests
    weight: 106
  - name: ICMP
    url: synthetics/api_tests/icmp_tests
    parent: api_tests
    weight: 107
  - name: Multistep API Tests
    url: synthetics/multistep
    parent: synthetics
    identifier: synthetics_multistep
    weight: 2
  - name: Browser Tests
    url: synthetics/browser_tests/
    parent: synthetics
    identifier: synthetics_browser_tests
    weight: 3
  - name: Steps
    url: synthetics/browser_tests/actions
    parent: synthetics_browser_tests
    weight: 301
  - name: Test Results & Performance
    url: synthetics/browser_tests/test_results
    parent: synthetics_browser_tests
    weight: 302
  - name: Advanced Options for Steps
    url: synthetics/browser_tests/advanced_options
    parent: synthetics_browser_tests
    weight: 303
  - name: Private Locations
    url: synthetics/private_locations
    parent: synthetics
    identifier: synthetics_private_location
    weight: 4
  - name: Configuration
    url: synthetics/private_locations/configuration
    parent: synthetics_private_location
    identifier: synthetics_private_location_configuration
    weight: 401
  - name: Dimensioning
    url: synthetics/private_locations/dimensioning
    parent: synthetics_private_location
    identifier: synthetics_private_location_dimensioning
    weight: 402
  - name: Monitoring
    url: synthetics/private_locations/monitoring
    parent: synthetics_private_location
    identifier: synthetics_private_location_monitoring
    weight: 403
  - name: CI/CD Integrations
    url: /synthetics/cicd_integrations
    parent: synthetics
    identifier: synthetics_cicd_integrations
    weight: 5
  - name: Configuration
    url: /synthetics/cicd_integrations/configuration
    parent: synthetics_cicd_integrations
    identifier: synthetics_cicd_integrations_configuration
    weight: 501
  - name: GitHub Actions
    url: /synthetics/cicd_integrations/github_actions
    parent: synthetics_cicd_integrations
    identifier: synthetics_cicd_integrations_github_actions
    weight: 502
  - name: Jenkins
    url: /synthetics/cicd_integrations/jenkins
    parent: synthetics_cicd_integrations
    identifier: synthetics_cicd_integrations_jenkins
    weight: 503
  - name: CI Results Explorer
    url: /synthetics/ci_results_explorer
    parent: synthetics
    identifier: synthetics_ci_results_explorer
    weight: 6
  - name: Testing Tunnel
    url: /synthetics/testing_tunnel
    parent: synthetics
    identifier: synthetics_testing_tunnel
    weight: 7
  - name: APM Integration
    url: synthetics/apm/
    parent: synthetics
    identifier: synthetics_apm
    weight: 8
  - name: Settings
    url: synthetics/settings/
    parent: synthetics
    weight: 9
  - name: Search and Manage
    url: synthetics/search/
    parent: synthetics
    weight: 10
  - name: Metrics
    url: synthetics/metrics/
    parent: synthetics
    weight: 11
  - name: Guides
    url: synthetics/guide/
    parent: synthetics
    identifier: synthetics_guides
    weight: 12
  - name: Troubleshooting
    url: synthetics/troubleshooting/
    parent: synthetics
    identifier: synthetics_troubleshooting
    weight: 13
  - name: Security
    url: security/synthetics/
    parent: synthetics
    weight: 14
  - name: RUM & Session Replay
    url: real_user_monitoring/
    pre: rum
    identifier: rum
    weight: 155000
  - name: Browser Monitoring
    url: real_user_monitoring/browser/
    parent: rum
    identifier: rum_browser
    weight: 1
  - name: Data Collected
    url: real_user_monitoring/browser/data_collected/
    parent: rum_browser
    identifier: rum_data_collected
    weight: 101
  - name: Modifying Data and Context
    url: real_user_monitoring/browser/modifying_data_and_context/
    parent: rum_browser
    identifier: rum_modify
    weight: 102
  - name: Monitoring Page Performance
    url: real_user_monitoring/browser/monitoring_page_performance/
    parent: rum_browser
    identifier: page_performance
    weight: 103
  - name: Monitoring Resource Performance
    url: real_user_monitoring/browser/monitoring_resource_performance/
    parent: rum_browser
    identifier: resource_performance
    weight: 104
  - name: Collecting Browser Errors
    url: real_user_monitoring/browser/collecting_browser_errors/
    parent: rum_browser
    identifier: collect_errors
    weight: 105
  - name: Tracking User Actions
    url: real_user_monitoring/browser/tracking_user_actions/
    parent: rum_browser
    identifier: track_actions
    weight: 106
  - name: Troubleshooting
    url: real_user_monitoring/browser/troubleshooting/
    parent: rum_browser
    identifier: troubleshooting
    weight: 107
  - name: Android Monitoring
    url: real_user_monitoring/android/
    parent: rum
    identifier: rum_android
    weight: 2
  - name: Data Collected
    url: real_user_monitoring/android/data_collected/
    parent: rum_android
    identifier: rum_android_data_collected
    weight: 201
  - name: Advanced Configuration
    url: real_user_monitoring/android/advanced_configuration/
    parent: rum_android
    identifier: rum_android_advanced
    weight: 202
  - name: Mobile Vitals
    url: real_user_monitoring/android/mobile_vitals/
    parent: rum_android
    identifier: rum_android_mobile_vitals
    weight: 203
  - name: Integrated Libraries
    url: real_user_monitoring/android/integrated_libraries/
    parent: rum_android
    identifier: rum_android_libraries
    weight: 204
  - name: Troubleshooting
    url: real_user_monitoring/android/troubleshooting/
    parent: rum_android
    identifier: rum_troubleshooting_android
    weight: 205
  - name: iOS Monitoring
    url: real_user_monitoring/ios/
    parent: rum
    identifier: rum_ios
    weight: 3
  - name: Data Collected
    url: real_user_monitoring/ios/data_collected/
    parent: rum_ios
    identifier: rum_ios_data_collected
    weight: 301
  - name: Crash Reporting
    url: real_user_monitoring/ios/crash_reporting/
    parent: rum_ios
    identifier: rum_ios_crash_reporting
    weight: 302
  - name: Advanced Configuration
    url: real_user_monitoring/ios/advanced_configuration/
    parent: rum_ios
    identifier: rum_ios_advanced
    weight: 303
  - name: Troubleshooting
    url: real_user_monitoring/ios/troubleshooting/
    parent: rum_ios
    identifier: rum_troubleshooting_ios
    weight: 304
  - name: React Native Monitoring
    url: real_user_monitoring/reactnative/
    parent: rum
    identifier: rum_reactnative
    weight: 4
  - name: Session Replay
    url: real_user_monitoring/session_replay/
    parent: rum
    identifier: rum_session_replay
    weight: 5
  - name: Privacy Options
    url: real_user_monitoring/session_replay/privacy_options
    parent: rum_session_replay
    identifier: rum_session_replay_privacy_options
    weight: 501
  - name: Developer Tools
    url: real_user_monitoring/session_replay/developer_tools
    parent: rum_session_replay
    identifier: rum_session_replay_developer_tools
    weight: 502
  - name: Dashboards
    url: real_user_monitoring/dashboards/
    parent: rum
    identifier: rum_dashboards
    weight: 6
  - name: Performance Overview
    url: real_user_monitoring/dashboards/performance_overview_dashboard
    parent: rum_dashboards
    identifier: rum_dashboards_performance
    weight: 501
  - name: Resources
    url: real_user_monitoring/dashboards/resources_dashboard
    parent: rum_dashboards
    identifier: rum_dashboards_resources
    weight: 502
  - name: Errors
    url: real_user_monitoring/dashboards/errors_dashboard
    parent: rum_dashboards
    identifier: rum_dashboards_errors
    weight: 503
  - name: Explorer
    url: real_user_monitoring/explorer/
    parent: rum
    identifier: rum_explorer
    weight: 7
  - name: Search
    url: real_user_monitoring/explorer/search/
    parent: rum_explorer
    identifier: rum_explorer_search
    weight: 601
  - name: Analytics
    url: real_user_monitoring/explorer/analytics/
    parent: rum_explorer
    identifier: rum_explorer_analytics
    weight: 602
  - name: Watchdog Insights
    url: real_user_monitoring/explorer/watchdog_insights/
    parent: rum_explorer
    identifier: rum_explorer_watchdog_insights
    weight: 603
  - name: Connect RUM and Traces
    url: real_user_monitoring/connect_rum_and_traces
    parent: rum
    identifier: rum_connect_rum_and_traces
    weight: 8
  - name: Error Tracking
    url: real_user_monitoring/error_tracking/
    parent: rum
    identifier: rum_error_tracking
    weight: 9
  - name: Explorer
    url: real_user_monitoring/error_tracking/explorer
    parent: rum_error_tracking
    identifier: rum_error_tracking_explorer
    weight: 801
  - name: Track Browser Errors
    url: real_user_monitoring/error_tracking/browser_errors
    parent: rum_error_tracking
    identifier: rum_error_tracking_browser
    weight: 802
  - name: Track Android Errors
    url: real_user_monitoring/error_tracking/android
    parent: rum_error_tracking
    identifier: rum_error_tracking_android
    weight: 803
  - name: Track iOS Errors
    url: real_user_monitoring/ios/crash_reporting/
    parent: rum_error_tracking
    identifier: rum_error_tracking_ios
    weight: 804
  - name: Guides
    url: real_user_monitoring/guide/
    parent: rum
    identifier: rum_guides
    weight: 10
  - name: Network Monitoring
    url: network_monitoring/
    pre: network
    identifier: nm_parent
    weight: 200000
  - name: Network Performance Monitoring
    url: network_monitoring/performance/
    parent: nm_parent
    identifier: npm
    weight: 100
  - name: Setup
    url: network_monitoring/performance/setup/
    parent: npm
    identifier: npm_setup
    weight: 101
  - name: Network Page
    url: network_monitoring/performance/network_page/
    parent: npm
    identifier: npm_page
    weight: 102
  - name: Network Map
    url: network_monitoring/performance/network_map/
    parent: npm
    identifier: npm_map
    weight: 103
  - name: Guides
    url: network_monitoring/performance/guide/
    identifier: npm_guides
    parent: npm
    weight: 104
  - name: DNS Monitoring
    url: network_monitoring/dns/
    parent: nm_parent
    identifier: dns_monitoring
    weight: 200
  - name: Network Device Monitoring
    url: network_monitoring/devices
    parent: nm_parent
    identifier: ndm
    weight: 300
  - name: Setup
    url: network_monitoring/devices/setup
    parent: ndm
    identifier: ndm_setup
    weight: 301
  - name: Profiles
    url: network_monitoring/devices/profiles
    parent: ndm
    identifier: ndm_profiles
    weight: 302
  - name: Data Collected
    url: network_monitoring/devices/data
    parent: ndm
    identifier: ndm_data
    weight: 303
  - name: Troubleshooting
    url: network_monitoring/devices/troubleshooting
    parent: ndm
    identifier: ndm_trouble
    weight: 304
  - name: Guides
    url: network_monitoring/devices/guide/
    parent: ndm
    identifier: ndm_guide
    weight: 305
  - name: Developers
    url: developers/
    pre: dev-code
    identifier: dev_tools
    weight: 210000
  - name: DogStatsD
    url: developers/dogstatsd/
    parent: dev_tools
    identifier: dev_tools_dogstatsd
    weight: 1
  - name: Datagram Format
    url: developers/dogstatsd/datagram_shell
    parent: dev_tools_dogstatsd
    weight: 101
  - name: Unix Domain Socket
    url: /developers/dogstatsd/unix_socket
    parent: dev_tools_dogstatsd
    weight: 102
  - name: High Throughput Data
    url: developers/dogstatsd/high_throughput/
    parent: dev_tools_dogstatsd
    weight: 103
  - name: Data Aggregation
    url: developers/dogstatsd/data_aggregation/
    parent: dev_tools_dogstatsd
    weight: 104
  - name: DogStatsD Mapper
    url: developers/dogstatsd/dogstatsd_mapper/
    parent: dev_tools_dogstatsd
    weight: 105
  - name: Custom Checks
    url: developers/custom_checks/
    parent: dev_tools
    identifier: custom_checks
    weight: 2
  - name: Writing a Custom Agent Check
    url: developers/custom_checks/write_agent_check/
    parent: custom_checks
    weight: 201
  - name: Writing a Custom OpenMetrics Check
    url: developers/custom_checks/prometheus/
    parent: custom_checks
    weight: 202
  - name: Integrations
    url: developers/integrations/
    parent: dev_tools
    identifier: dev_tools_integrations
    weight: 3
  - name: Create a new Integration
    url: developers/integrations/new_check_howto/
    parent: dev_tools_integrations
    weight: 301
  - name: Integration assets reference
    url: developers/integrations/check_references/
    parent: dev_tools_integrations
    weight: 302
  - name: Python
    url: developers/integrations/python/
    parent: dev_tools_integrations
    weight: 303
  - name: Legacy
    url: developers/integrations/legacy/
    parent: dev_tools_integrations
    weight: 304
  - name: Marketplace
    url: developers/marketplace/
    parent: dev_tools
    identifier: marketplace
    weight: 4
  - name: Datadog Apps
    url: developers/datadog_apps
    parent: dev_tools
    weight: 5
  - name: Service Checks
    url: developers/service_checks/
    parent: dev_tools
    identifier: dev_tools_service_check
    weight: 7
  - name: 'Submission - Agent Check '
    url: developers/service_checks/agent_service_checks_submission/
    parent: dev_tools_service_check
    identifier: dev_tools_service_check_agent_check
    weight: 701
  - name: Submission - DogStatsD
    url: developers/service_checks/dogstatsd_service_checks_submission/
    parent: dev_tools_service_check
    identifier: dev_tools_service_check_dogstatsd
    weight: 702
  - name: Submission - API
    url: api/v1/service-checks/
    parent: dev_tools_service_check
    identifier: dev_tools_service_check_api
    weight: 703
  - name: Community
    url: developers/community/
    parent: dev_tools
    identifier: dev_community
    weight: 8
  - name: Libraries
    url: developers/community/libraries/
    parent: dev_community
    weight: 801
  - name: Community Office Hours
    url: developers/community/office_hours/
    parent: dev_community
    weight: 802
  - name: Guides
    url: developers/guide/
    parent: dev_tools
    identifier: dev_tools_guides
    weight: 10
  - name: API
    url: api/
    pre: api
    identifier: api
    weight: 220000
  - name: Account Management
    url: account_management/
    pre: cog-2
    identifier: account_management
    weight: 230000
  - name: Switching Between Orgs
    url: account_management/org_switching/
    parent: account_management
    weight: 1
  - name: Organization Settings
    url: account_management/org_settings/
    parent: account_management
    identifier: organization_settings
    weight: 2
  - name: User Management
    url: account_management/users/
    parent: organization_settings
    identifier: account_management_users
    weight: 201
  - name: Login Methods
    url: account_management/login_methods/
    parent: organization_settings
    identifier: login_methods
    weight: 202
  - name: Audit Logs
    url: account_management/audit_logs
    parent: organization_settings
    weight: 203
  - name: OAuth Apps
    url: account_management/org_settings/oauth_apps
    parent: organization_settings
    weight: 204
  - name: Sensitive Data Scanner
    url: account_management/org_settings/sensitive_data_detection
    parent: organization_settings
    weight: 205
  - name: RBAC
    url: account_management/rbac/
    parent: account_management
    identifier: account_management_rbac
    weight: 3
  - name: Permissions
    url: account_management/rbac/permissions
    parent: account_management_rbac
    identifier: account_management_rbac_permissions
    weight: 301
  - name: SSO with SAML
    url: account_management/saml/
    identifier: account_management_saml
    parent: account_management
    weight: 4
  - name: Active Directory
    url: account_management/saml/activedirectory/
    parent: account_management_saml
    weight: 401
  - name: Auth0
    url: account_management/saml/auth0/
    parent: account_management_saml
    weight: 402
  - name: Azure
    url: account_management/saml/azure/
    parent: account_management_saml
    weight: 403
  - name: Google
    url: account_management/saml/google/
    parent: account_management_saml
    weight: 404
  - name: NoPassword
    url: account_management/saml/lastpass/
    parent: account_management_saml
    weight: 405
  - name: Okta
    url: account_management/saml/okta/
    parent: account_management_saml
    weight: 406
  - name: SafeNet
    url: account_management/saml/safenet/
    parent: account_management_saml
    weight: 407
  - name: Troubleshooting
    url: account_management/saml/troubleshooting/
    parent: account_management_saml
    weight: 408
  - name: API and Application Keys
    url: account_management/api-app-keys/
    parent: account_management
    weight: 5
  - name: Plan and Usage
    url: account_management/plan_and_usage/
    parent: account_management
    weight: 6
  - name: Billing
    url: account_management/billing/
    parent: account_management
    weight: 7
  - name: Multi-org Accounts
    url: account_management/multi_organization/
    parent: account_management
    weight: 8
  - name: Security
    url: security/
    pre: security-lock
    identifier: security
    weight: 240000
  - name: Agent
    url: security/agent/
    parent: security
    weight: 1
  - name: APM (Tracing)
    url: /tracing/setup_overview/configure_data_security/
    parent: security
    weight: 2
  - name: Log Management
    url: security/logs/
    parent: security
    weight: 3
  - name: Synthetic Monitoring
    url: security/synthetics/
    parent: security
    weight: 4
  - name: Other considerations
    url: security/other/
    parent: security
    weight: 5
  - name: Help
    url: help/
    pre: info-fill
    identifier: help_top_level
    weight: 240000
  - name: Aggregating Agents
    url: agent/vector_aggregation/
    parent: agent
    identifier: vector_aggregation
    weight: 13
footer_product:
  - name: Features
    url: 'https://www.datadoghq.com/product/'
    weight: 100
  - name: Integrations
    url: 'https://www.datadoghq.com/product/platform/integrations/'
    weight: 105
  - name: Dashboards
    url: 'https://www.datadoghq.com/product/platform/dashboards/'
    weight: 110
  - name: Log Management
    url: 'https://www.datadoghq.com/product/log-management/'
    weight: 115
  - name: APM
    url: 'https://www.datadoghq.com/product/apm/'
    weight: 120
  - name: Continuous Profiler
    url: 'https://www.datadoghq.com/product/code-profiling/'
    weight: 125
  - name: Synthetic Monitoring
    url: 'https://www.datadoghq.com/product/synthetic-monitoring/'
    weight: 130
  - name: RUM & Session Replay
    url: 'https://www.datadoghq.com/product/real-user-monitoring/'
    weight: 135
footer_product_two:
  - name: Security Platform
    url: 'https://www.datadoghq.com/product/security-platform/'
    weight: 140
  - name: Cloud SIEM
    url: 'https://www.datadoghq.com/product/security-platform/cloud-siem'
    weight: 145
  - name: CSPM
    url: 'https://www.datadoghq.com/product/security-platform/cloud-security-posture-management/'
    weight: 150
  - name: Network Monitoring
    url: 'https://www.datadoghq.com/product/network-monitoring/'
    weight: 155
  - name: Incident Management
    url: 'https://www.datadoghq.com/product/incident-management/'
    weight: 160
  - name: Serverless
    url: 'https://www.datadoghq.com/product/serverless-monitoring/'
    weight: 165
  - name: Alerts
    url: 'https://www.datadoghq.com/product/alerts/'
    weight: 170
  - name: API
    url: 'https://docs.datadoghq.com/api/'
    weight: 175
footer_product_three:
  - name: Pricing
    url: 'https://www.datadoghq.com/pricing/'
    weight: 100
  - name: Documentation
    url: 'https://docs.datadoghq.com/'
    weight: 105
  - name: Support
    url: 'https://www.datadoghq.com/support/'
    weight: 110
  - name: Learning Center
    url: 'https://learn.datadoghq.com/'
    weight: 115
  - name: Resources
    url: 'https://www.datadoghq.com/resources/'
    weight: 150
  - name: Webinars
    url: 'https://www.datadoghq.com/webinars/'
    weight: 160
  - name: Security
    url: 'https://www.datadoghq.com/security/'
    weight: 180
footer_about:
  - name: COVID-19 Update
    url: 'https://www.datadoghq.com/coronavirus/'
    weight: 90
  - name: Contact Us
    url: 'https://www.datadoghq.com/about/contact/'
    weight: 100
  - name: Partners
    url: 'https://www.datadoghq.com/partner-with-datadog/'
    weight: 120
  - name: Press
    url: 'https://www.datadoghq.com/about/press/'
    weight: 130
  - name: Leadership
    url: 'https://www.datadoghq.com/about/leadership/'
    weight: 140
  - name: Careers
    url: 'https://www.datadoghq.com/careers/'
    weight: 160
  - name: Legal
    url: 'https://www.datadoghq.com/legal/'
    weight: 170
  - name: Investor Relations
    url: 'https://investors.datadoghq.com/'
    weight: 175
  - name: Analyst Reports
    url: 'https://www.datadoghq.com/about/analyst/'
    weight: 180
footer_blog:
  - name: English
    url: 'https://www.datadoghq.com/blog/'
    weight: 100
  - name: Español
    url: 'https://www.datadoghq.com/es/blog/'
    weight: 110
  - name: 日本語
    url: 'https://www.datadoghq.com/ja/blog/'
    weight: 120
footer_social:
  - name: Twitter
    url: 'https://twitter.com/datadoghq'
    weight: 130
    pre: twitter.svg
  - name: Instagram
    url: 'https://www.instagram.com/datadoghq/'
    weight: 140
    pre: instagram.svg
  - name: LinkedIn
    url: 'https://www.LinkedIn.com/company/datadog/'
    weight: 160
    pre: linkedin.svg
  - name: Youtube
    url: 'https://www.youtube.com/user/DatadogHQ'
    weight: 150
    pre: youtube.svg
footer_sub:
  - name: Terms
    url: 'https://www.datadoghq.com/legal/terms/'
    weight: 100
  - name: Privacy
    url: 'https://www.datadoghq.com/legal/privacy/'
    weight: 120
  - name: Cookies
    url: 'https://www.datadoghq.com/legal/cookies/'
    weight: 130
api:
  - name: Overview
    url: /api/latest/
    identifier: API overview
    weight: -10
  - name: Using the API
    url: /api/latest/using-the-api/
    parent: API overview
    weight: 5
  - name: Authorization Scopes
    url: /api/latest/scopes/
    identifier: API Scopes
    parent: API overview
    weight: 6
  - name: Rate Limits
    url: /api/latest/rate-limits/
    parent: API overview
    weight: 7
    identifier: rate-limits
  - name: AWS Integration
    url: /api/latest/aws-integration/
    identifier: aws-integration
    generated: true
  - name: Generate a new external ID
    url: '#generate-a-new-external-id'
    identifier: generate-a-new-external-id
    parent: aws-integration
    generated: true
    params:
      versions:
        - v1
      operationids:
        - CreateNewAWSExternalID
      unstable: []
      order: 4
  - name: Set an AWS tag filter
    url: '#set-an-aws-tag-filter'
    identifier: set-an-aws-tag-filter
    parent: aws-integration
    generated: true
    params:
      versions:
        - v1
      operationids:
        - CreateAWSTagFilter
      unstable: []
      order: 2
  - name: Get all AWS tag filters
    url: '#get-all-aws-tag-filters'
    identifier: get-all-aws-tag-filters
    parent: aws-integration
    generated: true
    params:
      versions:
        - v1
      operationids:
        - ListAWSTagFilters
      unstable: []
      order: 1
  - name: Delete a tag filtering entry
    url: '#delete-a-tag-filtering-entry'
    identifier: delete-a-tag-filtering-entry
    parent: aws-integration
    generated: true
    params:
      versions:
        - v1
      operationids:
        - DeleteAWSTagFilter
      unstable: []
      order: 3
  - name: List namespace rules
    url: '#list-namespace-rules'
    identifier: list-namespace-rules
    parent: aws-integration
    generated: true
    params:
      versions:
        - v1
      operationids:
        - ListAvailableAWSNamespaces
      unstable: []
      order: 5
  - name: Update an AWS integration
    url: '#update-an-aws-integration'
    identifier: update-an-aws-integration
    parent: aws-integration
    generated: true
    params:
      versions:
        - v1
      operationids:
        - UpdateAWSAccount
      unstable: []
      order: 9
  - name: Create an AWS integration
    url: '#create-an-aws-integration'
    identifier: create-an-aws-integration
    parent: aws-integration
    generated: true
    params:
      versions:
        - v1
      operationids:
        - CreateAWSAccount
      unstable: []
      order: 8
  - name: List all AWS integrations
    url: '#list-all-aws-integrations'
    identifier: list-all-aws-integrations
    parent: aws-integration
    generated: true
    params:
      versions:
        - v1
      operationids:
        - ListAWSAccounts
      unstable: []
      order: 6
  - name: Delete an AWS integration
    url: '#delete-an-aws-integration'
    identifier: delete-an-aws-integration
    parent: aws-integration
    generated: true
    params:
      versions:
        - v1
      operationids:
        - DeleteAWSAccount
      unstable: []
      order: 7
  - name: AWS Logs Integration
    url: /api/latest/aws-logs-integration/
    identifier: aws-logs-integration
    generated: true
  - name: Check permissions for log services
    url: '#check-permissions-for-log-services'
    identifier: check-permissions-for-log-services
    parent: aws-logs-integration
    generated: true
    params:
      versions:
        - v1
      operationids:
        - CheckAWSLogsServicesAsync
      unstable: []
      order: 6
  - name: Enable an AWS Logs integration
    url: '#enable-an-aws-logs-integration'
    identifier: enable-an-aws-logs-integration
    parent: aws-logs-integration
    generated: true
    params:
      versions:
        - v1
      operationids:
        - EnableAWSLogServices
      unstable: []
      order: 5
  - name: Get list of AWS log ready services
    url: '#get-list-of-aws-log-ready-services'
    identifier: get-list-of-aws-log-ready-services
    parent: aws-logs-integration
    generated: true
    params:
      versions:
        - v1
      operationids:
        - ListAWSLogsServices
      unstable: []
      order: 4
  - name: Check that an AWS Lambda Function exists
    url: '#check-that-an-aws-lambda-function-exists'
    identifier: check-that-an-aws-lambda-function-exists
    parent: aws-logs-integration
    generated: true
    params:
      versions:
        - v1
      operationids:
        - CheckAWSLogsLambdaAsync
      unstable: []
      order: 7
  - name: Add AWS Log Lambda ARN
    url: '#add-aws-log-lambda-arn'
    identifier: add-aws-log-lambda-arn
    parent: aws-logs-integration
    generated: true
    params:
      versions:
        - v1
      operationids:
        - CreateAWSLambdaARN
      unstable: []
      order: 2
  - name: List all AWS Logs integrations
    url: '#list-all-aws-logs-integrations'
    identifier: list-all-aws-logs-integrations
    parent: aws-logs-integration
    generated: true
    params:
      versions:
        - v1
      operationids:
        - ListAWSLogsIntegrations
      unstable: []
      order: 1
  - name: Delete an AWS Logs integration
    url: '#delete-an-aws-logs-integration'
    identifier: delete-an-aws-logs-integration
    parent: aws-logs-integration
    generated: true
    params:
      versions:
        - v1
      operationids:
        - DeleteAWSLambdaARN
      unstable: []
      order: 3
  - name: Authentication
    url: /api/latest/authentication/
    identifier: authentication
    generated: true
  - name: Validate API key
    url: '#validate-api-key'
    identifier: validate-api-key
    parent: authentication
    generated: true
    params:
      versions:
        - v1
      operationids:
        - Validate
      unstable: []
      order: 1
  - name: Azure Integration
    url: /api/latest/azure-integration/
    identifier: azure-integration
    generated: true
  - name: Update Azure integration host filters
    url: '#update-azure-integration-host-filters'
    identifier: update-azure-integration-host-filters
    parent: azure-integration
    generated: true
    params:
      versions:
        - v1
      operationids:
        - UpdateAzureHostFilters
      unstable: []
      order: 5
  - name: Update an Azure integration
    url: '#update-an-azure-integration'
    identifier: update-an-azure-integration
    parent: azure-integration
    generated: true
    params:
      versions:
        - v1
      operationids:
        - UpdateAzureIntegration
      unstable: []
      order: 4
  - name: Create an Azure integration
    url: '#create-an-azure-integration'
    identifier: create-an-azure-integration
    parent: azure-integration
    generated: true
    params:
      versions:
        - v1
      operationids:
        - CreateAzureIntegration
      unstable: []
      order: 2
  - name: List all Azure integrations
    url: '#list-all-azure-integrations'
    identifier: list-all-azure-integrations
    parent: azure-integration
    generated: true
    params:
      versions:
        - v1
      operationids:
        - ListAzureIntegration
      unstable: []
      order: 1
  - name: Delete an Azure integration
    url: '#delete-an-azure-integration'
    identifier: delete-an-azure-integration
    parent: azure-integration
    generated: true
    params:
      versions:
        - v1
      operationids:
        - DeleteAzureIntegration
      unstable: []
      order: 3
  - name: Dashboard Lists
    url: /api/latest/dashboard-lists/
    identifier: dashboard-lists
    generated: true
  - name: Update items of a dashboard list
    url: '#update-items-of-a-dashboard-list'
    identifier: update-items-of-a-dashboard-list
    parent: dashboard-lists
    generated: true
    params:
      versions:
        - v2
      operationids:
        - UpdateDashboardListItems
      unstable: []
      order: 3
  - name: Add Items to a Dashboard List
    url: '#add-items-to-a-dashboard-list'
    identifier: add-items-to-a-dashboard-list
    parent: dashboard-lists
    generated: true
    params:
      versions:
        - v2
      operationids:
        - CreateDashboardListItems
      unstable: []
      order: 2
  - name: Get items of a Dashboard List
    url: '#get-items-of-a-dashboard-list'
    identifier: get-items-of-a-dashboard-list
    parent: dashboard-lists
    generated: true
    params:
      versions:
        - v2
      operationids:
        - GetDashboardListItems
      unstable: []
      order: 1
  - name: Delete items from a dashboard list
    url: '#delete-items-from-a-dashboard-list'
    identifier: delete-items-from-a-dashboard-list
    parent: dashboard-lists
    generated: true
    params:
      versions:
        - v2
      operationids:
        - DeleteDashboardListItems
      unstable: []
      order: 4
  - name: Update a dashboard list
    url: '#update-a-dashboard-list'
    identifier: update-a-dashboard-list
    parent: dashboard-lists
    generated: true
    params:
      versions:
        - v1
      operationids:
        - UpdateDashboardList
      unstable: []
      order: 4
  - name: Get a dashboard list
    url: '#get-a-dashboard-list'
    identifier: get-a-dashboard-list
    parent: dashboard-lists
    generated: true
    params:
      versions:
        - v1
      operationids:
        - GetDashboardList
      unstable: []
      order: 3
  - name: Delete a dashboard list
    url: '#delete-a-dashboard-list'
    identifier: delete-a-dashboard-list
    parent: dashboard-lists
    generated: true
    params:
      versions:
        - v1
      operationids:
        - DeleteDashboardList
      unstable: []
      order: 5
  - name: Create a dashboard list
    url: '#create-a-dashboard-list'
    identifier: create-a-dashboard-list
    parent: dashboard-lists
    generated: true
    params:
      versions:
        - v1
      operationids:
        - CreateDashboardList
      unstable: []
      order: 2
  - name: Get all dashboard lists
    url: '#get-all-dashboard-lists'
    identifier: get-all-dashboard-lists
    parent: dashboard-lists
    generated: true
    params:
      versions:
        - v1
      operationids:
        - ListDashboardLists
      unstable: []
      order: 1
  - name: Dashboards
    url: /api/latest/dashboards/
    identifier: dashboards
    generated: true
  - name: Update a dashboard
    url: '#update-a-dashboard'
    identifier: update-a-dashboard
    parent: dashboards
    generated: true
    params:
      versions:
        - v1
      operationids:
        - UpdateDashboard
      unstable: []
      order: 6
  - name: Get a dashboard
    url: '#get-a-dashboard'
    identifier: get-a-dashboard
    parent: dashboards
    generated: true
    params:
      versions:
        - v1
      operationids:
        - GetDashboard
      unstable: []
      order: 7
  - name: Delete a dashboard
    url: '#delete-a-dashboard'
    identifier: delete-a-dashboard
    parent: dashboards
    generated: true
    params:
      versions:
        - v1
      operationids:
        - DeleteDashboard
      unstable: []
      order: 3
  - name: Send shared dashboard invitation email
    url: '#send-shared-dashboard-invitation-email'
    identifier: send-shared-dashboard-invitation-email
    parent: dashboards
    generated: true
    params:
      versions:
        - v1
      operationids:
        - SendPublicDashboardInvitation
      unstable: []
      order: 6
  - name: Get all invitations for a shared dashboard
    url: '#get-all-invitations-for-a-shared-dashboard'
    identifier: get-all-invitations-for-a-shared-dashboard
    parent: dashboards
    generated: true
    params:
      versions:
        - v1
      operationids:
        - GetPublicDashboardInvitations
      unstable: []
      order: 5
  - name: Revoke shared dashboard invitations
    url: '#revoke-shared-dashboard-invitations'
    identifier: revoke-shared-dashboard-invitations
    parent: dashboards
    generated: true
    params:
      versions:
        - v1
      operationids:
        - DeletePublicDashboardInvitation
      unstable: []
      order: 7
  - name: Update a shared dashboard
    url: '#update-a-shared-dashboard'
    identifier: update-a-shared-dashboard
    parent: dashboards
    generated: true
    params:
      versions:
        - v1
      operationids:
        - UpdatePublicDashboard
      unstable: []
      order: 3
  - name: Get a shared dashboard
    url: '#get-a-shared-dashboard'
    identifier: get-a-shared-dashboard
    parent: dashboards
    generated: true
    params:
      versions:
        - v1
      operationids:
        - GetPublicDashboard
      unstable: []
      order: 2
  - name: Revoke a shared dashboard URL
    url: '#revoke-a-shared-dashboard-url'
    identifier: revoke-a-shared-dashboard-url
    parent: dashboards
    generated: true
    params:
      versions:
        - v1
      operationids:
        - DeletePublicDashboard
      unstable: []
      order: 4
  - name: Create a shared dashboard
    url: '#create-a-shared-dashboard'
    identifier: create-a-shared-dashboard
    parent: dashboards
    generated: true
    params:
      versions:
        - v1
      operationids:
        - CreatePublicDashboard
      unstable: []
      order: 1
  - name: Create a new dashboard
    url: '#create-a-new-dashboard'
    identifier: create-a-new-dashboard
    parent: dashboards
    generated: true
    params:
      versions:
        - v1
      operationids:
        - CreateDashboard
      unstable: []
      order: 1
  - name: Restore deleted dashboards
    url: '#restore-deleted-dashboards'
    identifier: restore-deleted-dashboards
    parent: dashboards
    generated: true
    params:
      versions:
        - v1
      operationids:
        - RestoreDashboards
      unstable: []
      order: 5
  - name: Get all dashboards
    url: '#get-all-dashboards'
    identifier: get-all-dashboards
    parent: dashboards
    generated: true
    params:
      versions:
        - v1
      operationids:
        - ListDashboards
      unstable: []
      order: 2
  - name: Delete dashboards
    url: '#delete-dashboards'
    identifier: delete-dashboards
    parent: dashboards
    generated: true
    params:
      versions:
        - v1
      operationids:
        - DeleteDashboards
      unstable: []
      order: 4
  - name: Downtimes
    url: /api/latest/downtimes/
    identifier: downtimes
    generated: true
  - name: Get all downtimes for a monitor
    url: '#get-all-downtimes-for-a-monitor'
    identifier: get-all-downtimes-for-a-monitor
    parent: downtimes
    generated: true
    params:
      versions:
        - v1
      operationids:
        - ListMonitorDowntimes
      unstable: []
      order: 7
  - name: Update a downtime
    url: '#update-a-downtime'
    identifier: update-a-downtime
    parent: downtimes
    generated: true
    params:
      versions:
        - v1
      operationids:
        - UpdateDowntime
      unstable: []
      order: 6
  - name: Get a downtime
    url: '#get-a-downtime'
    identifier: get-a-downtime
    parent: downtimes
    generated: true
    params:
      versions:
        - v1
      operationids:
        - GetDowntime
      unstable: []
      order: 5
  - name: Cancel a downtime
    url: '#cancel-a-downtime'
    identifier: cancel-a-downtime
    parent: downtimes
    generated: true
    params:
      versions:
        - v1
      operationids:
        - CancelDowntime
      unstable: []
      order: 4
  - name: Cancel downtimes by scope
    url: '#cancel-downtimes-by-scope'
    identifier: cancel-downtimes-by-scope
    parent: downtimes
    generated: true
    params:
      versions:
        - v1
      operationids:
        - CancelDowntimesByScope
      unstable: []
      order: 3
  - name: Schedule a downtime
    url: '#schedule-a-downtime'
    identifier: schedule-a-downtime
    parent: downtimes
    generated: true
    params:
      versions:
        - v1
      operationids:
        - CreateDowntime
      unstable: []
      order: 2
  - name: Get all downtimes
    url: '#get-all-downtimes'
    identifier: get-all-downtimes
    parent: downtimes
    generated: true
    params:
      versions:
        - v1
      operationids:
        - ListDowntimes
      unstable: []
      order: 1
  - name: Embeddable Graphs
    url: /api/latest/embeddable-graphs/
    identifier: embeddable-graphs
    generated: true
  - name: Revoke embed
    url: '#revoke-embed'
    identifier: revoke-embed
    parent: embeddable-graphs
    generated: true
    params:
      versions:
        - v1
      operationids:
        - RevokeEmbeddableGraph
      unstable: []
      order: 0
  - name: Enable embed
    url: '#enable-embed'
    identifier: enable-embed
    parent: embeddable-graphs
    generated: true
    params:
      versions:
        - v1
      operationids:
        - EnableEmbeddableGraph
      unstable: []
      order: 0
  - name: Get specific embed
    url: '#get-specific-embed'
    identifier: get-specific-embed
    parent: embeddable-graphs
    generated: true
    params:
      versions:
        - v1
      operationids:
        - GetEmbeddableGraph
      unstable: []
      order: 0
  - name: Create embed
    url: '#create-embed'
    identifier: create-embed
    parent: embeddable-graphs
    generated: true
    params:
      versions:
        - v1
      operationids:
        - CreateEmbeddableGraph
      unstable: []
      order: 0
  - name: Get all embeds
    url: '#get-all-embeds'
    identifier: get-all-embeds
    parent: embeddable-graphs
    generated: true
    params:
      versions:
        - v1
      operationids:
        - ListEmbeddableGraphs
      unstable: []
      order: 0
  - name: Events
    url: /api/latest/events/
    identifier: events
    generated: true
  - name: Get an event
    url: '#get-an-event'
    identifier: get-an-event
    parent: events
    generated: true
    params:
      versions:
        - v1
      operationids:
        - GetEvent
      unstable: []
      order: 2
  - name: Post an event
    url: '#post-an-event'
    identifier: post-an-event
    parent: events
    generated: true
    params:
      versions:
        - v1
      operationids:
        - CreateEvent
      unstable: []
      order: 1
  - name: Query the event stream
    url: '#query-the-event-stream'
    identifier: query-the-event-stream
    parent: events
    generated: true
    params:
      versions:
        - v1
      operationids:
        - ListEvents
      unstable: []
      order: 1
  - name: GCP Integration
    url: /api/latest/gcp-integration/
    identifier: gcp-integration
    generated: true
  - name: Update a GCP integration
    url: '#update-a-gcp-integration'
    identifier: update-a-gcp-integration
    parent: gcp-integration
    generated: true
    params:
      versions:
        - v1
      operationids:
        - UpdateGCPIntegration
      unstable: []
      order: 4
  - name: Create a GCP integration
    url: '#create-a-gcp-integration'
    identifier: create-a-gcp-integration
    parent: gcp-integration
    generated: true
    params:
      versions:
        - v1
      operationids:
        - CreateGCPIntegration
      unstable: []
      order: 2
  - name: List all GCP integrations
    url: '#list-all-gcp-integrations'
    identifier: list-all-gcp-integrations
    parent: gcp-integration
    generated: true
    params:
      versions:
        - v1
      operationids:
        - ListGCPIntegration
      unstable: []
      order: 1
  - name: Delete a GCP integration
    url: '#delete-a-gcp-integration'
    identifier: delete-a-gcp-integration
    parent: gcp-integration
    generated: true
    params:
      versions:
        - v1
      operationids:
        - DeleteGCPIntegration
      unstable: []
      order: 3
  - name: Hosts
    url: /api/latest/hosts/
    identifier: hosts
    generated: true
  - name: Get the total number of active hosts
    url: '#get-the-total-number-of-active-hosts'
    identifier: get-the-total-number-of-active-hosts
    parent: hosts
    generated: true
    params:
      versions:
        - v1
      operationids:
        - GetHostTotals
      unstable: []
      order: 2
  - name: Get all hosts for your organization
    url: '#get-all-hosts-for-your-organization'
    identifier: get-all-hosts-for-your-organization
    parent: hosts
    generated: true
    params:
      versions:
        - v1
      operationids:
        - ListHosts
      unstable: []
      order: 1
  - name: Unmute a host
    url: '#unmute-a-host'
    identifier: unmute-a-host
    parent: hosts
    generated: true
    params:
      versions:
        - v1
      operationids:
        - UnmuteHost
      unstable: []
      order: 4
  - name: Mute a host
    url: '#mute-a-host'
    identifier: mute-a-host
    parent: hosts
    generated: true
    params:
      versions:
        - v1
      operationids:
        - MuteHost
      unstable: []
      order: 3
  - name: IP Ranges
    url: /api/latest/ip-ranges/
    identifier: ip-ranges
    generated: true
  - name: List IP Ranges
    url: '#list-ip-ranges'
    identifier: list-ip-ranges
    parent: ip-ranges
    generated: true
    params:
      versions:
        - v1
      operationids:
        - GetIPRanges
      unstable: []
      order: 1
  - name: Key Management
    url: /api/latest/key-management/
    identifier: key-management
    generated: true
  - name: Edit an application key owned by current user
    url: '#edit-an-application-key-owned-by-current-user'
    identifier: edit-an-application-key-owned-by-current-user
    parent: key-management
    generated: true
    params:
      versions:
        - v2
      operationids:
        - UpdateCurrentUserApplicationKey
      unstable: []
      order: 0
  - name: Get one application key owned by current user
    url: '#get-one-application-key-owned-by-current-user'
    identifier: get-one-application-key-owned-by-current-user
    parent: key-management
    generated: true
    params:
      versions:
        - v2
      operationids:
        - GetCurrentUserApplicationKey
      unstable: []
      order: 0
  - name: Delete an application key owned by current user
    url: '#delete-an-application-key-owned-by-current-user'
    identifier: delete-an-application-key-owned-by-current-user
    parent: key-management
    generated: true
    params:
      versions:
        - v2
      operationids:
        - DeleteCurrentUserApplicationKey
      unstable: []
      order: 0
  - name: Create an application key for current user
    url: '#create-an-application-key-for-current-user'
    identifier: create-an-application-key-for-current-user
    parent: key-management
    generated: true
    params:
      versions:
        - v2
      operationids:
        - CreateCurrentUserApplicationKey
      unstable: []
      order: 0
  - name: Get all application keys owned by current user
    url: '#get-all-application-keys-owned-by-current-user'
    identifier: get-all-application-keys-owned-by-current-user
    parent: key-management
    generated: true
    params:
      versions:
        - v2
      operationids:
        - ListCurrentUserApplicationKeys
      unstable: []
      order: 0
  - name: Edit an application key
    url: '#edit-an-application-key'
    identifier: edit-an-application-key
    parent: key-management
    generated: true
    params:
      versions:
        - v1
        - v2
      operationids:
        - UpdateApplicationKey
      unstable: []
      order: 9
  - name: Get an application key
    url: '#get-an-application-key'
    identifier: get-an-application-key
    parent: key-management
    generated: true
    params:
      versions:
        - v1
        - v2
      operationids:
        - GetApplicationKey
      unstable: []
      order: 8
  - name: Delete an application key
    url: '#delete-an-application-key'
    identifier: delete-an-application-key
    parent: key-management
    generated: true
    params:
      versions:
        - v1
        - v2
      operationids:
        - DeleteApplicationKey
      unstable: []
      order: 10
  - name: Create an application key
    url: '#create-an-application-key'
    identifier: create-an-application-key
    parent: key-management
    generated: true
    params:
      versions:
        - v1
      operationids:
        - CreateApplicationKey
      unstable: []
      order: 7
  - name: Get all application keys
    url: '#get-all-application-keys'
    identifier: get-all-application-keys
    parent: key-management
    generated: true
    params:
      versions:
        - v1
        - v2
      operationids:
        - ListApplicationKeys
      unstable: []
      order: 6
  - name: Edit an API key
    url: '#edit-an-api-key'
    identifier: edit-an-api-key
    parent: key-management
    generated: true
    params:
      versions:
        - v1
        - v2
      operationids:
        - UpdateAPIKey
      unstable: []
      order: 4
  - name: Get API key
    url: '#get-api-key'
    identifier: get-api-key
    parent: key-management
    generated: true
    params:
      versions:
        - v1
        - v2
      operationids:
        - GetAPIKey
      unstable: []
      order: 3
  - name: Delete an API key
    url: '#delete-an-api-key'
    identifier: delete-an-api-key
    parent: key-management
    generated: true
    params:
      versions:
        - v1
        - v2
      operationids:
        - DeleteAPIKey
      unstable: []
      order: 5
  - name: Create an API key
    url: '#create-an-api-key'
    identifier: create-an-api-key
    parent: key-management
    generated: true
    params:
      versions:
        - v1
        - v2
      operationids:
        - CreateAPIKey
      unstable: []
      order: 2
  - name: Get all API keys
    url: '#get-all-api-keys'
    identifier: get-all-api-keys
    parent: key-management
    generated: true
    params:
      versions:
        - v1
        - v2
      operationids:
        - ListAPIKeys
      unstable: []
      order: 1
  - name: Logs
    url: /api/latest/logs/
    identifier: logs
    generated: true
  - name: Get a list of logs
    url: '#get-a-list-of-logs'
    identifier: get-a-list-of-logs
    parent: logs
    generated: true
    params:
      versions:
        - v2
      operationids:
        - ListLogsGet
      unstable: []
      order: 3
  - name: Aggregate events
    url: '#aggregate-events'
    identifier: aggregate-events
    parent: logs
    generated: true
    params:
      versions:
        - v2
      operationids:
        - AggregateLogs
      unstable: []
      order: 1
  - name: Send logs
    url: '#send-logs'
    identifier: send-logs
    parent: logs
    generated: true
    params:
      versions:
        - v1
        - v2
      operationids:
        - SubmitLog
      unstable: []
      order: 1
  - name: Search logs
    url: '#search-logs'
    identifier: search-logs
    parent: logs
    generated: true
    params:
      versions:
        - v1
        - v2
      operationids:
        - ListLogs
      unstable: []
      order: 1
  - name: Logs Indexes
    url: /api/latest/logs-indexes/
    identifier: logs-indexes
    generated: true
  - name: Update an index
    url: '#update-an-index'
    identifier: update-an-index
    parent: logs-indexes
    generated: true
    params:
      versions:
        - v1
      operationids:
        - UpdateLogsIndex
      unstable: []
      order: 4
  - name: Get an index
    url: '#get-an-index'
    identifier: get-an-index
    parent: logs-indexes
    generated: true
    params:
      versions:
        - v1
      operationids:
        - GetLogsIndex
      unstable: []
      order: 3
  - name: Create an index
    url: '#create-an-index'
    identifier: create-an-index
    parent: logs-indexes
    generated: true
    params:
      versions:
        - v1
      operationids:
        - CreateLogsIndex
      unstable: []
      order: 2
  - name: Get all indexes
    url: '#get-all-indexes'
    identifier: get-all-indexes
    parent: logs-indexes
    generated: true
    params:
      versions:
        - v1
      operationids:
        - ListLogIndexes
      unstable: []
      order: 1
  - name: Update indexes order
    url: '#update-indexes-order'
    identifier: update-indexes-order
    parent: logs-indexes
    generated: true
    params:
      versions:
        - v1
      operationids:
        - UpdateLogsIndexOrder
      unstable: []
      order: 6
  - name: Get indexes order
    url: '#get-indexes-order'
    identifier: get-indexes-order
    parent: logs-indexes
    generated: true
    params:
      versions:
        - v1
      operationids:
        - GetLogsIndexOrder
      unstable: []
      order: 5
  - name: Logs Pipelines
    url: /api/latest/logs-pipelines/
    identifier: logs-pipelines
    generated: true
  - name: Update a pipeline
    url: '#update-a-pipeline'
    identifier: update-a-pipeline
    parent: logs-pipelines
    generated: true
    params:
      versions:
        - v1
      operationids:
        - UpdateLogsPipeline
      unstable: []
      order: 7
  - name: Get a pipeline
    url: '#get-a-pipeline'
    identifier: get-a-pipeline
    parent: logs-pipelines
    generated: true
    params:
      versions:
        - v1
      operationids:
        - GetLogsPipeline
      unstable: []
      order: 5
  - name: Delete a pipeline
    url: '#delete-a-pipeline'
    identifier: delete-a-pipeline
    parent: logs-pipelines
    generated: true
    params:
      versions:
        - v1
      operationids:
        - DeleteLogsPipeline
      unstable: []
      order: 6
  - name: Create a pipeline
    url: '#create-a-pipeline'
    identifier: create-a-pipeline
    parent: logs-pipelines
    generated: true
    params:
      versions:
        - v1
      operationids:
        - CreateLogsPipeline
      unstable: []
      order: 4
  - name: Get all pipelines
    url: '#get-all-pipelines'
    identifier: get-all-pipelines
    parent: logs-pipelines
    generated: true
    params:
      versions:
        - v1
      operationids:
        - ListLogsPipelines
      unstable: []
      order: 3
  - name: Update pipeline order
    url: '#update-pipeline-order'
    identifier: update-pipeline-order
    parent: logs-pipelines
    generated: true
    params:
      versions:
        - v1
      operationids:
        - UpdateLogsPipelineOrder
      unstable: []
      order: 2
  - name: Get pipeline order
    url: '#get-pipeline-order'
    identifier: get-pipeline-order
    parent: logs-pipelines
    generated: true
    params:
      versions:
        - v1
      operationids:
        - GetLogsPipelineOrder
      unstable: []
      order: 1
  - name: Metrics
    url: /api/latest/metrics/
    identifier: metrics
    generated: true
  - name: List distinct metric volumes by metric name
    url: '#list-distinct-metric-volumes-by-metric-name'
    identifier: list-distinct-metric-volumes-by-metric-name
    parent: metrics
    generated: true
    params:
      versions:
        - v2
      operationids:
        - ListVolumesByMetricName
      unstable: []
      order: 7
  - name: Create a tag configuration
    url: '#create-a-tag-configuration'
    identifier: create-a-tag-configuration
    parent: metrics
    generated: true
    params:
      versions:
        - v2
      operationids:
        - CreateTagConfiguration
      unstable:
        - v2
      order: 1
  - name: Update a tag configuration
    url: '#update-a-tag-configuration'
    identifier: update-a-tag-configuration
    parent: metrics
    generated: true
    params:
      versions:
        - v2
      operationids:
        - UpdateTagConfiguration
      unstable:
        - v2
      order: 3
  - name: List tag configuration by name
    url: '#list-tag-configuration-by-name'
    identifier: list-tag-configuration-by-name
    parent: metrics
    generated: true
    params:
      versions:
        - v2
      operationids:
        - ListTagConfigurationByName
      unstable:
        - v2
      order: 2
  - name: Delete a tag configuration
    url: '#delete-a-tag-configuration'
    identifier: delete-a-tag-configuration
    parent: metrics
    generated: true
    params:
      versions:
        - v2
      operationids:
        - DeleteTagConfiguration
      unstable:
        - v2
      order: 4
  - name: List tags by metric name
    url: '#list-tags-by-metric-name'
    identifier: list-tags-by-metric-name
    parent: metrics
    generated: true
    params:
      versions:
        - v2
      operationids:
        - ListTagsByMetricName
      unstable: []
      order: 6
  - name: List tag configurations
    url: '#list-tag-configurations'
    identifier: list-tag-configurations
    parent: metrics
    generated: true
    params:
      versions:
        - v2
      operationids:
        - ListTagConfigurations
      unstable:
        - v2
      order: 5
  - name: Submit metrics
    url: '#submit-metrics'
    identifier: submit-metrics
    parent: metrics
    generated: true
    params:
      versions:
        - v1
      operationids:
        - SubmitMetrics
      unstable: []
      order: 1
  - name: Search metrics
    url: '#search-metrics'
    identifier: search-metrics
    parent: metrics
    generated: true
    params:
      versions:
        - v1
      operationids:
        - ListMetrics
      unstable: []
      order: 4
  - name: Query timeseries points
    url: '#query-timeseries-points'
    identifier: query-timeseries-points
    parent: metrics
    generated: true
    params:
      versions:
        - v1
      operationids:
        - QueryMetrics
      unstable: []
      order: 5
  - name: Edit metric metadata
    url: '#edit-metric-metadata'
    identifier: edit-metric-metadata
    parent: metrics
    generated: true
    params:
      versions:
        - v1
      operationids:
        - UpdateMetricMetadata
      unstable: []
      order: 3
  - name: Get metric metadata
    url: '#get-metric-metadata'
    identifier: get-metric-metadata
    parent: metrics
    generated: true
    params:
      versions:
        - v1
      operationids:
        - GetMetricMetadata
      unstable: []
      order: 2
  - name: Get active metrics list
    url: '#get-active-metrics-list'
    identifier: get-active-metrics-list
    parent: metrics
    generated: true
    params:
      versions:
        - v1
      operationids:
        - ListActiveMetrics
      unstable: []
      order: 1
  - name: Monitors
    url: /api/latest/monitors/
    identifier: monitors
    generated: true
  - name: Unmute all monitors
    url: '#unmute-all-monitors'
    identifier: unmute-all-monitors
    parent: monitors
    generated: true
    params:
      versions:
        - v1
      operationids:
        - UnmuteAllMonitors
      unstable: []
      order: 0
  - name: Mute all monitors
    url: '#mute-all-monitors'
    identifier: mute-all-monitors
    parent: monitors
    generated: true
    params:
      versions:
        - v1
      operationids:
        - MuteAllMonitors
      unstable: []
      order: 0
  - name: Unmute a monitor
    url: '#unmute-a-monitor'
    identifier: unmute-a-monitor
    parent: monitors
    generated: true
    params:
      versions:
        - v1
      operationids:
        - UnmuteMonitor
      unstable: []
      order: 0
  - name: Mute a monitor
    url: '#mute-a-monitor'
    identifier: mute-a-monitor
    parent: monitors
    generated: true
    params:
      versions:
        - v1
      operationids:
        - MuteMonitor
      unstable: []
      order: 0
  - name: Edit a monitor
    url: '#edit-a-monitor'
    identifier: edit-a-monitor
    parent: monitors
    generated: true
    params:
      versions:
        - v1
      operationids:
        - UpdateMonitor
      unstable: []
      order: 3
  - name: Get a monitor's details
    url: '#get-a-monitors-details'
    identifier: get-a-monitors-details
    parent: monitors
    generated: true
    params:
      versions:
        - v1
      operationids:
        - GetMonitor
      unstable: []
      order: 4
  - name: Delete a monitor
    url: '#delete-a-monitor'
    identifier: delete-a-monitor
    parent: monitors
    generated: true
    params:
      versions:
        - v1
      operationids:
        - DeleteMonitor
      unstable: []
      order: 5
  - name: Validate a monitor
    url: '#validate-a-monitor'
    identifier: validate-a-monitor
    parent: monitors
    generated: true
    params:
      versions:
        - v1
      operationids:
        - ValidateMonitor
      unstable: []
      order: 7
  - name: Monitors search
    url: '#monitors-search'
    identifier: monitors-search
    parent: monitors
    generated: true
    params:
      versions:
        - v1
      operationids:
        - SearchMonitors
      unstable: []
      order: 1
  - name: Monitors group search
    url: '#monitors-group-search'
    identifier: monitors-group-search
    parent: monitors
    generated: true
    params:
      versions:
        - v1
      operationids:
        - SearchMonitorGroups
      unstable: []
      order: 2
  - name: Check if a monitor can be deleted
    url: '#check-if-a-monitor-can-be-deleted'
    identifier: check-if-a-monitor-can-be-deleted
    parent: monitors
    generated: true
    params:
      versions:
        - v1
      operationids:
        - CheckCanDeleteMonitor
      unstable: []
      order: 6
  - name: Create a monitor
    url: '#create-a-monitor'
    identifier: create-a-monitor
    parent: monitors
    generated: true
    params:
      versions:
        - v1
      operationids:
        - CreateMonitor
      unstable: []
      order: 1
  - name: Get all monitor details
    url: '#get-all-monitor-details'
    identifier: get-all-monitor-details
    parent: monitors
    generated: true
    params:
      versions:
        - v1
      operationids:
        - ListMonitors
      unstable: []
      order: 2
  - name: Notebooks
    url: /api/latest/notebooks/
    identifier: notebooks
    generated: true
  - name: Update a notebook
    url: '#update-a-notebook'
    identifier: update-a-notebook
    parent: notebooks
    generated: true
    params:
      versions:
        - v1
      operationids:
        - UpdateNotebook
      unstable: []
      order: 0
  - name: Get a notebook
    url: '#get-a-notebook'
    identifier: get-a-notebook
    parent: notebooks
    generated: true
    params:
      versions:
        - v1
      operationids:
        - GetNotebook
      unstable: []
      order: 0
  - name: Delete a notebook
    url: '#delete-a-notebook'
    identifier: delete-a-notebook
    parent: notebooks
    generated: true
    params:
      versions:
        - v1
      operationids:
        - DeleteNotebook
      unstable: []
      order: 0
  - name: Create a notebook
    url: '#create-a-notebook'
    identifier: create-a-notebook
    parent: notebooks
    generated: true
    params:
      versions:
        - v1
      operationids:
        - CreateNotebook
      unstable: []
      order: 0
  - name: Get all notebooks
    url: '#get-all-notebooks'
    identifier: get-all-notebooks
    parent: notebooks
    generated: true
    params:
      versions:
        - v1
      operationids:
        - ListNotebooks
      unstable: []
      order: 0
  - name: Organizations
    url: /api/latest/organizations/
    identifier: organizations
    generated: true
  - name: Upload IdP metadata
    url: '#upload-idp-metadata'
    identifier: upload-idp-metadata
    parent: organizations
    generated: true
    params:
      versions:
        - v1
      operationids:
        - UploadIdPForOrg
      unstable: []
      order: 5
  - name: Update your organization
    url: '#update-your-organization'
    identifier: update-your-organization
    parent: organizations
    generated: true
    params:
      versions:
        - v1
      operationids:
        - UpdateOrg
      unstable: []
      order: 4
  - name: Get organization information
    url: '#get-organization-information'
    identifier: get-organization-information
    parent: organizations
    generated: true
    params:
      versions:
        - v1
      operationids:
        - GetOrg
      unstable: []
      order: 3
  - name: Create a child organization
    url: '#create-a-child-organization'
    identifier: create-a-child-organization
    parent: organizations
    generated: true
    params:
      versions:
        - v1
      operationids:
        - CreateChildOrg
      unstable: []
      order: 1
  - name: List your managed organizations
    url: '#list-your-managed-organizations'
    identifier: list-your-managed-organizations
    parent: organizations
    generated: true
    params:
      versions:
        - v1
      operationids:
        - ListOrgs
      unstable: []
      order: 2
  - name: PagerDuty Integration
    url: /api/latest/pagerduty-integration/
    identifier: pagerduty-integration
    generated: true
  - name: Update a single service object
    url: '#update-a-single-service-object'
    identifier: update-a-single-service-object
    parent: pagerduty-integration
    generated: true
    params:
      versions:
        - v1
      operationids:
        - UpdatePagerDutyIntegrationService
      unstable: []
      order: 3
  - name: Get a single service object
    url: '#get-a-single-service-object'
    identifier: get-a-single-service-object
    parent: pagerduty-integration
    generated: true
    params:
      versions:
        - v1
      operationids:
        - GetPagerDutyIntegrationService
      unstable: []
      order: 2
  - name: Delete a single service object
    url: '#delete-a-single-service-object'
    identifier: delete-a-single-service-object
    parent: pagerduty-integration
    generated: true
    params:
      versions:
        - v1
      operationids:
        - DeletePagerDutyIntegrationService
      unstable: []
      order: 4
  - name: Create a new service object
    url: '#create-a-new-service-object'
    identifier: create-a-new-service-object
    parent: pagerduty-integration
    generated: true
    params:
      versions:
        - v1
      operationids:
        - CreatePagerDutyIntegrationService
      unstable: []
      order: 1
  - name: Screenboards
    url: /api/latest/screenboards/
    identifier: screenboards
    generated: true
  - name: Service Checks
    url: /api/latest/service-checks/
    identifier: service-checks
    generated: true
  - name: Submit a Service Check
    url: '#submit-a-service-check'
    identifier: submit-a-service-check
    parent: service-checks
    generated: true
    params:
      versions:
        - v1
      operationids:
        - SubmitServiceCheck
      unstable: []
      order: 1
  - name: Service Dependencies
    url: /api/latest/service-dependencies/
    identifier: service-dependencies
    generated: true
  - name: Get one APM service's dependencies
    url: '#get-one-apm-services-dependencies'
    identifier: get-one-apm-services-dependencies
    parent: service-dependencies
    generated: true
    params:
      versions:
        - v1
      operationids:
        - ListSingleServiceDependencies
      unstable:
        - v1
      order: 2
  - name: Get all APM service dependencies
    url: '#get-all-apm-service-dependencies'
    identifier: get-all-apm-service-dependencies
    parent: service-dependencies
    generated: true
    params:
      versions:
        - v1
      operationids:
        - ListServiceDependencies
      unstable:
        - v1
      order: 1
  - name: Service Level Objective Corrections
    url: /api/latest/service-level-objective-corrections/
    identifier: service-level-objective-corrections
    generated: true
  - name: Update an SLO correction
    url: '#update-an-slo-correction'
    identifier: update-an-slo-correction
    parent: service-level-objective-corrections
    generated: true
    params:
      versions:
        - v1
      operationids:
        - UpdateSLOCorrection
      unstable:
        - v1
      order: 4
  - name: Get an SLO correction for an SLO
    url: '#get-an-slo-correction-for-an-slo'
    identifier: get-an-slo-correction-for-an-slo
    parent: service-level-objective-corrections
    generated: true
    params:
      versions:
        - v1
      operationids:
        - GetSLOCorrection
      unstable:
        - v1
      order: 3
  - name: Delete an SLO correction
    url: '#delete-an-slo-correction'
    identifier: delete-an-slo-correction
    parent: service-level-objective-corrections
    generated: true
    params:
      versions:
        - v1
      operationids:
        - DeleteSLOCorrection
      unstable:
        - v1
      order: 5
  - name: Create an SLO correction
    url: '#create-an-slo-correction'
    identifier: create-an-slo-correction
    parent: service-level-objective-corrections
    generated: true
    params:
      versions:
        - v1
      operationids:
        - CreateSLOCorrection
      unstable:
        - v1
      order: 1
  - name: Get all SLO corrections
    url: '#get-all-slo-corrections'
    identifier: get-all-slo-corrections
    parent: service-level-objective-corrections
    generated: true
    params:
      versions:
        - v1
      operationids:
        - ListSLOCorrection
      unstable:
        - v1
      order: 2
  - name: Service Level Objectives
    url: /api/latest/service-level-objectives/
    identifier: service-level-objectives
    generated: true
  - name: Get an SLO's history
    url: '#get-an-slos-history'
    identifier: get-an-slos-history
    parent: service-level-objectives
    generated: true
    params:
      versions:
        - v1
      operationids:
        - GetSLOHistory
      unstable:
        - v1
      order: 6
  - name: Get Corrections For an SLO
    url: '#get-corrections-for-an-slo'
    identifier: get-corrections-for-an-slo
    parent: service-level-objectives
    generated: true
    params:
      versions:
        - v1
      operationids:
        - GetSLOCorrections
      unstable:
        - v1
      order: 6
  - name: Update an SLO
    url: '#update-an-slo'
    identifier: update-an-slo
    parent: service-level-objectives
    generated: true
    params:
      versions:
        - v1
      operationids:
        - UpdateSLO
      unstable: []
      order: 3
  - name: Get an SLO's details
    url: '#get-an-slos-details'
    identifier: get-an-slos-details
    parent: service-level-objectives
    generated: true
    params:
      versions:
        - v1
      operationids:
        - GetSLO
      unstable: []
      order: 4
  - name: Delete an SLO
    url: '#delete-an-slo'
    identifier: delete-an-slo
    parent: service-level-objectives
    generated: true
    params:
      versions:
        - v1
      operationids:
        - DeleteSLO
      unstable: []
      order: 5
  - name: Check if SLOs can be safely deleted
    url: '#check-if-slos-can-be-safely-deleted'
    identifier: check-if-slos-can-be-safely-deleted
    parent: service-level-objectives
    generated: true
    params:
      versions:
        - v1
      operationids:
        - CheckCanDeleteSLO
      unstable: []
      order: 7
  - name: Bulk Delete SLO Timeframes
    url: '#bulk-delete-slo-timeframes'
    identifier: bulk-delete-slo-timeframes
    parent: service-level-objectives
    generated: true
    params:
      versions:
        - v1
      operationids:
        - DeleteSLOTimeframeInBulk
      unstable: []
      order: 8
  - name: Create an SLO object
    url: '#create-an-slo-object'
    identifier: create-an-slo-object
    parent: service-level-objectives
    generated: true
    params:
      versions:
        - v1
      operationids:
        - CreateSLO
      unstable: []
      order: 1
  - name: Get all SLOs
    url: '#get-all-slos'
    identifier: get-all-slos
    parent: service-level-objectives
    generated: true
    params:
      versions:
        - v1
      operationids:
        - ListSLOs
      unstable: []
      order: 2
  - name: Slack Integration
    url: /api/latest/slack-integration/
    identifier: slack-integration
    generated: true
  - name: Update a Slack integration channel
    url: '#update-a-slack-integration-channel'
    identifier: update-a-slack-integration-channel
    parent: slack-integration
    generated: true
    params:
      versions:
        - v1
      operationids:
        - UpdateSlackIntegrationChannel
      unstable: []
      order: 4
  - name: Get a Slack integration channel
    url: '#get-a-slack-integration-channel'
    identifier: get-a-slack-integration-channel
    parent: slack-integration
    generated: true
    params:
      versions:
        - v1
      operationids:
        - GetSlackIntegrationChannel
      unstable: []
      order: 3
  - name: Remove a Slack integration channel
    url: '#remove-a-slack-integration-channel'
    identifier: remove-a-slack-integration-channel
    parent: slack-integration
    generated: true
    params:
      versions:
        - v1
      operationids:
        - RemoveSlackIntegrationChannel
      unstable: []
      order: 5
  - name: Create a Slack integration channel
    url: '#create-a-slack-integration-channel'
    identifier: create-a-slack-integration-channel
    parent: slack-integration
    generated: true
    params:
      versions:
        - v1
      operationids:
        - CreateSlackIntegrationChannel
      unstable: []
      order: 2
  - name: Get all channels in a Slack integration
    url: '#get-all-channels-in-a-slack-integration'
    identifier: get-all-channels-in-a-slack-integration
    parent: slack-integration
    generated: true
    params:
      versions:
        - v1
      operationids:
        - GetSlackIntegrationChannels
      unstable: []
      order: 1
  - name: Add channels to Slack integration
    url: '#add-channels-to-slack-integration'
    identifier: add-channels-to-slack-integration
    parent: slack-integration
    generated: true
    params:
      versions:
        - v1
      operationids:
        - UpdateSlackIntegration
      unstable: []
      order: 0
  - name: Create a Slack integration
    url: '#create-a-slack-integration'
    identifier: create-a-slack-integration
    parent: slack-integration
    generated: true
    params:
      versions:
        - v1
      operationids:
        - CreateSlackIntegration
      unstable: []
      order: 0
  - name: Get info about a Slack integration
    url: '#get-info-about-a-slack-integration'
    identifier: get-info-about-a-slack-integration
    parent: slack-integration
    generated: true
    params:
      versions:
        - v1
      operationids:
        - GetSlackIntegration
      unstable: []
      order: 0
  - name: Delete a Slack integration
    url: '#delete-a-slack-integration'
    identifier: delete-a-slack-integration
    parent: slack-integration
    generated: true
    params:
      versions:
        - v1
      operationids:
        - DeleteSlackIntegration
      unstable: []
      order: 0
  - name: Snapshots
    url: /api/latest/snapshots/
    identifier: snapshots
    generated: true
  - name: Take graph snapshots
    url: '#take-graph-snapshots'
    identifier: take-graph-snapshots
    parent: snapshots
    generated: true
    params:
      versions:
        - v1
      operationids:
        - GetGraphSnapshot
      unstable: []
      order: 1
  - name: Synthetics
    url: /api/latest/synthetics/
    identifier: synthetics
    generated: true
  - name: Edit a global variable
    url: '#edit-a-global-variable'
    identifier: edit-a-global-variable
    parent: synthetics
    generated: true
    params:
      versions:
        - v1
      operationids:
        - EditGlobalVariable
      unstable: []
      order: 18
  - name: Get a global variable
    url: '#get-a-global-variable'
    identifier: get-a-global-variable
    parent: synthetics
    generated: true
    params:
      versions:
        - v1
      operationids:
        - GetGlobalVariable
      unstable: []
      order: 19
  - name: Delete a global variable
    url: '#delete-a-global-variable'
    identifier: delete-a-global-variable
    parent: synthetics
    generated: true
    params:
      versions:
        - v1
      operationids:
        - DeleteGlobalVariable
      unstable: []
      order: 20
  - name: Create a global variable
    url: '#create-a-global-variable'
    identifier: create-a-global-variable
    parent: synthetics
    generated: true
    params:
      versions:
        - v1
      operationids:
        - CreateGlobalVariable
      unstable: []
      order: 17
  - name: Get all global variables
    url: '#get-all-global-variables'
    identifier: get-all-global-variables
    parent: synthetics
    generated: true
    params:
      versions:
        - v1
      operationids:
        - ListGlobalVariables
      unstable: []
      order: 16
  - name: Pause or start a test
    url: '#pause-or-start-a-test'
    identifier: pause-or-start-a-test
    parent: synthetics
    generated: true
    params:
      versions:
        - v1
      operationids:
        - UpdateTestPauseStatus
      unstable: []
      order: 5
  - name: Get an API test result
    url: '#get-an-api-test-result'
    identifier: get-an-api-test-result
    parent: synthetics
    generated: true
    params:
      versions:
        - v1
      operationids:
        - GetAPITestResult
      unstable: []
      order: 11
  - name: Get an API test's latest results summaries
    url: '#get-an-api-tests-latest-results-summaries'
    identifier: get-an-api-tests-latest-results-summaries
    parent: synthetics
    generated: true
    params:
      versions:
        - v1
      operationids:
        - GetAPITestLatestResults
      unstable: []
      order: 13
  - name: Edit a test
    url: '#edit-a-test'
    identifier: edit-a-test
    parent: synthetics
    generated: true
    params:
      versions:
        - v1
      operationids:
        - UpdateTest
      unstable: []
      order: 26
  - name: Get a test configuration
    url: '#get-a-test-configuration'
    identifier: get-a-test-configuration
    parent: synthetics
    generated: true
    params:
      versions:
        - v1
      operationids:
        - GetTest
      unstable: []
      order: 26
  - name: Trigger tests from CI/CD pipelines
    url: '#trigger-tests-from-ci/cd-pipelines'
    identifier: trigger-tests-from-ci/cd-pipelines
    parent: synthetics
    generated: true
    params:
      versions:
        - v1
      operationids:
        - TriggerCITests
      unstable: []
      order: 6
  - name: Trigger Synthetics tests
    url: '#trigger-synthetics-tests'
    identifier: trigger-synthetics-tests
    parent: synthetics
    generated: true
    params:
      versions:
        - v1
      operationids:
        - TriggerTests
      unstable: []
      order: 7
  - name: Delete tests
    url: '#delete-tests'
    identifier: delete-tests
    parent: synthetics
    generated: true
    params:
      versions:
        - v1
      operationids:
        - DeleteTests
      unstable: []
      order: 15
  - name: Get a browser test result
    url: '#get-a-browser-test-result'
    identifier: get-a-browser-test-result
    parent: synthetics
    generated: true
    params:
      versions:
        - v1
      operationids:
        - GetBrowserTestResult
      unstable: []
      order: 12
  - name: Get a browser test's latest results summaries
    url: '#get-a-browser-tests-latest-results-summaries'
    identifier: get-a-browser-tests-latest-results-summaries
    parent: synthetics
    generated: true
    params:
      versions:
        - v1
      operationids:
        - GetBrowserTestLatestResults
      unstable: []
      order: 14
  - name: Edit a browser test
    url: '#edit-a-browser-test'
    identifier: edit-a-browser-test
    parent: synthetics
    generated: true
    params:
      versions:
        - v1
      operationids:
        - UpdateBrowserTest
      unstable: []
      order: 4
  - name: Get a browser test
    url: '#get-a-browser-test'
    identifier: get-a-browser-test
    parent: synthetics
    generated: true
    params:
      versions:
        - v1
      operationids:
        - GetBrowserTest
      unstable: []
      order: 9
  - name: Create a browser test
    url: '#create-a-browser-test'
    identifier: create-a-browser-test
    parent: synthetics
    generated: true
    params:
      versions:
        - v1
      operationids:
        - CreateSyntheticsBrowserTest
      unstable: []
      order: 2
  - name: Edit an API test
    url: '#edit-an-api-test'
    identifier: edit-an-api-test
    parent: synthetics
    generated: true
    params:
      versions:
        - v1
      operationids:
        - UpdateAPITest
      unstable: []
      order: 3
  - name: Get an API test
    url: '#get-an-api-test'
    identifier: get-an-api-test
    parent: synthetics
    generated: true
    params:
      versions:
        - v1
      operationids:
        - GetAPITest
      unstable: []
      order: 8
  - name: Create an API test
    url: '#create-an-api-test'
    identifier: create-an-api-test
    parent: synthetics
    generated: true
    params:
      versions:
        - v1
      operationids:
        - CreateSyntheticsAPITest
      unstable: []
      order: 1
  - name: Create a test
    url: '#create-a-test'
    identifier: create-a-test
    parent: synthetics
    generated: true
    params:
      versions:
        - v1
      operationids:
        - CreateTest
      unstable: []
      order: 27
  - name: Get the list of all tests
    url: '#get-the-list-of-all-tests'
    identifier: get-the-list-of-all-tests
    parent: synthetics
    generated: true
    params:
      versions:
        - v1
      operationids:
        - ListTests
      unstable: []
      order: 10
  - name: Edit a private location
    url: '#edit-a-private-location'
    identifier: edit-a-private-location
    parent: synthetics
    generated: true
    params:
      versions:
        - v1
      operationids:
        - UpdatePrivateLocation
      unstable: []
      order: 23
  - name: Get a private location
    url: '#get-a-private-location'
    identifier: get-a-private-location
    parent: synthetics
    generated: true
    params:
      versions:
        - v1
      operationids:
        - GetPrivateLocation
      unstable: []
      order: 22
  - name: Delete a private location
    url: '#delete-a-private-location'
    identifier: delete-a-private-location
    parent: synthetics
    generated: true
    params:
      versions:
        - v1
      operationids:
        - DeletePrivateLocation
      unstable: []
      order: 25
  - name: Create a private location
    url: '#create-a-private-location'
    identifier: create-a-private-location
    parent: synthetics
    generated: true
    params:
      versions:
        - v1
      operationids:
        - CreatePrivateLocation
      unstable: []
      order: 21
  - name: Get all locations (public and private)
    url: '#get-all-locations-public-and-private'
    identifier: get-all-locations-public-and-private
    parent: synthetics
    generated: true
    params:
      versions:
        - v1
      operationids:
        - ListLocations
      unstable: []
      order: 24
  - name: Get details of batch
    url: '#get-details-of-batch'
    identifier: get-details-of-batch
    parent: synthetics
    generated: true
    params:
      versions:
        - v1
      operationids:
        - GetSyntheticsCIBatch
      unstable: []
      order: 27
  - name: Tags
    url: /api/latest/tags/
    identifier: tags
    generated: true
  - name: Update host tags
    url: '#update-host-tags'
    identifier: update-host-tags
    parent: tags
    generated: true
    params:
      versions:
        - v1
      operationids:
        - UpdateHostTags
      unstable: []
      order: 4
  - name: Add tags to a host
    url: '#add-tags-to-a-host'
    identifier: add-tags-to-a-host
    parent: tags
    generated: true
    params:
      versions:
        - v1
      operationids:
        - CreateHostTags
      unstable: []
      order: 3
  - name: Get host tags
    url: '#get-host-tags'
    identifier: get-host-tags
    parent: tags
    generated: true
    params:
      versions:
        - v1
      operationids:
        - GetHostTags
      unstable: []
      order: 2
  - name: Remove host tags
    url: '#remove-host-tags'
    identifier: remove-host-tags
    parent: tags
    generated: true
    params:
      versions:
        - v1
      operationids:
        - DeleteHostTags
      unstable: []
      order: 5
  - name: Get Tags
    url: '#get-tags'
    identifier: get-tags
    parent: tags
    generated: true
    params:
      versions:
        - v1
      operationids:
        - ListHostTags
      unstable: []
      order: 1
  - name: Timeboards
    url: /api/latest/timeboards/
    identifier: timeboards
    generated: true
  - name: Usage Metering
    url: /api/latest/usage-metering/
    identifier: usage-metering
    generated: true
  - name: Get all custom metrics by hourly average
    url: '#get-all-custom-metrics-by-hourly-average'
    identifier: get-all-custom-metrics-by-hourly-average
    parent: usage-metering
    generated: true
    params:
      versions:
        - v1
      operationids:
        - GetUsageTopAvgMetrics
      unstable: []
      order: 5
  - name: Get hourly usage for custom metrics
    url: '#get-hourly-usage-for-custom-metrics'
    identifier: get-hourly-usage-for-custom-metrics
    parent: usage-metering
    generated: true
    params:
      versions:
        - v1
      operationids:
        - GetUsageTimeseries
      unstable: []
      order: 4
  - name: Get hourly usage for Synthetics Browser Checks
    url: '#get-hourly-usage-for-synthetics-browser-checks'
    identifier: get-hourly-usage-for-synthetics-browser-checks
    parent: usage-metering
    generated: true
    params:
      versions:
        - v1
      operationids:
        - GetUsageSyntheticsBrowser
      unstable: []
      order: 10
  - name: Get hourly usage for Synthetics API Checks
    url: '#get-hourly-usage-for-synthetics-api-checks'
    identifier: get-hourly-usage-for-synthetics-api-checks
    parent: usage-metering
    generated: true
    params:
      versions:
        - v1
      operationids:
        - GetUsageSyntheticsAPI
      unstable: []
      order: 9
  - name: Get hourly usage for Synthetics Checks
    url: '#get-hourly-usage-for-synthetics-checks'
    identifier: get-hourly-usage-for-synthetics-checks
    parent: usage-metering
    generated: true
    params:
      versions:
        - v1
      operationids:
        - GetUsageSynthetics
      unstable: []
      order: 8
  - name: Get usage across your multi-org account
    url: '#get-usage-across-your-multi-org-account'
    identifier: get-usage-across-your-multi-org-account
    parent: usage-metering
    generated: true
    params:
      versions:
        - v1
      operationids:
        - GetUsageSummary
      unstable: []
      order: 16
  - name: Get hourly usage for SNMP devices
    url: '#get-hourly-usage-for-snmp-devices'
    identifier: get-hourly-usage-for-snmp-devices
    parent: usage-metering
    generated: true
    params:
      versions:
        - v1
      operationids:
        - GetUsageSNMP
      unstable: []
      order: 18
  - name: Get hourly usage for Sensitive Data Scanner
    url: '#get-hourly-usage-for-sensitive-data-scanner'
    identifier: get-hourly-usage-for-sensitive-data-scanner
    parent: usage-metering
    generated: true
    params:
      versions:
        - v1
      operationids:
        - GetUsageSDS
      unstable: []
      order: 36
  - name: Get hourly usage for RUM Sessions
    url: '#get-hourly-usage-for-rum-sessions'
    identifier: get-hourly-usage-for-rum-sessions
    parent: usage-metering
    generated: true
    params:
      versions:
        - v1
      operationids:
        - GetUsageRumSessions
      unstable: []
      order: 13
  - name: Get hourly usage for RUM Units
    url: '#get-hourly-usage-for-rum-units'
    identifier: get-hourly-usage-for-rum-units
    parent: usage-metering
    generated: true
    params:
      versions:
        - v1
      operationids:
        - GetUsageRumUnits
      unstable: []
      order: 37
  - name: Get hourly usage for profiled hosts
    url: '#get-hourly-usage-for-profiled-hosts'
    identifier: get-hourly-usage-for-profiled-hosts
    parent: usage-metering
    generated: true
    params:
      versions:
        - v1
      operationids:
        - GetUsageProfiling
      unstable: []
      order: 24
  - name: Get hourly usage for Network Hosts
    url: '#get-hourly-usage-for-network-hosts'
    identifier: get-hourly-usage-for-network-hosts
    parent: usage-metering
    generated: true
    params:
      versions:
        - v1
      operationids:
        - GetUsageNetworkHosts
      unstable: []
      order: 14
  - name: Get hourly usage for Network Flows
    url: '#get-hourly-usage-for-network-flows'
    identifier: get-hourly-usage-for-network-flows
    parent: usage-metering
    generated: true
    params:
      versions:
        - v1
      operationids:
        - GetUsageNetworkFlows
      unstable: []
      order: 15
  - name: Get Monthly Usage Attribution
    url: '#get-monthly-usage-attribution'
    identifier: get-monthly-usage-attribution
    parent: usage-metering
    generated: true
    params:
      versions:
        - v1
      operationids:
        - GetMonthlyUsageAttribution
      unstable:
        - v1
      order: 31
  - name: Get hourly usage for Logs by Index
    url: '#get-hourly-usage-for-logs-by-index'
    identifier: get-hourly-usage-for-logs-by-index
    parent: usage-metering
    generated: true
    params:
      versions:
        - v1
      operationids:
        - GetUsageLogsByIndex
      unstable: []
      order: 3
  - name: Get hourly logs usage by retention
    url: '#get-hourly-logs-usage-by-retention'
    identifier: get-hourly-logs-usage-by-retention
    parent: usage-metering
    generated: true
    params:
      versions:
        - v1
      operationids:
        - GetUsageLogsByRetention
      unstable: []
      order: 0
  - name: Get hourly usage for Logs
    url: '#get-hourly-usage-for-logs'
    identifier: get-hourly-usage-for-logs
    parent: usage-metering
    generated: true
    params:
      versions:
        - v1
      operationids:
        - GetUsageLogs
      unstable: []
      order: 2
  - name: Get hourly usage for IoT
    url: '#get-hourly-usage-for-iot'
    identifier: get-hourly-usage-for-iot
    parent: usage-metering
    generated: true
    params:
      versions:
        - v1
      operationids:
        - GetUsageInternetOfThings
      unstable: []
      order: 28
  - name: Get hourly usage for ingested spans
    url: '#get-hourly-usage-for-ingested-spans'
    identifier: get-hourly-usage-for-ingested-spans
    parent: usage-metering
    generated: true
    params:
      versions:
        - v1
      operationids:
        - GetIngestedSpans
      unstable: []
      order: 26
  - name: Get hourly usage for indexed spans
    url: '#get-hourly-usage-for-indexed-spans'
    identifier: get-hourly-usage-for-indexed-spans
    parent: usage-metering
    generated: true
    params:
      versions:
        - v1
      operationids:
        - GetUsageIndexedSpans
      unstable: []
      order: 7
  - name: Get hourly usage for incident management
    url: '#get-hourly-usage-for-incident-management'
    identifier: get-hourly-usage-for-incident-management
    parent: usage-metering
    generated: true
    params:
      versions:
        - v1
      operationids:
        - GetIncidentManagement
      unstable: []
      order: 27
  - name: Get Hourly Usage Attribution
    url: '#get-hourly-usage-attribution'
    identifier: get-hourly-usage-attribution
    parent: usage-metering
    generated: true
    params:
      versions:
        - v1
      operationids:
        - GetHourlyUsageAttribution
      unstable:
        - v1
      order: 30
  - name: Get hourly usage for hosts and containers
    url: '#get-hourly-usage-for-hosts-and-containers'
    identifier: get-hourly-usage-for-hosts-and-containers
    parent: usage-metering
    generated: true
    params:
      versions:
        - v1
      operationids:
        - GetUsageHosts
      unstable: []
      order: 1
  - name: Get hourly usage for Fargate
    url: '#get-hourly-usage-for-fargate'
    identifier: get-hourly-usage-for-fargate
    parent: usage-metering
    generated: true
    params:
      versions:
        - v1
      operationids:
        - GetUsageFargate
      unstable: []
      order: 11
  - name: Get hourly usage for Database Monitoring
    url: '#get-hourly-usage-for-database-monitoring'
    identifier: get-hourly-usage-for-database-monitoring
    parent: usage-metering
    generated: true
    params:
      versions:
        - v1
      operationids:
        - GetUsageDBM
      unstable: []
      order: 35
  - name: Get hourly usage for Cloud Workload Security
    url: '#get-hourly-usage-for-cloud-workload-security'
    identifier: get-hourly-usage-for-cloud-workload-security
    parent: usage-metering
    generated: true
    params:
      versions:
        - v1
      operationids:
        - GetUsageCWS
      unstable: []
      order: 34
  - name: Get hourly usage for CSPM
    url: '#get-hourly-usage-for-cspm'
    identifier: get-hourly-usage-for-cspm
    parent: usage-metering
    generated: true
    params:
      versions:
        - v1
      operationids:
        - GetUsageCloudSecurityPostureManagement
      unstable: []
      order: 32
  - name: Get billable usage across your account
    url: '#get-billable-usage-across-your-account'
    identifier: get-billable-usage-across-your-account
    parent: usage-metering
    generated: true
    params:
      versions:
        - v1
      operationids:
        - GetUsageBillableSummary
      unstable: []
      order: 19
  - name: Get hourly usage for Lambda
    url: '#get-hourly-usage-for-lambda'
    identifier: get-hourly-usage-for-lambda
    parent: usage-metering
    generated: true
    params:
      versions:
        - v1
      operationids:
        - GetUsageLambda
      unstable: []
      order: 12
  - name: Get hourly usage for audit logs
    url: '#get-hourly-usage-for-audit-logs'
    identifier: get-hourly-usage-for-audit-logs
    parent: usage-metering
    generated: true
    params:
      versions:
        - v1
      operationids:
        - GetUsageAuditLogs
      unstable: []
      order: 33
  - name: Get Usage Attribution
    url: '#get-usage-attribution'
    identifier: get-usage-attribution
    parent: usage-metering
    generated: true
    params:
      versions:
        - v1
      operationids:
        - GetUsageAttribution
      unstable:
        - v1
      order: 29
  - name: Get hourly usage for analyzed logs
    url: '#get-hourly-usage-for-analyzed-logs'
    identifier: get-hourly-usage-for-analyzed-logs
    parent: usage-metering
    generated: true
    params:
      versions:
        - v1
      operationids:
        - GetUsageAnalyzedLogs
      unstable: []
      order: 17
  - name: Get specified monthly custom reports
    url: '#get-specified-monthly-custom-reports'
    identifier: get-specified-monthly-custom-reports
    parent: usage-metering
    generated: true
    params:
      versions:
        - v1
      operationids:
        - GetSpecifiedMonthlyCustomReports
      unstable:
        - v1
      order: 23
  - name: Get the list of available monthly custom reports
    url: '#get-the-list-of-available-monthly-custom-reports'
    identifier: get-the-list-of-available-monthly-custom-reports
    parent: usage-metering
    generated: true
    params:
      versions:
        - v1
      operationids:
        - GetMonthlyCustomReports
      unstable:
        - v1
      order: 22
  - name: Get specified daily custom reports
    url: '#get-specified-daily-custom-reports'
    identifier: get-specified-daily-custom-reports
    parent: usage-metering
    generated: true
    params:
      versions:
        - v1
      operationids:
        - GetSpecifiedDailyCustomReports
      unstable:
        - v1
      order: 21
  - name: Get the list of available daily custom reports
    url: '#get-the-list-of-available-daily-custom-reports'
    identifier: get-the-list-of-available-daily-custom-reports
    parent: usage-metering
    generated: true
    params:
      versions:
        - v1
      operationids:
        - GetDailyCustomReports
      unstable:
        - v1
      order: 20
  - name: Users
    url: /api/latest/users/
    identifier: users
    generated: true
  - name: Get a user permissions
    url: '#get-a-user-permissions'
    identifier: get-a-user-permissions
    parent: users
    generated: true
    params:
      versions:
        - v2
      operationids:
        - ListUserPermissions
      unstable: []
      order: 7
  - name: Get a user organization
    url: '#get-a-user-organization'
    identifier: get-a-user-organization
    parent: users
    generated: true
    params:
      versions:
        - v2
      operationids:
        - ListUserOrganizations
      unstable: []
      order: 6
  - name: Get a user invitation
    url: '#get-a-user-invitation'
    identifier: get-a-user-invitation
    parent: users
    generated: true
    params:
      versions:
        - v2
      operationids:
        - GetInvitation
      unstable: []
      order: 9
  - name: Send invitation emails
    url: '#send-invitation-emails'
    identifier: send-invitation-emails
    parent: users
    generated: true
    params:
      versions:
        - v2
      operationids:
        - SendInvitations
      unstable: []
      order: 8
  - name: Create a service account
    url: '#create-a-service-account'
    identifier: create-a-service-account
    parent: users
    generated: true
    params:
      versions:
        - v2
      operationids:
        - CreateServiceAccount
      unstable: []
      order: 1
  - name: Update a user
    url: '#update-a-user'
    identifier: update-a-user
    parent: users
    generated: true
    params:
      versions:
        - v1
        - v2
      operationids:
        - UpdateUser
      unstable: []
      order: 4
  - name: Get user details
    url: '#get-user-details'
    identifier: get-user-details
    parent: users
    generated: true
    params:
      versions:
        - v1
        - v2
      operationids:
        - GetUser
      unstable: []
      order: 3
  - name: Disable a user
    url: '#disable-a-user'
    identifier: disable-a-user
    parent: users
    generated: true
    params:
      versions:
        - v1
        - v2
      operationids:
        - DisableUser
      unstable: []
      order: 5
  - name: Create a user
    url: '#create-a-user'
    identifier: create-a-user
    parent: users
    generated: true
    params:
      versions:
        - v1
        - v2
      operationids:
        - CreateUser
      unstable: []
      order: 1
  - name: List all users
    url: '#list-all-users'
    identifier: list-all-users
    parent: users
    generated: true
    params:
      versions:
        - v1
        - v2
      operationids:
        - ListUsers
      unstable: []
      order: 2
  - name: Webhooks Integration
    url: /api/latest/webhooks-integration/
    identifier: webhooks-integration
    generated: true
  - name: Update a webhook
    url: '#update-a-webhook'
    identifier: update-a-webhook
    parent: webhooks-integration
    generated: true
    params:
      versions:
        - v1
      operationids:
        - UpdateWebhooksIntegration
      unstable: []
      order: 3
  - name: Get a webhook integration
    url: '#get-a-webhook-integration'
    identifier: get-a-webhook-integration
    parent: webhooks-integration
    generated: true
    params:
      versions:
        - v1
      operationids:
        - GetWebhooksIntegration
      unstable: []
      order: 2
  - name: Delete a webhook
    url: '#delete-a-webhook'
    identifier: delete-a-webhook
    parent: webhooks-integration
    generated: true
    params:
      versions:
        - v1
      operationids:
        - DeleteWebhooksIntegration
      unstable: []
      order: 4
  - name: Create a webhooks integration
    url: '#create-a-webhooks-integration'
    identifier: create-a-webhooks-integration
    parent: webhooks-integration
    generated: true
    params:
      versions:
        - v1
      operationids:
        - CreateWebhooksIntegration
      unstable: []
      order: 1
  - name: Update a custom variable
    url: '#update-a-custom-variable'
    identifier: update-a-custom-variable
    parent: webhooks-integration
    generated: true
    params:
      versions:
        - v1
      operationids:
        - UpdateWebhooksIntegrationCustomVariable
      unstable: []
      order: 7
  - name: Get a custom variable
    url: '#get-a-custom-variable'
    identifier: get-a-custom-variable
    parent: webhooks-integration
    generated: true
    params:
      versions:
        - v1
      operationids:
        - GetWebhooksIntegrationCustomVariable
      unstable: []
      order: 6
  - name: Delete a custom variable
    url: '#delete-a-custom-variable'
    identifier: delete-a-custom-variable
    parent: webhooks-integration
    generated: true
    params:
      versions:
        - v1
      operationids:
        - DeleteWebhooksIntegrationCustomVariable
      unstable: []
      order: 8
  - name: Create a custom variable
    url: '#create-a-custom-variable'
    identifier: create-a-custom-variable
    parent: webhooks-integration
    generated: true
    params:
      versions:
        - v1
      operationids:
        - CreateWebhooksIntegrationCustomVariable
      unstable: []
      order: 5
  - name: Cloud Workload Security
    url: /api/latest/cloud-workload-security/
    identifier: cloud-workload-security
    generated: true
  - name: Update a Cloud Workload Security Agent rule
    url: '#update-a-cloud-workload-security-agent-rule'
    identifier: update-a-cloud-workload-security-agent-rule
    parent: cloud-workload-security
    generated: true
    params:
      versions:
        - v2
      operationids:
        - UpdateCloudWorkloadSecurityAgentRule
      unstable: []
      order: 5
  - name: Get a Cloud Workload Security Agent rule
    url: '#get-a-cloud-workload-security-agent-rule'
    identifier: get-a-cloud-workload-security-agent-rule
    parent: cloud-workload-security
    generated: true
    params:
      versions:
        - v2
      operationids:
        - GetCloudWorkloadSecurityAgentRule
      unstable: []
      order: 2
  - name: Delete a Cloud Workload Security Agent rule
    url: '#delete-a-cloud-workload-security-agent-rule'
    identifier: delete-a-cloud-workload-security-agent-rule
    parent: cloud-workload-security
    generated: true
    params:
      versions:
        - v2
      operationids:
        - DeleteCloudWorkloadSecurityAgentRule
      unstable: []
      order: 6
  - name: Create a Cloud Workload Security Agent rule
    url: '#create-a-cloud-workload-security-agent-rule'
    identifier: create-a-cloud-workload-security-agent-rule
    parent: cloud-workload-security
    generated: true
    params:
      versions:
        - v2
      operationids:
        - CreateCloudWorkloadSecurityAgentRule
      unstable: []
      order: 4
  - name: Get all Cloud Workload Security Agent rules
    url: '#get-all-cloud-workload-security-agent-rules'
    identifier: get-all-cloud-workload-security-agent-rules
    parent: cloud-workload-security
    generated: true
    params:
      versions:
        - v2
      operationids:
        - ListCloudWorkloadSecurityAgentRules
      unstable: []
      order: 3
  - name: Get the latest Cloud Workload Security policy
    url: '#get-the-latest-cloud-workload-security-policy'
    identifier: get-the-latest-cloud-workload-security-policy
    parent: cloud-workload-security
    generated: true
    params:
      versions:
        - v2
      operationids:
        - DownloadCloudWorkloadPolicyFile
      unstable: []
      order: 1
  - name: Incident Services
    url: /api/latest/incident-services/
    identifier: incident-services
    generated: true
  - name: Update an existing incident service
    url: '#update-an-existing-incident-service'
    identifier: update-an-existing-incident-service
    parent: incident-services
    generated: true
    params:
      versions:
        - v2
      operationids:
        - UpdateIncidentService
      unstable:
        - v2
      order: 0
  - name: Get details of an incident service
    url: '#get-details-of-an-incident-service'
    identifier: get-details-of-an-incident-service
    parent: incident-services
    generated: true
    params:
      versions:
        - v2
      operationids:
        - GetIncidentService
      unstable:
        - v2
      order: 0
  - name: Delete an existing incident service
    url: '#delete-an-existing-incident-service'
    identifier: delete-an-existing-incident-service
    parent: incident-services
    generated: true
    params:
      versions:
        - v2
      operationids:
        - DeleteIncidentService
      unstable:
        - v2
      order: 0
  - name: Create a new incident service
    url: '#create-a-new-incident-service'
    identifier: create-a-new-incident-service
    parent: incident-services
    generated: true
    params:
      versions:
        - v2
      operationids:
        - CreateIncidentService
      unstable:
        - v2
      order: 0
  - name: Get a list of all incident services
    url: '#get-a-list-of-all-incident-services'
    identifier: get-a-list-of-all-incident-services
    parent: incident-services
    generated: true
    params:
      versions:
        - v2
      operationids:
        - ListIncidentServices
      unstable:
        - v2
      order: 0
  - name: Incident Teams
    url: /api/latest/incident-teams/
    identifier: incident-teams
    generated: true
  - name: Update an existing incident team
    url: '#update-an-existing-incident-team'
    identifier: update-an-existing-incident-team
    parent: incident-teams
    generated: true
    params:
      versions:
        - v2
      operationids:
        - UpdateIncidentTeam
      unstable:
        - v2
      order: 0
  - name: Get details of an incident team
    url: '#get-details-of-an-incident-team'
    identifier: get-details-of-an-incident-team
    parent: incident-teams
    generated: true
    params:
      versions:
        - v2
      operationids:
        - GetIncidentTeam
      unstable:
        - v2
      order: 0
  - name: Delete an existing incident team
    url: '#delete-an-existing-incident-team'
    identifier: delete-an-existing-incident-team
    parent: incident-teams
    generated: true
    params:
      versions:
        - v2
      operationids:
        - DeleteIncidentTeam
      unstable:
        - v2
      order: 0
  - name: Create a new incident team
    url: '#create-a-new-incident-team'
    identifier: create-a-new-incident-team
    parent: incident-teams
    generated: true
    params:
      versions:
        - v2
      operationids:
        - CreateIncidentTeam
      unstable:
        - v2
      order: 0
  - name: Get a list of all incident teams
    url: '#get-a-list-of-all-incident-teams'
    identifier: get-a-list-of-all-incident-teams
    parent: incident-teams
    generated: true
    params:
      versions:
        - v2
      operationids:
        - ListIncidentTeams
      unstable:
        - v2
      order: 0
  - name: Incidents
    url: /api/latest/incidents/
    identifier: incidents
    generated: true
  - name: Update an existing incident
    url: '#update-an-existing-incident'
    identifier: update-an-existing-incident
    parent: incidents
    generated: true
    params:
      versions:
        - v2
      operationids:
        - UpdateIncident
      unstable:
        - v2
      order: 0
  - name: Get the details of an incident
    url: '#get-the-details-of-an-incident'
    identifier: get-the-details-of-an-incident
    parent: incidents
    generated: true
    params:
      versions:
        - v2
      operationids:
        - GetIncident
      unstable:
        - v2
      order: 0
  - name: Delete an existing incident
    url: '#delete-an-existing-incident'
    identifier: delete-an-existing-incident
    parent: incidents
    generated: true
    params:
      versions:
        - v2
      operationids:
        - DeleteIncident
      unstable:
        - v2
      order: 0
  - name: Create an incident
    url: '#create-an-incident'
    identifier: create-an-incident
    parent: incidents
    generated: true
    params:
      versions:
        - v2
      operationids:
        - CreateIncident
      unstable:
        - v2
      order: 0
  - name: Get a list of incidents
    url: '#get-a-list-of-incidents'
    identifier: get-a-list-of-incidents
    parent: incidents
    generated: true
    params:
      versions:
        - v2
      operationids:
        - ListIncidents
      unstable:
        - v2
      order: 0
  - name: Logs Archives
    url: /api/latest/logs-archives/
    identifier: logs-archives
    generated: true
  - name: Grant role to an archive
    url: '#grant-role-to-an-archive'
    identifier: grant-role-to-an-archive
    parent: logs-archives
    generated: true
    params:
      versions:
        - v2
      operationids:
        - AddReadRoleToArchive
      unstable: []
      order: 7
  - name: List read roles for an archive
    url: '#list-read-roles-for-an-archive'
    identifier: list-read-roles-for-an-archive
    parent: logs-archives
    generated: true
    params:
      versions:
        - v2
      operationids:
        - ListArchiveReadRoles
      unstable: []
      order: 6
  - name: Revoke role from an archive
    url: '#revoke-role-from-an-archive'
    identifier: revoke-role-from-an-archive
    parent: logs-archives
    generated: true
    params:
      versions:
        - v2
      operationids:
        - RemoveRoleFromArchive
      unstable: []
      order: 8
  - name: Update an archive
    url: '#update-an-archive'
    identifier: update-an-archive
    parent: logs-archives
    generated: true
    params:
      versions:
        - v2
      operationids:
        - UpdateLogsArchive
      unstable: []
      order: 4
  - name: Get an archive
    url: '#get-an-archive'
    identifier: get-an-archive
    parent: logs-archives
    generated: true
    params:
      versions:
        - v2
      operationids:
        - GetLogsArchive
      unstable: []
      order: 3
  - name: Delete an archive
    url: '#delete-an-archive'
    identifier: delete-an-archive
    parent: logs-archives
    generated: true
    params:
      versions:
        - v2
      operationids:
        - DeleteLogsArchive
      unstable: []
      order: 5
  - name: Create an archive
    url: '#create-an-archive'
    identifier: create-an-archive
    parent: logs-archives
    generated: true
    params:
      versions:
        - v2
      operationids:
        - CreateLogsArchive
      unstable: []
      order: 2
  - name: Get all archives
    url: '#get-all-archives'
    identifier: get-all-archives
    parent: logs-archives
    generated: true
    params:
      versions:
        - v2
      operationids:
        - ListLogsArchives
      unstable: []
      order: 1
  - name: Update archive order
    url: '#update-archive-order'
    identifier: update-archive-order
    parent: logs-archives
    generated: true
    params:
      versions:
        - v2
      operationids:
        - UpdateLogsArchiveOrder
      unstable: []
      order: 10
  - name: Get archive order
    url: '#get-archive-order'
    identifier: get-archive-order
    parent: logs-archives
    generated: true
    params:
      versions:
        - v2
      operationids:
        - GetLogsArchiveOrder
      unstable: []
      order: 9
  - name: Logs Metrics
    url: /api/latest/logs-metrics/
    identifier: logs-metrics
    generated: true
  - name: Update a log-based metric
    url: '#update-a-log-based-metric'
    identifier: update-a-log-based-metric
    parent: logs-metrics
    generated: true
    params:
      versions:
        - v2
      operationids:
        - UpdateLogsMetric
      unstable: []
      order: 4
  - name: Get a log-based metric
    url: '#get-a-log-based-metric'
    identifier: get-a-log-based-metric
    parent: logs-metrics
    generated: true
    params:
      versions:
        - v2
      operationids:
        - GetLogsMetric
      unstable: []
      order: 3
  - name: Delete a log-based metric
    url: '#delete-a-log-based-metric'
    identifier: delete-a-log-based-metric
    parent: logs-metrics
    generated: true
    params:
      versions:
        - v2
      operationids:
        - DeleteLogsMetric
      unstable: []
      order: 5
  - name: Create a log-based metric
    url: '#create-a-log-based-metric'
    identifier: create-a-log-based-metric
    parent: logs-metrics
    generated: true
    params:
      versions:
        - v2
      operationids:
        - CreateLogsMetric
      unstable: []
      order: 2
  - name: Get all log-based metrics
    url: '#get-all-log-based-metrics'
    identifier: get-all-log-based-metrics
    parent: logs-metrics
    generated: true
    params:
      versions:
        - v2
      operationids:
        - ListLogsMetrics
      unstable: []
      order: 1
  - name: Logs Restriction Queries
    url: /api/latest/logs-restriction-queries/
    identifier: logs-restriction-queries
    generated: true
  - name: Grant role to a restriction query
    url: '#grant-role-to-a-restriction-query'
    identifier: grant-role-to-a-restriction-query
    parent: logs-restriction-queries
    generated: true
    params:
      versions:
        - v2
      operationids:
        - AddRoleToRestrictionQuery
      unstable:
        - v2
      order: 7
  - name: List roles for a restriction query
    url: '#list-roles-for-a-restriction-query'
    identifier: list-roles-for-a-restriction-query
    parent: logs-restriction-queries
    generated: true
    params:
      versions:
        - v2
      operationids:
        - ListRestrictionQueryRoles
      unstable:
        - v2
      order: 6
  - name: Revoke role from a restriction query
    url: '#revoke-role-from-a-restriction-query'
    identifier: revoke-role-from-a-restriction-query
    parent: logs-restriction-queries
    generated: true
    params:
      versions:
        - v2
      operationids:
        - RemoveRoleFromRestrictionQuery
      unstable:
        - v2
      order: 8
  - name: Update a restriction query
    url: '#update-a-restriction-query'
    identifier: update-a-restriction-query
    parent: logs-restriction-queries
    generated: true
    params:
      versions:
        - v2
      operationids:
        - UpdateRestrictionQuery
      unstable:
        - v2
      order: 4
  - name: Get a restriction query
    url: '#get-a-restriction-query'
    identifier: get-a-restriction-query
    parent: logs-restriction-queries
    generated: true
    params:
      versions:
        - v2
      operationids:
        - GetRestrictionQuery
      unstable:
        - v2
      order: 3
  - name: Delete a restriction query
    url: '#delete-a-restriction-query'
    identifier: delete-a-restriction-query
    parent: logs-restriction-queries
    generated: true
    params:
      versions:
        - v2
      operationids:
        - DeleteRestrictionQuery
      unstable:
        - v2
      order: 5
  - name: Get all restriction queries for a given user
    url: '#get-all-restriction-queries-for-a-given-user'
    identifier: get-all-restriction-queries-for-a-given-user
    parent: logs-restriction-queries
    generated: true
    params:
      versions:
        - v2
      operationids:
        - ListUserRestrictionQueries
      unstable:
        - v2
      order: 9
  - name: Get restriction query for a given role
    url: '#get-restriction-query-for-a-given-role'
    identifier: get-restriction-query-for-a-given-role
    parent: logs-restriction-queries
    generated: true
    params:
      versions:
        - v2
      operationids:
        - GetRoleRestrictionQuery
      unstable:
        - v2
      order: 10
  - name: Create a restriction query
    url: '#create-a-restriction-query'
    identifier: create-a-restriction-query
    parent: logs-restriction-queries
    generated: true
    params:
      versions:
        - v2
      operationids:
        - CreateRestrictionQuery
      unstable:
        - v2
      order: 2
  - name: List restriction queries
    url: '#list-restriction-queries'
    identifier: list-restriction-queries
    parent: logs-restriction-queries
    generated: true
    params:
      versions:
        - v2
      operationids:
        - ListRestrictionQueries
      unstable:
        - v2
      order: 1
  - name: Processes
    url: /api/latest/processes/
    identifier: processes
    generated: true
  - name: Get all processes
    url: '#get-all-processes'
    identifier: get-all-processes
    parent: processes
    generated: true
    params:
      versions:
        - v2
      operationids:
        - ListProcesses
      unstable: []
      order: 1
  - name: Roles
    url: /api/latest/roles/
    identifier: roles
    generated: true
  - name: Add a user to a role
    url: '#add-a-user-to-a-role'
    identifier: add-a-user-to-a-role
    parent: roles
    generated: true
    params:
      versions:
        - v2
      operationids:
        - AddUserToRole
      unstable: []
      order: 10
  - name: Get all users of a role
    url: '#get-all-users-of-a-role'
    identifier: get-all-users-of-a-role
    parent: roles
    generated: true
    params:
      versions:
        - v2
      operationids:
        - ListRoleUsers
      unstable: []
      order: 9
  - name: Remove a user from a role
    url: '#remove-a-user-from-a-role'
    identifier: remove-a-user-from-a-role
    parent: roles
    generated: true
    params:
      versions:
        - v2
      operationids:
        - RemoveUserFromRole
      unstable: []
      order: 11
  - name: Grant permission to a role
    url: '#grant-permission-to-a-role'
    identifier: grant-permission-to-a-role
    parent: roles
    generated: true
    params:
      versions:
        - v2
      operationids:
        - AddPermissionToRole
      unstable: []
      order: 7
  - name: List permissions for a role
    url: '#list-permissions-for-a-role'
    identifier: list-permissions-for-a-role
    parent: roles
    generated: true
    params:
      versions:
        - v2
      operationids:
        - ListRolePermissions
      unstable: []
      order: 6
  - name: Revoke permission
    url: '#revoke-permission'
    identifier: revoke-permission
    parent: roles
    generated: true
    params:
      versions:
        - v2
      operationids:
        - RemovePermissionFromRole
      unstable: []
      order: 8
  - name: Create a new role by cloning an existing role
    url: '#create-a-new-role-by-cloning-an-existing-role'
    identifier: create-a-new-role-by-cloning-an-existing-role
    parent: roles
    generated: true
    params:
      versions:
        - v2
      operationids:
        - CloneRole
      unstable: []
      order: 12
  - name: Update a role
    url: '#update-a-role'
    identifier: update-a-role
    parent: roles
    generated: true
    params:
      versions:
        - v2
      operationids:
        - UpdateRole
      unstable: []
      order: 4
  - name: Get a role
    url: '#get-a-role'
    identifier: get-a-role
    parent: roles
    generated: true
    params:
      versions:
        - v2
      operationids:
        - GetRole
      unstable: []
      order: 3
  - name: Delete role
    url: '#delete-role'
    identifier: delete-role
    parent: roles
    generated: true
    params:
      versions:
        - v2
      operationids:
        - DeleteRole
      unstable: []
      order: 5
  - name: Create role
    url: '#create-role'
    identifier: create-role
    parent: roles
    generated: true
    params:
      versions:
        - v2
      operationids:
        - CreateRole
      unstable: []
      order: 2
  - name: List roles
    url: '#list-roles'
    identifier: list-roles
    parent: roles
    generated: true
    params:
      versions:
        - v2
      operationids:
        - ListRoles
      unstable: []
      order: 1
  - name: List permissions
    url: '#list-permissions'
    identifier: list-permissions
    parent: roles
    generated: true
    params:
      versions:
        - v2
      operationids:
        - ListPermissions
      unstable: []
      order: 1
  - name: Security Monitoring
    url: /api/latest/security-monitoring/
    identifier: security-monitoring
    generated: true
  - name: Get a list of security signals
    url: '#get-a-list-of-security-signals'
    identifier: get-a-list-of-security-signals
    parent: security-monitoring
    generated: true
    params:
      versions:
        - v2
      operationids:
        - SearchSecurityMonitoringSignals
      unstable:
        - v2
      order: 6
  - name: Get a quick list of security signals
    url: '#get-a-quick-list-of-security-signals'
    identifier: get-a-quick-list-of-security-signals
    parent: security-monitoring
    generated: true
    params:
      versions:
        - v2
      operationids:
        - ListSecurityMonitoringSignals
      unstable:
        - v2
      order: 7
  - name: Update an existing rule
    url: '#update-an-existing-rule'
    identifier: update-an-existing-rule
    parent: security-monitoring
    generated: true
    params:
      versions:
        - v2
      operationids:
        - UpdateSecurityMonitoringRule
      unstable: []
      order: 4
  - name: Get a rule's details
    url: '#get-a-rules-details'
    identifier: get-a-rules-details
    parent: security-monitoring
    generated: true
    params:
      versions:
        - v2
      operationids:
        - GetSecurityMonitoringRule
      unstable: []
      order: 3
  - name: Delete an existing rule
    url: '#delete-an-existing-rule'
    identifier: delete-an-existing-rule
    parent: security-monitoring
    generated: true
    params:
      versions:
        - v2
      operationids:
        - DeleteSecurityMonitoringRule
      unstable: []
      order: 5
  - name: Create a detection rule
    url: '#create-a-detection-rule'
    identifier: create-a-detection-rule
    parent: security-monitoring
    generated: true
    params:
      versions:
        - v2
      operationids:
        - CreateSecurityMonitoringRule
      unstable: []
      order: 2
  - name: List rules
    url: '#list-rules'
    identifier: list-rules
    parent: security-monitoring
    generated: true
    params:
      versions:
        - v2
      operationids:
        - ListSecurityMonitoringRules
      unstable: []
      order: 1
  - name: Update a security filter
    url: '#update-a-security-filter'
    identifier: update-a-security-filter
    parent: security-monitoring
    generated: true
    params:
      versions:
        - v2
      operationids:
        - UpdateSecurityFilter
      unstable: []
      order: 0
  - name: Get a security filter
    url: '#get-a-security-filter'
    identifier: get-a-security-filter
    parent: security-monitoring
    generated: true
    params:
      versions:
        - v2
      operationids:
        - GetSecurityFilter
      unstable: []
      order: 0
  - name: Delete a security filter
    url: '#delete-a-security-filter'
    identifier: delete-a-security-filter
    parent: security-monitoring
    generated: true
    params:
      versions:
        - v2
      operationids:
        - DeleteSecurityFilter
      unstable: []
      order: 0
  - name: Create a security filter
    url: '#create-a-security-filter'
    identifier: create-a-security-filter
    parent: security-monitoring
    generated: true
    params:
      versions:
        - v2
      operationids:
        - CreateSecurityFilter
      unstable: []
      order: 0
  - name: Get all security filters
    url: '#get-all-security-filters'
    identifier: get-all-security-filters
    parent: security-monitoring
    generated: true
    params:
      versions:
        - v2
      operationids:
        - ListSecurityFilters
      unstable: []
      order: 0
  - name: Service Accounts
    url: /api/latest/service-accounts/
    identifier: service-accounts
    generated: true
  - name: Edit an application key for this service account
    url: '#edit-an-application-key-for-this-service-account'
    identifier: edit-an-application-key-for-this-service-account
    parent: service-accounts
    generated: true
    params:
      versions:
        - v2
      operationids:
        - UpdateServiceAccountApplicationKey
      unstable: []
      order: 2
  - name: Get one application key for this service account
    url: '#get-one-application-key-for-this-service-account'
    identifier: get-one-application-key-for-this-service-account
    parent: service-accounts
    generated: true
    params:
      versions:
        - v2
      operationids:
        - GetServiceAccountApplicationKey
      unstable: []
      order: 1
  - name: Delete an application key for this service account
    url: '#delete-an-application-key-for-this-service-account'
    identifier: delete-an-application-key-for-this-service-account
    parent: service-accounts
    generated: true
    params:
      versions:
        - v2
      operationids:
        - DeleteServiceAccountApplicationKey
      unstable: []
      order: 3
  - name: Create an application key for this service account
    url: '#create-an-application-key-for-this-service-account'
    identifier: create-an-application-key-for-this-service-account
    parent: service-accounts
    generated: true
    params:
      versions:
        - v2
      operationids:
        - CreateServiceAccountApplicationKey
      unstable: []
      order: 0
  - name: List application keys for this service account
    url: '#list-application-keys-for-this-service-account'
    identifier: list-application-keys-for-this-service-account
    parent: service-accounts
    generated: true
    params:
      versions:
        - v2
      operationids:
        - ListServiceAccountApplicationKeys
      unstable: []
      order: 0<|MERGE_RESOLUTION|>--- conflicted
+++ resolved
@@ -1931,23 +1931,21 @@
     parent: profiler_enabling
     identifier: profiler_enabling_nodejs
     weight: 105
-<<<<<<< HEAD
   - name: Enabling the .NET Profiler
     url: tracing/profiler/enabling/dotnet/
     parent: profiler_enabling
     identifier: profiler_enabling_dotnet
-=======
+    weight: 106
   - name: Enabling the PHP Profiler
     url: tracing/profiler/enabling/php/
     parent: profiler_enabling
     identifier: profiler_enabling_php
->>>>>>> 837477ad
-    weight: 106
+    weight: 107
   - name: Enabling the Linux Profiler
     url: tracing/profiler/enabling/linux/
     parent: profiler_enabling
     identifier: profiler_enabling_linux
-    weight: 107
+    weight: 108
   - name: Search Profiles
     url: tracing/profiler/search_profiles/
     parent: profiler
