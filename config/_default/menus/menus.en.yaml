--- conflicted
+++ resolved
@@ -1442,14 +1442,11 @@
     url: synthetics/apm
     parent: tracing
     identifier: tracing_connect_synthetics_and_traces
-<<<<<<< HEAD
-=======
     weight: 8
   - name: Connect RUM and Traces
     url: real_user_monitoring/connect_rum_and_traces
     parent: tracing
     identifier: tracing_connect_rum_and_traces
->>>>>>> 7c6c29d2
     weight: 9
   - name: Runtime Metrics
     url: tracing/runtime_metrics/
