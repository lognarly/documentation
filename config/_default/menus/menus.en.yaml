--- conflicted
+++ resolved
@@ -1765,79 +1765,6 @@
     parent: tracing_services
     identifier: tracing_apm_monitors
     weight: 607
-<<<<<<< HEAD
-=======
-  - name: Continuous Profiler
-    url: tracing/profiler/
-    parent: tracing
-    identifier: profiler
-    weight: 8
-  - name: Enabling the Profiler
-    url: tracing/profiler/enabling/java/
-    parent: profiler
-    identifier: profiler_enabling
-    weight: 701
-  - name: Enabling the Java Profiler
-    url: tracing/profiler/enabling/java/
-    parent: profiler_enabling
-    identifier: profiler_enabling_java
-    weight: 101
-  - name: Enabling the Python Profiler
-    url: tracing/profiler/enabling/python/
-    parent: profiler_enabling
-    identifier: profiler_enabling_python
-    weight: 102
-  - name: Enabling the Go Profiler
-    url: tracing/profiler/enabling/go/
-    parent: profiler_enabling
-    identifier: profiler_enabling_go
-    weight: 103
-  - name: Enabling the Ruby Profiler
-    url: tracing/profiler/enabling/ruby/
-    parent: profiler_enabling
-    identifier: profiler_enabling_ruby
-    weight: 104
-  - name: Enabling the Node.js Profiler
-    url: tracing/profiler/enabling/nodejs/
-    parent: profiler_enabling
-    identifier: profiler_enabling_nodejs
-    weight: 105
-  - name: Enabling the .NET Profiler
-    url: tracing/profiler/enabling/dotnet/
-    parent: profiler_enabling
-    identifier: profiler_enabling_dotnet
-    weight: 106
-  - name: Enabling the PHP Profiler
-    url: tracing/profiler/enabling/php/
-    parent: profiler_enabling
-    identifier: profiler_enabling_php
-    weight: 107
-  - name: Enabling the Profiler for Compiled Languages
-    url: tracing/profiler/enabling/ddprof/
-    parent: profiler_enabling
-    identifier: profiler_enabling_ddprof
-    weight: 108
-  - name: Search Profiles
-    url: tracing/profiler/search_profiles/
-    parent: profiler
-    identifier: profiler_search_profiles
-    weight: 702
-  - name: Investigate Slow Traces or Endpoints
-    url: tracing/profiler/connect_traces_and_profiles/
-    parent: profiler
-    identifier: profiler_traces_profiles
-    weight: 703
-  - name: Compare Profiles
-    url: tracing/profiler/compare_profiles
-    parent: profiler
-    identifier: profiler_compare
-    weight: 704
-  - name: Profiler Troubleshooting
-    url: tracing/profiler/profiler_troubleshooting/
-    parent: profiler
-    identifier: profiler_profiler_troubleshooting
-    weight: 705
->>>>>>> 149bb11a
   - name: Service Catalog
     url: tracing/service_catalog/
     parent: tracing
