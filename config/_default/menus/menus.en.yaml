--- conflicted
+++ resolved
@@ -845,55 +845,27 @@
   - name: Datadog Lambda Extension
     url: serverless/libraries_integrations/extension/
     parent: libraries_integrations
-<<<<<<< HEAD
     weight: 301
-  - name: Datadog Forwarder
-    url: serverless/libraries_integrations/forwarder/
-    parent: libraries_integrations
-    weight: 302
   - name: Datadog Serverless Plugin
     url: serverless/libraries_integrations/plugin/
     parent: libraries_integrations
-    weight: 303
+    weight: 302
   - name: Datadog Serverless Macro
     url: serverless/libraries_integrations/macro/
     parent: libraries_integrations
-    weight: 304
+    weight: 303
   - name: Datadog Serverless CLI
     url: serverless/libraries_integrations/cli/
     parent: libraries_integrations
-    weight: 305
+    weight: 304
   - name: Datadog CDK Construct
     url: serverless/libraries_integrations/cdk/
     parent: libraries_integrations
-    weight: 306
+    weight: 305
   - name: Enhanced Lambda Metrics
     url: serverless/enhanced_lambda_metrics
     parent: serverless
     weight: 4
-=======
-    weight: 201
-  - name: Datadog Lambda Library
-    url: serverless/libraries_integrations/library/
-    parent: libraries_integrations
-    weight: 202
-  - name: Datadog Serverless Plugin
-    url: serverless/libraries_integrations/plugin/
-    parent: libraries_integrations
-    weight: 203
-  - name: Datadog Serverless Macro
-    url: serverless/libraries_integrations/macro/
-    parent: libraries_integrations
-    weight: 204
-  - name: Datadog Serverless CLI
-    url: serverless/libraries_integrations/cli/
-    parent: libraries_integrations
-    weight: 205
-  - name: Lambda Code Signing
-    url: serverless/libraries_integrations/lambda_code_signing/
-    parent: libraries_integrations
-    weight: 206
->>>>>>> 027b8031
   - name: Distributed Tracing
     url: serverless/distributed_tracing
     identifier: serverless_distributed_tracing
