--- conflicted
+++ resolved
@@ -3364,26 +3364,23 @@
     url: developers/service_checks/
     parent: dev_tools
     identifier: dev_tools_service_check
-    weight: 8
+    weight: 7
   - name: 'Submission - Agent Check '
     url: developers/service_checks/agent_service_checks_submission/
     parent: dev_tools_service_check
     identifier: dev_tools_service_check_agent_check
-    weight: 801
+    weight: 701
   - name: Submission - DogStatsD
     url: developers/service_checks/dogstatsd_service_checks_submission/
     parent: dev_tools_service_check
     identifier: dev_tools_service_check_dogstatsd
-    weight: 802
+    weight: 702
   - name: Submission - API
     url: api/v1/service-checks/
     parent: dev_tools_service_check
     identifier: dev_tools_service_check_api
-<<<<<<< HEAD
-    weight: 803
-=======
     weight: 703
-  - name: IDE integrations
+  - name: IDE Integrations
     url: developers/ide_integrations/
     parent: dev_tools
     identifier: ide_integrations
@@ -3393,7 +3390,6 @@
     parent: ide_integrations
     identifier: ide_integrations_idea
     weight: 801
->>>>>>> bd70eeef
   - name: Community
     url: developers/community/
     parent: dev_tools
@@ -3411,7 +3407,7 @@
     url: developers/guide/
     parent: dev_tools
     identifier: dev_tools_guides
-    weight: 11
+    weight: 10
   - name: API
     url: api/
     pre: api
