--- conflicted
+++ resolved
@@ -2950,15 +2950,12 @@
     url: real_user_monitoring/reactnative/expo/
     parent: rum_reactnative
     identifier: rum_reactnative_expo
-<<<<<<< HEAD
-=======
-    weight: 402
+    weight: 403
   - name: CodePush
     url: real_user_monitoring/reactnative/codepush/
     parent: rum_reactnative
     identifier: rum_reactnative_codepush
->>>>>>> 17dfda86
-    weight: 403
+    weight: 404
   - name: Flutter Monitoring
     url: real_user_monitoring/flutter/
     parent: rum
