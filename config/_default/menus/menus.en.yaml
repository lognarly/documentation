main:
  - name: Essentials
    identifier: essentials_heading
    weight: 1000000
  - name: In The App
    identifier: platform_heading
    weight: 2000000
  - name: Infrastructure
    identifier: infrastructure_heading
    weight: 3000000
  - name: Application Performance
    identifier: apm_heading
    weight: 4000000
  - name: Continuous Integration
    identifier: ci_visibility_heading
    weight: 5000000
  - name: Log Management
    identifier: log_management_heading
    weight: 6000000
  - name: Security
    identifier: security_platform_heading
    weight: 7000000
  - name: UX Monitoring
    identifier: ux_monitoring_heading
    weight: 8000000
  - name: Administration
    identifier: administration_heading
    weight: 9000000
  - name: Getting Started
    identifier: getting_started
    url: getting_started/
    pre: hex-ringed
    parent: essentials_heading
    weight: 10000
  - name: Datadog
    identifier: getting_started_datadog
    url: getting_started/application/
    parent: getting_started
    weight: 1
  - name: Datadog Site
    identifier: getting_started_datadog_site
    url: getting_started/site/
    parent: getting_started
    weight: 2
  - name: Agent
    identifier: getting_started_agent
    url: getting_started/agent/
    parent: getting_started
    weight: 3
  - name: Containers
    identifier: getting_started_containers
    url: getting_started/containers/
    parent: getting_started
    weight: 4
  - name: Autodiscovery
    identifier: getting_started_containers_autodiscovery
    url: getting_started/containers/autodiscovery
    parent: getting_started_containers
    weight: 401
  - name: Datadog Operator
    identifier: getting_started_containers_operator
    url: getting_started/containers/datadog_operator
    parent: getting_started_containers
    weight: 402
  - name: Serverless for AWS Lambda
    identifier: getting_started_serverless
    url: getting_started/serverless/
    parent: getting_started
    weight: 5
  - name: Integrations
    identifier: getting_started_integrations
    url: getting_started/integrations/
    parent: getting_started
    weight: 7
  - name: AWS
    identifier: getting_started_with_aws
    url: getting_started/integrations/aws/
    weight: 701
    parent: getting_started_integrations
  - name: Terraform
    identifier: getting_started_with_terraform
    url: getting_started/integrations/terraform/
    weight: 702
    parent: getting_started_integrations
  - name: Dashboards
    identifier: getting_started_dashboards
    url: getting_started/dashboards/
    parent: getting_started
    weight: 8
  - name: Monitors
    identifier: getting_started_monitors
    url: getting_started/monitors/
    parent: getting_started
    weight: 9
  - name: Logs
    identifier: getting_started_logs
    url: getting_started/logs/
    parent: getting_started
    weight: 10
  - name: Tracing
    identifier: getting_started_collect_traces
    url: getting_started/tracing/
    parent: getting_started
    weight: 11
  - name: Profiler
    identifier: getting_started_profiler
    url: getting_started/profiler/
    parent: getting_started
    weight: 12
  - name: Tags
    identifier: tagging_
    url: getting_started/tagging/
    parent: getting_started
    weight: 13
  - name: Assigning Tags
    identifier: assigning_tags
    url: getting_started/tagging/assigning_tags
    parent: tagging_
    weight: 1301
  - name: Unified Service Tagging
    identifier: unified_service_tagging
    url: getting_started/tagging/unified_service_tagging
    parent: tagging_
    weight: 1302
  - name: Using Tags
    identifier: using_tags
    url: getting_started/tagging/using_tags
    parent: tagging_
    weight: 1303
  - name: API
    identifier: getting_started_api
    url: getting_started/api/
    parent: getting_started
    weight: 14
  - name: Synthetic Monitoring
    identifier: getting_started_synthetics
    url: getting_started/synthetics/
    parent: getting_started
    weight: 15
  - name: Browser Tests
    identifier: getting_started_browser_test
    url: getting_started/synthetics/browser_test
    parent: getting_started_synthetics
    weight: 1502
  - name: API Tests
    identifier: getting_started_api_test
    url: getting_started/synthetics/api_test
    parent: getting_started_synthetics
    weight: 1501
  - name: Private Locations
    identifier: getting_started_private_location
    url: getting_started/synthetics/private_location
    parent: getting_started_synthetics
    weight: 1503
  - name: Incident Management
    url: getting_started/incident_management/
    parent: getting_started
    weight: 16
  - name: Database Monitoring
    url: getting_started/database_monitoring/
    parent: getting_started
    weight: 17
  - name: Learning Center
    url: getting_started/learning_center/
    parent: getting_started
    weight: 18
  - name: Agent
    url: agent/
    pre: agent-fill
    parent: essentials_heading
    weight: 30000
    identifier: agent
  - name: Basic Agent Usage
    url: agent/basic_agent_usage/
    parent: agent
    identifier: basic_agent_usage
    weight: 1
  - name: AIX
    identifier: basic_agent_usage_aix
    url: agent/basic_agent_usage/aix/
    weight: 101
    parent: basic_agent_usage
  - name: Amazon Linux
    identifier: basic_agent_usage_amazon_linux
    url: agent/basic_agent_usage/amazonlinux/
    weight: 102
    parent: basic_agent_usage
  - name: Ansible
    identifier: basic_agent_usage_ansible
    url: agent/basic_agent_usage/ansible/
    parent: basic_agent_usage
    weight: 103
  - name: CentOS
    identifier: basic_agent_usage_centos
    url: agent/basic_agent_usage/centos/
    weight: 104
    parent: basic_agent_usage
  - name: Chef
    identifier: basic_agent_usage_chef
    url: agent/basic_agent_usage/chef/
    weight: 105
    parent: basic_agent_usage
  - name: Debian
    identifier: basic_agent_usage_deb
    url: agent/basic_agent_usage/deb/
    weight: 106
    parent: basic_agent_usage
  - name: Fedora
    identifier: basic_agent_usage_fedora
    url: agent/basic_agent_usage/fedora/
    weight: 107
    parent: basic_agent_usage
  - name: Heroku
    identifier: basic_agent_usage_heroku
    url: agent/basic_agent_usage/heroku/
    weight: 108
    parent: basic_agent_usage
  - name: Mac OS X
    identifier: basic_agent_usage_osx
    url: agent/basic_agent_usage/osx/
    weight: 109
    parent: basic_agent_usage
  - name: Puppet
    identifier: basic_agent_usage_puppet
    url: agent/basic_agent_usage/puppet/
    weight: 110
    parent: basic_agent_usage
  - name: Red Hat
    identifier: basic_agent_usage_redhat
    url: agent/basic_agent_usage/redhat/
    weight: 111
    parent: basic_agent_usage
  - name: SaltStack
    identifier: basic_agent_usage_saltstack
    url: agent/basic_agent_usage/saltstack/
    weight: 112
    parent: basic_agent_usage
  - name: SUSE
    identifier: basic_agent_usage_suse
    url: agent/basic_agent_usage/suse/
    weight: 113
    parent: basic_agent_usage
  - name: Ubuntu
    identifier: basic_agent_usage_ubuntu
    url: agent/basic_agent_usage/ubuntu/
    weight: 114
    parent: basic_agent_usage
  - name: Windows
    identifier: basic_agent_usage_windows
    url: agent/basic_agent_usage/windows/
    weight: 115
    parent: basic_agent_usage
  - name: From Source
    identifier: basic_agent_usage_source
    url: agent/basic_agent_usage/source/
    weight: 116
    parent: basic_agent_usage
  - name: IoT
    url: agent/iot/
    parent: agent
    identifier: agent_iot
    weight: 7
  - name: Log Collection
    url: agent/logs/
    identifier: agent_logs
    parent: agent
    weight: 8
  - name: Advanced Log Collection
    url: agent/logs/advanced_log_collection
    parent: agent_logs
    weight: 801
  - name: Proxy
    url: agent/logs/proxy
    parent: agent_logs
    weight: 802
  - name: Transport
    url: agent/logs/log_transport
    parent: agent_logs
    weight: 803
  - name: Proxy
    url: agent/proxy/
    parent: agent
    identifier: agent_proxy
    weight: 9
  - name: Versions
    url: agent/versions
    parent: agent
    identifier: agent_versions
    weight: 10
  - name: Upgrade to Agent v7
    url: agent/versions/upgrade_to_agent_v7/
    parent: agent_versions
    weight: 1001
  - name: Upgrade to Agent v6
    url: agent/versions/upgrade_to_agent_v6/
    parent: agent_versions
    weight: 1002
  - name: Upgrade Between Agent Minor Versions
    url: agent/versions/upgrade_between_agent_minor_versions
    parent: agent_versions
    weight: 1003
  - name: Troubleshooting
    url: agent/troubleshooting/
    parent: agent
    weight: 11
    identifier: agent_troubleshooting
  - name: Container Hostname Detection
    url: agent/troubleshooting/hostname_containers/
    parent: agent_troubleshooting
    weight: 1101
  - name: Debug Mode
    url: agent/troubleshooting/debug_mode/
    parent: agent_troubleshooting
    weight: 1102
  - name: Agent Flare
    url: agent/troubleshooting/send_a_flare/
    parent: agent_troubleshooting
    weight: 1103
  - name: Agent Check Status
    url: agent/troubleshooting/agent_check_status/
    parent: agent_troubleshooting
    weight: 1104
  - name: NTP Issues
    url: agent/troubleshooting/ntp/
    parent: agent_troubleshooting
    weight: 1105
  - name: Permission Issues
    url: agent/troubleshooting/permissions/
    parent: agent_troubleshooting
    weight: 1106
  - name: Integrations Issues
    url: agent/troubleshooting/integrations/
    parent: agent_troubleshooting
    weight: 1107
  - name: Site Issues
    url: agent/troubleshooting/site/
    parent: agent_troubleshooting
    weight: 1108
  - name: Autodiscovery Issues
    url: agent/troubleshooting/autodiscovery/
    parent: agent_troubleshooting
    weight: 1109
  - name: Windows Container Issues
    url: agent/troubleshooting/windows_containers
    weight: 1110
    parent: agent_troubleshooting
  - name: Agent Runtime Configuration
    url: agent/troubleshooting/config
    weight: 1111
    parent: agent_troubleshooting
  - name: Guides
    url: agent/guide/
    identifier: agent_guides
    parent: agent
    weight: 12
  - name: Data Security
    identifier: agent_security
    url: data_security/agent/
    parent: agent
    weight: 13
  - name: Containers
    url: containers/
    identifier: containers
    parent: infrastructure_heading
    weight: 40000
    pre: container
  - name: Docker and other runtimes
    url: containers/docker/
    parent: containers
    identifier: containers_docker
    weight: 2
  - name: APM
    url: containers/docker/apm/
    parent: containers_docker
    identifier: containers_docker_apm
    weight: 201
  - name: Log collection
    url: containers/docker/log/
    parent: containers_docker
    identifier: containers_docker_log
    weight: 203
  - name: Tag extraction
    url: containers/docker/tag/
    parent: containers_docker
    identifier: containers_docker_tag
    weight: 204
  - name: Autodiscovery
    url: containers/docker/integrations/
    parent: containers_docker
    identifier: containers_docker_integrations
    weight: 205
  - name: Prometheus
    url: containers/docker/prometheus/
    parent: containers_docker
    identifier: containers_docker_prometheus
    weight: 206
  - name: Data Collected
    url: containers/docker/data_collected/
    parent: containers_docker
    identifier: containers_docker_data_collected
    weight: 207
  - name: Kubernetes
    url: containers/kubernetes/
    parent: containers
    identifier: containers_kubernetes
    weight: 3
  - name: Installation
    url: containers/kubernetes/installation
    parent: containers_kubernetes
    identifier: containers_kubernetes_installation
    weight: 301
  - name: Configuration
    url: containers/kubernetes/configuration
    parent: containers_kubernetes
    identifier: containers_kubernetes_configuration
    weight: 302
  - name: Distributions
    url: containers/kubernetes/distributions
    parent: containers_kubernetes
    identifier: containers_kubernetes_distributions
    weight: 303
  - name: APM
    url: containers/kubernetes/apm/
    parent: containers_kubernetes
    identifier: containers_kubernetes_apm
    weight: 304
  - name: Log collection
    url: containers/kubernetes/log/
    parent: containers_kubernetes
    identifier: containers_kubernetes_log
    weight: 305
  - name: Tag extraction
    url: containers/kubernetes/tag/
    parent: containers_kubernetes
    identifier: containers_kubernetes_tag
    weight: 306
  - name: Integrations & Autodiscovery
    url: containers/kubernetes/integrations/
    parent: containers_kubernetes
    identifier: containers_kubernetes_integrations
    weight: 307
  - name: Prometheus & OpenMetrics
    url: containers/kubernetes/prometheus/
    parent: containers_kubernetes
    identifier: containers_kubernetes_prometheus
    weight: 308
  - name: Control plane monitoring
    url: containers/kubernetes/control_plane/
    parent: containers_kubernetes
    identifier: containers_kubernetes_control_plane
    weight: 309
  - name: Data collected
    url: containers/kubernetes/data_collected/
    parent: containers_kubernetes
    identifier: containers_kubernetes_data_collected
    weight: 310
  - name: Cluster Agent
    url: containers/cluster_agent/
    parent: containers
    identifier: containers_cluster
    weight: 4
  - name: Setup
    url: containers/cluster_agent/setup/
    parent: containers_cluster
    identifier: cluster_agent_setup
    weight: 401
  - name: Commands & Options
    url: containers/cluster_agent/commands/
    identifier: cluster_agent_commands
    parent: containers_cluster
    weight: 402
  - name: Cluster Checks
    url: containers/cluster_agent/clusterchecks/
    parent: containers_cluster
    weight: 403
  - name: Endpoint Checks
    url: containers/cluster_agent/endpointschecks/
    parent: containers_cluster
    weight: 404
  - name: Admission Controller
    url: containers/cluster_agent/admission_controller/
    parent: containers_cluster
    weight: 405
  - name: Troubleshooting
    url: containers/cluster_agent/troubleshooting/
    identifier: cluster_agent_troubleshooting
    parent: containers_cluster
    weight: 406
  - name: Amazon ECS
    url: containers/amazon_ecs/
    parent: containers
    identifier: containers_amazon_ecs
    weight: 5
  - name: APM
    url: containers/amazon_ecs/apm/
    parent: containers_amazon_ecs
    identifier: containers_amazon_ecs_apm
    weight: 501
  - name: Log collection
    url: containers/amazon_ecs/logs/
    parent: containers_amazon_ecs
    identifier: containers_amazon_ecs_logs
    weight: 502
  - name: Tag extraction
    url: containers/amazon_ecs/tags/
    parent: containers_amazon_ecs
    identifier: containers_amazon_ecs_tags
    weight: 503
  - name: Data collected
    url: containers/amazon_ecs/data_collected/
    parent: containers_amazon_ecs
    identifier: containers_amazon_ecs_data_collected
    weight: 504
  - name: AWS Fargate
    url: integrations/ecs_fargate/
    parent: containers
    identifier: ecs_fargate
    weight: 6
  - name: Datadog Operator
    url: containers/datadog_operator
    identifier: containers_datadog_operator
    parent: containers
    weight: 7
  - name: Troubleshooting
    url: containers/troubleshooting/
    parent: containers
    identifier: containers_troubleshooting
    weight: 8
  - name: Duplicate hosts
    url: containers/troubleshooting/duplicate_hosts
    parent: containers_troubleshooting
    identifier: containers_troubleshooting_duplicate_hosts
    weight: 801
  - name: Guides
    url: containers/guide
    parent: containers
    identifier: containers_guide
    weight: 9
  - name: Integrations
    url: integrations/
    identifier: integrations_top_level
    pre: integrations
    parent: essentials_heading
    weight: 45000
  - name: Guides
    url: integrations/guide/
    identifier: integration_guides
    parent: integrations_top_level
    weight: 2
  - name: OpenTelemetry
    url: opentelemetry/
    identifier: opentelemetry_top_level
    pre: open-telemetry
    parent: essentials_heading
    weight: 46000
  - name: OpenTelemetry Collector Datadog Exporter
    url: opentelemetry/otel_collector_datadog_exporter/
    identifier: otel_dd_exporter
    parent: opentelemetry_top_level
    weight: 1
  - name: OTLP Ingestion by the Datadog Agent
    url: opentelemetry/otlp_ingest_in_the_agent/
    identifier: otel_ingest_agent
    parent: opentelemetry_top_level
    weight: 2
  - name: Guides
    url: opentelemetry/guide/
    identifier: otel_guides
    parent: opentelemetry_top_level
    weight: 3
  - name: Watchdog
    url: watchdog/
    identifier: watchdog_top_level
    pre: watchdog
    parent: platform_heading
    weight: 50000
  - name: Alerts
    url: watchdog/alerts
    identifier: watchdog_alerts
    parent: watchdog_top_level
    weight: 1
  - name: Impact Analysis
    url: watchdog/impact_analysis/
    identifier: watchdog_impact_analysis
    parent: watchdog_top_level
    weight: 2
  - name: RCA
    url: watchdog/rca/
    identifier: watchdog_rca
    parent: watchdog_top_level
    weight: 3
  - name: Insights
    url: watchdog/insights
    parent: watchdog_top_level
    weight: 4
  - name: Faulty Deployment Detection
    url: watchdog/faulty_deployment_detection/
    identifier: watchdog_faulty_deployment_detection
    parent: watchdog_top_level
    weight: 5
  - name: Events
    url: events/
    identifier: events_top_level
    pre: events
    parent: platform_heading
    weight: 60000
  - name: Explorer
    url: events/explorer/
    identifier: event_explorer
    parent: events_top_level
    weight: 2
  - name: Guides
    url: events/guides/
    identifier: events_guides
    parent: events_top_level
    weight: 3
  - name: Custom Agent Check
    url: events/guides/agent/
    parent: events_guides
    weight: 300
  - name: DogStatsD
    url: events/guides/dogstatsd/
    parent: events_guides
    weight: 301
  - name: Email
    url: events/guides/email/
    parent: events_guides
    weight: 302
  - name: API
    url: api/latest/events/#post-an-event
    parent: events_guides
    weight: 303
  - name: Dashboards
    url: dashboards/
    pre: dashboard
    identifier: dashboards
    parent: platform_heading
    weight: 70000
  - name: Widgets
    url: dashboards/widgets/
    parent: dashboards
    identifier: dashboards_widgets
    weight: 4
  - name: Alert Graph
    url: dashboards/widgets/alert_graph/
    parent: dashboards_widgets
    weight: 10
  - name: Alert Value
    url: dashboards/widgets/alert_value/
    parent: dashboards_widgets
    weight: 11
  - name: Change
    url: dashboards/widgets/change/
    parent: dashboards_widgets
    weight: 12
  - name: Check Status
    url: dashboards/widgets/check_status/
    parent: dashboards_widgets
    weight: 13
  - name: Distribution
    url: dashboards/widgets/distribution/
    parent: dashboards_widgets
    weight: 14
  - name: Event Stream
    url: dashboards/widgets/event_stream/
    parent: dashboards_widgets
    weight: 15
  - name: Event Timeline
    url: dashboards/widgets/event_timeline/
    parent: dashboards_widgets
    weight: 16
  - name: Free Text
    url: dashboards/widgets/free_text/
    parent: dashboards_widgets
    weight: 17
  - name: Funnel
    url: dashboards/widgets/funnel/
    parent: dashboards_widgets
    weight: 18
  - name: Geomap
    url: dashboards/widgets/geomap/
    parent: dashboards_widgets
    weight: 19
  - name: Group
    url: dashboards/widgets/group/
    parent: dashboards_widgets
    weight: 20
  - name: Heat Map
    url: dashboards/widgets/heat_map/
    parent: dashboards_widgets
    weight: 21
  - name: Host Map
    url: dashboards/widgets/hostmap/
    parent: dashboards_widgets
    weight: 22
    identifier: widgets_host_map
  - name: Iframe
    url: dashboards/widgets/iframe/
    parent: dashboards_widgets
    weight: 23
  - name: Image
    url: dashboards/widgets/image/
    parent: dashboards_widgets
    weight: 24
  - name: Log Stream
    url: dashboards/widgets/log_stream/
    parent: dashboards_widgets
    weight: 25
  - name: Monitor Summary
    url: dashboards/widgets/monitor_summary/
    parent: dashboards_widgets
    weight: 26
  - name: Notes and Links
    url: dashboards/widgets/note/
    parent: dashboards_widgets
    weight: 27
  - name: Query Value
    url: dashboards/widgets/query_value/
    parent: dashboards_widgets
    weight: 28
  - name: Scatter Plot
    url: dashboards/widgets/scatter_plot/
    parent: dashboards_widgets
    weight: 29
  - name: SLO Summary
    url: dashboards/widgets/slo/
    parent: dashboards_widgets
    weight: 30
  - name: Service Summary
    url: dashboards/widgets/service_summary/
    parent: dashboards_widgets
    weight: 31
  - name: Table
    url: dashboards/widgets/table/
    parent: dashboards_widgets
    weight: 32
  - name: Timeseries
    url: dashboards/widgets/timeseries/
    parent: dashboards_widgets
    weight: 33
  - name: Top List
    url: dashboards/widgets/top_list/
    parent: dashboards_widgets
    weight: 34
  - name: Topology Map
    url: dashboards/widgets/topology_map/
    parent: dashboards_widgets
    weight: 35
  - name: Querying
    url: dashboards/querying/
    parent: dashboards
    weight: 5
  - name: Functions
    url: dashboards/functions/
    parent: dashboards
    identifier: dashboards_functions
    weight: 6
  - name: Algorithms
    url: dashboards/functions/algorithms/
    parent: dashboards_functions
    weight: 601
  - name: Arithmetic
    url: dashboards/functions/arithmetic/
    parent: dashboards_functions
    weight: 602
  - name: Count
    url: dashboards/functions/count/
    parent: dashboards_functions
    weight: 603
  - name: Exclusion
    url: dashboards/functions/exclusion/
    parent: dashboards_functions
    weight: 603
  - name: Interpolation
    url: dashboards/functions/interpolation/
    parent: dashboards_functions
    weight: 604
  - name: Rank
    url: dashboards/functions/rank/
    parent: dashboards_functions
    weight: 605
  - name: Rate
    url: dashboards/functions/rate/
    parent: dashboards_functions
    weight: 606
  - name: Regression
    url: dashboards/functions/regression/
    parent: dashboards_functions
    weight: 607
  - name: Rollup
    url: dashboards/functions/rollup/
    parent: dashboards_functions
    weight: 608
  - name: Smoothing
    url: dashboards/functions/smoothing/
    parent: dashboards_functions
    weight: 609
  - name: Timeshift
    url: dashboards/functions/timeshift/
    parent: dashboards_functions
    weight: 610
  - name: Beta
    url: dashboards/functions/beta/
    parent: dashboards_functions
    weight: 611
  - name: Correlations
    url: dashboards/correlations/
    parent: dashboards
    weight: 7
  - name: Scheduled Reports
    url: dashboards/scheduled_reports/
    parent: dashboards
    weight: 8
    identifier: dashboards_reporting
  - name: Template Variables
    url: dashboards/template_variables/
    parent: dashboards
    weight: 9
    identifier: dashboards_temp_variables
  - name: Sharing
    url: dashboards/sharing/
    parent: dashboards
    weight: 10
  - name: Graphing with JSON
    url: dashboards/graphing_json/
    parent: dashboards
    identifier: graphing_json
    weight: 11
  - name: Widget JSON schema
    url: dashboards/graphing_json/widget_json/
    parent: graphing_json
    weight: 1001
  - name: Request JSON schema
    url: dashboards/graphing_json/request_json/
    parent: graphing_json
    weight: 1002
  - name: Guides
    url: dashboards/guide/
    parent: dashboards
    identifier: guides
    weight: 12
  - name: Mobile Application
    url: mobile/
    identifier: mobile
    pre: mobile
    parent: platform_heading
    weight: 80000
  - name: Infrastructure
    url: infrastructure/
    identifier: infrastructure
    pre: host-map
    parent: infrastructure_heading
    weight: 90000
  - name: Infrastructure List
    url: infrastructure/list/
    parent: infrastructure
    weight: 1
  - name: Host Map
    url: infrastructure/hostmap/
    parent: infrastructure
    weight: 2
    identifier: infrastructure_host_map
  - name: Container Map
    url: infrastructure/containermap/
    parent: infrastructure
    weight: 3
  - name: Live Processes
    url: infrastructure/process/
    parent: infrastructure
    identifier: infrastructure_process
    weight: 4
  - name: Increase Process Retention
    url: infrastructure/process/increase_process_retention/
    parent: infrastructure_process
    weight: 401
  - name: Live Containers
    url: infrastructure/livecontainers/
    parent: infrastructure
    identifier: infrastructure_livecontainers
    weight: 5
  - name: Configuration
    url: infrastructure/livecontainers/configuration
    parent: infrastructure_livecontainers
    weight: 501
  - name: Legacy Configuration
    url: infrastructure/livecontainers/legacy
    parent: infrastructure_livecontainers
    weight: 502
  - name: Serverless
    url: serverless
    pre: serverless
    identifier: serverless
    parent: infrastructure_heading
    weight: 100000
  - name: AWS Lambda
    url: serverless/aws_lambda
    parent: serverless
    identifier: serverless_aws_lambda
    weight: 1
  - name: Installation
    url: serverless/installation
    parent: serverless_aws_lambda
    identifier: serverless_aws_lambda_installation
    weight: 101
  - name: Advanced Configuration
    url: serverless/configuration
    parent: serverless_aws_lambda
    identifier: serverless_configuration
    weight: 102
  - name: Enhanced Lambda Metrics
    url: serverless/enhanced_lambda_metrics
    parent: serverless_aws_lambda
    weight: 103
  - name: Distributed Tracing
    url: serverless/distributed_tracing
    identifier: serverless_distributed_tracing
    parent: serverless_aws_lambda
    weight: 104
  - name: Custom Metrics
    url: serverless/custom_metrics
    parent: serverless_aws_lambda
    identifier: serverless_aws_lambdacustom_metrics
    weight: 105
  - name: Deployment Tracking
    url: serverless/deployment_tracking
    parent: serverless_aws_lambda
    identifier: serverless_aws_lambda_deployment_tracking
    weight: 106
  - name: Troubleshooting
    url: serverless/troubleshooting
    parent: serverless_aws_lambda
    identifier: serverless_aws_lambda_troubleshooting
    weight: 107
  - name: Libraries & Integrations
    url: serverless/libraries_integrations
    parent: serverless_aws_lambda
    identifier: libraries_integrations
    weight: 108
  - name: Azure App Service
    url: serverless/azure_app_services
    parent: serverless
    identifier: serverless_app_services
    weight: 2
  - name: Azure Container Apps
    url: serverless/azure_container_apps
    parent: serverless
    identifier: serverless_container_apps
    weight: 3
  - name: Google Cloud Run
    url: serverless/google_cloud_run
    parent: serverless
    identifier: serverless_gcr
    weight: 4
  - name: Glossary
    url: serverless/glossary
    parent: serverless
    identifier: serverless_glossary
    weight: 5
  - name: Guides
    url: serverless/guide/
    identifier: serverless_guides
    parent: serverless
    weight: 6
  - name: Cloud Cost
    url: cloud_cost_management/
    pre: cloud-cost-management
    parent: infrastructure_heading
    weight: 110000
  - name: Metrics
    url: metrics/
    identifier: metrics_top_level
    pre: metric
    parent: platform_heading
    weight: 110000
  - name: Explorer
    url: metrics/explorer/
    parent: metrics_top_level
    identifier: metrics_explorer
    weight: 1
  - name: Distributions
    url: metrics/distributions/
    parent: metrics_explorer
    identifier: metrics_distributions
    weight: 101
  - name: Summary
    url: metrics/summary/
    parent: metrics_top_level
    weight: 2
  - name: Metrics Types
    url: metrics/types/
    parent: metrics_top_level
    weight: 3
  - name: Metrics Units
    url: metrics/units/
    parent: metrics_top_level
    weight: 4
  - name: Metrics Without Limits™
    url: metrics/metrics-without-limits/
    parent: metrics_top_level
    weight: 5
  - name: Advanced Filtering
    url: metrics/advanced-filtering/
    parent: metrics_top_level
    identifier: metrics_advanced_filtering
    weight: 6
  - name: Custom Metrics
    url: metrics/custom_metrics/
    parent: metrics_top_level
    identifier: metrics_custom_metrics
    weight: 7
  - name: Metric Type Modifiers
    url: metrics/custom_metrics/type_modifiers/
    parent: metrics_custom_metrics
    identifier: metrics_modifiers
    weight: 701
  - name: 'Submission - Agent Check '
    url: metrics/custom_metrics/agent_metrics_submission/
    parent: metrics_custom_metrics
    identifier: dev_tools_metrics_agent
    weight: 702
  - name: Submission - DogStatsD
    url: metrics/custom_metrics/dogstatsd_metrics_submission/
    parent: metrics_custom_metrics
    identifier: dev_tools_metrics_dogstatsd
    weight: 703
  - name: Submission - Powershell
    url: metrics/custom_metrics/powershell_metrics_submission
    parent: metrics_custom_metrics
    identifier: dev_tools_metrics_powershell
    weight: 704
  - name: 'Submission - API '
    url: api/latest/metrics/#submit-metrics
    parent: metrics_custom_metrics
    identifier: dev_tools_metrics_api
    weight: 705
  - name: Send OpenTelemetry Metrics to Datadog
    url: opentelemetry/otel_metrics/
    parent: metrics_top_level
    identifier: metrics_otel
    weight: 8
  - name: OTLP Metric Types
    url: metrics/open_telemetry/otlp_metric_types
    parent: metrics_otel
    identifier: metrics_otlp_types
    weight: 801
  - name: Guides
    url: metrics/guide
    parent: metrics_top_level
    identifier: metrics_guide
    weight: 9
  - name: Notebooks
    url: notebooks/
    identifier: notebooks
    pre: notebook
    parent: platform_heading
    weight: 120000
  - name: Alerting
    url: monitors/
    pre: monitor
    identifier: alerting
    parent: platform_heading
    weight: 130000
  - name: Configure Monitors
    url: monitors/configuration/
    parent: alerting
    identifier: monitor_configuration
    weight: 1
  - name: Monitor Types
    url: monitors/types/
    parent: alerting
    identifier: monitor_types
    weight: 2
  - name: Host
    url: monitors/types/host/
    parent: monitor_types
    identifier: monitor_types_host
    weight: 201
  - name: Metric
    url: monitors/types/metric/
    parent: monitor_types
    identifier: monitor_types_metrics
    weight: 202
  - name: Anomaly
    url: monitors/types/anomaly/
    parent: monitor_types
    identifier: monitor_types_anomaly
    weight: 203
  - name: APM
    url: monitors/types/apm/
    parent: monitor_types
    identifier: monitor_types_apm
    weight: 204
  - name: Audit Trail
    url: monitors/types/audit_trail/
    parent: monitor_types
    identifier: monitor_types_auditlogs
    weight: 205
  - name: CI
    url: monitors/types/ci/
    parent: monitor_types
    identifier: monitor_types_ci
    weight: 206
  - name: Composite
    url: monitors/types/composite/
    parent: monitor_types
    identifier: monitor_types_composite
    weight: 207
  - name: Error Tracking
    url: monitors/types/error_tracking/
    parent: monitor_types
    identifier: monitor_types_error_tracking
    weight: 208
  - name: Event
    url: monitors/types/event/
    parent: monitor_types
    identifier: monitor_types_event
    weight: 209
  - name: Forecast
    url: monitors/types/forecasts/
    parent: monitor_types
    identifier: monitor_types_forecasts
    weight: 210
  - name: Integration
    url: monitors/types/integration/
    parent: monitor_types
    identifier: monitor_types_integration
    weight: 211
  - name: Live Process
    url: monitors/types/process/
    parent: monitor_types
    identifier: monitor_types_process
    weight: 212
  - name: Logs
    url: monitors/types/log/
    parent: monitor_types
    identifier: monitor_types_log
    weight: 213
  - name: Network
    url: monitors/types/network/
    parent: monitor_types
    identifier: monitor_types_network
    weight: 214
  - name: Outlier
    url: monitors/types/outlier/
    parent: monitor_types
    identifier: monitor_types_outlier
    weight: 215
  - name: Process Check
    url: monitors/types/process_check/
    parent: monitor_types
    identifier: monitor_types_process_check
    weight: 216
  - name: Real User Monitoring
    url: monitors/types/real_user_monitoring/
    parent: monitor_types
    identifier: monitor_types_rum
    weight: 217
  - name: Service Check
    url: monitors/types/service_check/
    parent: monitor_types
    identifier: monitor_types_service_check
    weight: 218
  - name: SLO Alerts
    url: monitors/types/slo/
    parent: monitor_types
    identifier: monitor_types_slo
    weight: 219
  - name: Watchdog
    url: monitors/types/watchdog/
    parent: monitor_types
    identifier: monitor_types_watchdog
    weight: 220
  - name: Notifications
    url: monitors/notify/
    parent: alerting
    identifier: monitors_notify
    weight: 3
  - name: Variables
    url: monitors/notify/variables/
    parent: monitors_notify
    identifier: monitors_notify_variables
    weight: 201
  - name: Downtimes
    url: monitors/notify/downtimes/
    parent: monitors_notify
    identifier: monitors_notify_downtimes
    weight: 202
  - name: Manage Monitors
    url: monitors/manage/
    parent: alerting
    identifier: monitors_manage
    weight: 4
  - name: Search Monitors
    url: monitors/manage/search/
    parent: monitors_manage
    identifier: monitors_manage_search
    weight: 301
  - name: Monitor Status
    url: monitors/manage/status/
    parent: monitors_manage
    identifier: monitors_manage_status
    weight: 302
  - name: Check Summary
    url: monitors/manage/check_summary/
    parent: monitors_manage
    identifier: monitors_check_summary
    weight: 303
  - name: Monitor Settings
    url: monitors/settings/
    weight: 5
    parent: alerting
    identifier: monitor_settings
  - name: Service Level Objectives
    url: monitors/service_level_objectives/
    weight: 6
    parent: alerting
    identifier: slos
  - name: Incident Management
    url: monitors/incident_management
    parent: alerting
    identifier: incidents
    weight: 8
  - name: Incident Details
    url: monitors/incident_management/incident_details
    parent: incidents
    identifier: incident_details
    weight: 801
  - name: Incident Settings
    url: monitors/incident_management/incident_settings
    parent: incidents
    identifier: incidents_settings
    weight: 802
  - name: Incident Analytics
    url: monitors/incident_management/analytics
    parent: incidents
    identifier: analytics
    weight: 803
  - name: Datadog Clipboard
    url: monitors/incident_management/datadog_clipboard
    parent: incidents
    identifier: incidents_clipboard
    weight: 804
  - name: Monitor-based SLOs
    url: monitors/service_level_objectives/monitor/
    parent: slos
    identifier: slos_monitor
    weight: 401
  - name: Metric-based SLOs
    url: monitors/service_level_objectives/metric/
    parent: slos
    identifier: slos_metric
    weight: 402
  - name: Error Budget Alerts
    url: monitors/service_level_objectives/error_budget/
    parent: slos
    identifier: error_budget
    weight: 403
  - name: Burn Rate Alerts
    url: monitors/service_level_objectives/burn_rate/
    parent: slos
    identifier: burn_rate
    weight: 404
  - name: Incident Management
    url: monitors/incident_management
    parent: alerting
    identifier: incidents
    weight: 5
  - name: Guides
    url: monitors/guide/
    weight: 100
    parent: alerting
    identifier: alerting_guide
  - name: Workflows
    url: workflows/
    pre: workflows
    identifier: workflows
    parent: platform_heading
    weight: 140000
  - name: Build Workflows
    url: workflows/build/
    parent: workflows
    identifier: workflows_build
    weight: 1
  - name: Authentication
    url: workflows/setup/
    parent: workflows
    identifier: workflows_setup
    weight: 2
  - name: Trigger Workflows
    url: workflows/trigger/
    parent: workflows
    identifier: workflows_trigger
    weight: 3
  - name: Actions Catalog
    url: workflows/actions_catalog/
    parent: workflows
    identifier: workflows_actions_catalog
    weight: 4
  - name: Generic Actions
    url: workflows/actions_catalog/generic_actions/
    parent: workflows_actions_catalog
    identifier: workflows_generic_actions
    weight: 101
  - name: Service Accounts
    url: workflows/service_accounts/
    parent: workflows
    identifier: workflows_service_accounts
    weight: 5
  - name: APM
    url: tracing/
    pre: apm
    identifier: tracing
    parent: apm_heading
    weight: 140000
  - name: APM Terms and Concepts
    url: tracing/glossary/
    parent: tracing
    identifier: tracing_glossary
    weight: 1
  - name: Sending Traces to Datadog
    url: tracing/trace_collection/
    parent: tracing
    identifier: tracing_trace_collection
    weight: 2
  - name: Instrumenting with Datadog Tracing Libraries
    url: tracing/trace_collection/dd_libraries/
    parent: tracing_trace_collection
    identifier: tracing_dd_libraries
    weight: 101
  - name: Java
    url: tracing/trace_collection/dd_libraries/java/
    parent: tracing_dd_libraries
    identifier: tracing_ddlib_java
    weight: 101
  - name: Python
    url: tracing/trace_collection/dd_libraries/python/
    parent: tracing_dd_libraries
    identifier: tracing_ddlib_python
    weight: 102
  - name: Ruby
    url: tracing/trace_collection/dd_libraries/ruby/
    parent: tracing_dd_libraries
    identifier: tracing_ddlib_ruby
    weight: 103
  - name: Go
    url: tracing/trace_collection/dd_libraries/go/
    parent: tracing_dd_libraries
    identifier: tracing_ddlib_go
    weight: 104
  - name: NodeJS
    url: tracing/trace_collection/dd_libraries/nodejs/
    parent: tracing_dd_libraries
    identifier: tracing_ddlib_nodejs
    weight: 105
  - name: PHP
    url: tracing/trace_collection/dd_libraries/php/
    parent: tracing_dd_libraries
    identifier: tracing_ddlib_php
    weight: 106
  - name: C++
    url: tracing/trace_collection/dd_libraries/cpp/
    parent: tracing_dd_libraries
    identifier: tracing_ddlib_cpp
    weight: 107
  - name: .NET Core
    url: tracing/trace_collection/dd_libraries/dotnet-core/
    parent: tracing_dd_libraries
    identifier: tracing_ddlib_dotnet_core
    weight: 108
  - name: .NET Framework
    url: tracing/trace_collection/dd_libraries/dotnet-framework/
    parent: tracing_dd_libraries
    identifier: tracing_ddlib_dotnet_framework
    weight: 109
  - name: Library Compatibility
    url: tracing/trace_collection/compatibility/
    parent: tracing_trace_collection
    identifier: tracing_compatibility
    weight: 102
  - name: Java
    url: tracing/trace_collection/compatibility/java/
    parent: tracing_compatibility
    identifier: tracing_compatibility_java
    weight: 101
  - name: Python
    url: tracing/trace_collection/compatibility/python/
    parent: tracing_compatibility
    identifier: tracing_compatibility_python
    weight: 102
  - name: Ruby
    url: tracing/trace_collection/compatibility/ruby/
    parent: tracing_compatibility
    identifier: tracing_compatibility_ruby
    weight: 103
  - name: Go
    url: tracing/trace_collection/compatibility/go/
    parent: tracing_compatibility
    identifier: tracing_compatibility_go
    weight: 104
  - name: NodeJS
    url: tracing/trace_collection/compatibility/nodejs/
    parent: tracing_compatibility
    identifier: tracing_compatibility_nodejs
    weight: 105
  - name: PHP
    url: tracing/trace_collection/compatibility/php/
    parent: tracing_compatibility
    identifier: tracing_compatibility_php
    weight: 106
  - name: C++
    url: tracing/trace_collection/compatibility/cpp/
    parent: tracing_compatibility
    identifier: tracing_compatibility_cpp
    weight: 107
  - name: .NET Core
    url: tracing/trace_collection/compatibility/dotnet-core/
    parent: tracing_compatibility
    identifier: tracing_compatibility_dotnet_core
    weight: 108
  - name: .NET Framework
    url: tracing/trace_collection/compatibility/dotnet-framework/
    parent: tracing_compatibility
    identifier: tracing_compatibility_dotnet_framework
    weight: 109
  - name: Library Configuration
    url: tracing/trace_collection/library_config/
    parent: tracing_trace_collection
    identifier: tracing_library_config
    weight: 103
  - name: Java
    url: tracing/trace_collection/library_config/java/
    parent: tracing_library_config
    identifier: tracing_library_config_java
    weight: 101
  - name: Python
    url: tracing/trace_collection/library_config/python/
    parent: tracing_library_config
    identifier: tracing_library_config_python
    weight: 102
  - name: Ruby
    url: tracing/trace_collection/library_config/ruby/
    parent: tracing_library_config
    identifier: tracing_library_config_ruby
    weight: 103
  - name: Go
    url: tracing/trace_collection/library_config/go/
    parent: tracing_library_config
    identifier: tracing_library_config_go
    weight: 104
  - name: NodeJS
    url: tracing/trace_collection/library_config/nodejs/
    parent: tracing_library_config
    identifier: tracing_library_config_nodejs
    weight: 105
  - name: PHP
    url: tracing/trace_collection/library_config/php/
    parent: tracing_library_config
    identifier: tracing_library_config_php
    weight: 106
  - name: C++
    url: tracing/trace_collection/library_config/cpp/
    parent: tracing_library_config
    identifier: tracing_library_config_cpp
    weight: 107
  - name: .NET Core
    url: tracing/trace_collection/library_config/dotnet-core/
    parent: tracing_library_config
    identifier: tracing_library_config_dotnet_core
    weight: 108
  - name: .NET Framework
    url: tracing/trace_collection/library_config/dotnet-framework/
    parent: tracing_library_config
    identifier: tracing_library_config_dotnet_framework
    weight: 109
  - name: Custom Instrumentation
    url: tracing/trace_collection/custom_instrumentation/
    parent: tracing_trace_collection
    identifier: tracing_custom_inst
    weight: 104
  - name: Java
    url: tracing/trace_collection/custom_instrumentation/java/
    parent: tracing_custom_inst
    identifier: tracing_custom_inst_java
    weight: 101
  - name: Python
    url: tracing/trace_collection/custom_instrumentation/python/
    parent: tracing_custom_inst
    identifier: tracing_custom_inst_python
    weight: 102
  - name: Ruby
    url: tracing/trace_collection/custom_instrumentation/ruby/
    parent: tracing_custom_inst
    identifier: tracing_custom_inst_ruby
    weight: 103
  - name: Go
    url: tracing/trace_collection/custom_instrumentation/go/
    parent: tracing_custom_inst
    identifier: tracing_custom_inst_go
    weight: 104
  - name: NodeJS
    url: tracing/trace_collection/custom_instrumentation/nodejs/
    parent: tracing_custom_inst
    identifier: tracing_custom_inst_nodejs
    weight: 105
  - name: PHP
    url: tracing/trace_collection/custom_instrumentation/php/
    parent: tracing_custom_inst
    identifier: tracing_custom_inst_php
    weight: 106
  - name: C++
    url: tracing/trace_collection/custom_instrumentation/cpp/
    parent: tracing_custom_inst
    identifier: tracing_custom_inst_cpp
    weight: 107
  - name: .NET
    url: tracing/trace_collection/custom_instrumentation/dotnet/
    parent: tracing_custom_inst
    identifier: tracing_custom_inst_dotnet
    weight: 108
  - name: Instrumenting with OpenStandards
    url: opentelemetry/otel_tracing/
    parent: tracing_trace_collection
    identifier: tracing_open_standards
    weight: 105
  - name: Java
    url: tracing/trace_collection/open_standards/java/
    parent: tracing_open_standards
    identifier: tracing_open_standards_java
    weight: 101
  - name: Python
    url: tracing/trace_collection/open_standards/python/
    parent: tracing_open_standards
    identifier: tracing_open_standards_python
    weight: 102
  - name: Ruby
    url: tracing/trace_collection/open_standards/ruby/
    parent: tracing_open_standards
    identifier: tracing_open_standards_ruby
    weight: 108
  - name: Go
    url: tracing/trace_collection/open_standards/go/
    parent: tracing_open_standards
    identifier: tracing_open_standards_go
    weight: 104
  - name: NodeJS
    url: tracing/trace_collection/open_standards/nodejs/
    parent: tracing_open_standards
    identifier: tracing_open_standards_nodejs
    weight: 105
  - name: PHP
    url: tracing/trace_collection/open_standards/php/
    parent: tracing_open_standards
    identifier: tracing_open_standards_php
    weight: 106
  - name: .NET
    url: tracing/trace_collection/open_standards/dotnet/
    parent: tracing_open_standards
    identifier: tracing_open_standards_dotnet
    weight: 108
  - name: Tracing Serverless Applications
    url: serverless/distributed_tracing/
    parent: tracing_trace_collection
    identifier: tracing_serverless
    weight: 106
  - name: Admission Controller Injection
    url: tracing/trace_collection/admission_controller/
    parent: tracing_trace_collection
    identifier: tracing_admission_controller
    weight: 107
  - name: Tracing Proxies
    url: tracing/trace_collection/proxy_setup/
    parent: tracing_trace_collection
    identifier: tracing_proxies
    weight: 108
  - name: Span Tags Semantics
    url: tracing/trace_collection/tracing_naming_convention
    parent: tracing_trace_collection
    identifier: tracing_naming_convention
    weight: 109
  - name: APM Metrics Collection
    url: tracing/metrics/
    parent: tracing
    identifier: tracing_metrics
    weight: 3
  - name: Trace Metrics
    url: tracing/metrics/metrics_namespace/
    parent: tracing_metrics
    identifier: tracing_trace_metrics
    weight: 201
  - name: Runtime Metrics
    url: tracing/metrics/runtime_metrics/
    parent: tracing_metrics
    identifier: tracing_runtime_metrics
    weight: 202
  - name: Java
    url: tracing/metrics/runtime_metrics/java/
    parent: tracing_runtime_metrics
    identifier: tracing_runtime_java
    weight: 101
  - name: Python
    url: tracing/metrics/runtime_metrics/python/
    parent: tracing_runtime_metrics
    identifier: tracing_runtime_python
    weight: 102
  - name: Ruby
    url: tracing/metrics/runtime_metrics/ruby/
    parent: tracing_runtime_metrics
    identifier: tracing_runtime_ruby
    weight: 103
  - name: Go
    url: tracing/metrics/runtime_metrics/go/
    parent: tracing_runtime_metrics
    identifier: tracing_runtime_go
    weight: 104
  - name: NodeJS
    url: tracing/metrics/runtime_metrics/nodejs/
    parent: tracing_runtime_metrics
    identifier: tracing_runtime_nodejs
    weight: 105
  - name: .NET
    url: tracing/metrics/runtime_metrics/dotnet/
    parent: tracing_runtime_metrics
    identifier: tracing_runtime_dotnet
    weight: 106
  - name: Trace Pipeline Configuration
    url: tracing/trace_pipeline/
    parent: tracing
    identifier: tracing_trace_pipeline
    weight: 4
  - name: Ingestion Mechanisms
    url: tracing/trace_pipeline/ingestion_mechanisms/
    parent: tracing_trace_pipeline
    identifier: tracing_ingestion_mechanisms
    weight: 301
  - name: Ingestion Controls
    url: tracing/trace_pipeline/ingestion_controls/
    parent: tracing_trace_pipeline
    identifier: tracing_ingestion_controls
    weight: 302
  - name: Generate Metrics
    url: tracing/trace_pipeline/generate_metrics/
    parent: tracing_trace_pipeline
    identifier: tracing_pipeline_generate_metrics
    weight: 303
  - name: Trace Retention
    url: tracing/trace_pipeline/trace_retention/
    parent: tracing_trace_pipeline
    identifier: tracing_retention
    weight: 304
  - name: Usage Metrics
    url: tracing/trace_pipeline/metrics/
    parent: tracing_trace_pipeline
    identifier: tracing_pipeline_metrics
    weight: 305
  - name: Connect Traces with Other Telemetry
    url: tracing/other_telemetry/
    parent: tracing
    identifier: tracing_other_telemetry
    weight: 5
  - name: Connect Logs and Traces
    url: tracing/other_telemetry/connect_logs_and_traces/
    parent: tracing_other_telemetry
    identifier: tracing_connect_logs
    weight: 401
  - name: Java
    url: tracing/other_telemetry/connect_logs_and_traces/java/
    parent: tracing_connect_logs
    identifier: tracing_connect_logs_java
    weight: 101
  - name: Python
    url: tracing/other_telemetry/connect_logs_and_traces/python/
    parent: tracing_connect_logs
    identifier: tracing_connect_logs_python
    weight: 102
  - name: Ruby
    url: tracing/other_telemetry/connect_logs_and_traces/ruby/
    parent: tracing_connect_logs
    identifier: tracing_connect_logs_ruby
    weight: 103
  - name: Go
    url: tracing/other_telemetry/connect_logs_and_traces/go/
    parent: tracing_connect_logs
    identifier: tracing_connect_logs_go
    weight: 104
  - name: NodeJS
    url: tracing/other_telemetry/connect_logs_and_traces/nodejs/
    parent: tracing_connect_logs
    identifier: tracing_connect_logs_nodejs
    weight: 105
  - name: PHP
    url: tracing/other_telemetry/connect_logs_and_traces/php/
    parent: tracing_connect_logs
    identifier: tracing_connect_logs_php
    weight: 106
  - name: .NET
    url: tracing/other_telemetry/connect_logs_and_traces/dotnet/
    parent: tracing_connect_logs
    identifier: tracing_connect_logs_dotnet
    weight: 107
  - name: OpenTelemetry
    url: tracing/other_telemetry/connect_logs_and_traces/opentelemetry/
    parent: tracing_connect_logs
    identifier: tracing_connect_logs_otel
    weight: 108
  - name: Connect RUM and Traces
    url: /real_user_monitoring/connect_rum_and_traces/
    parent: tracing_other_telemetry
    identifier: tracing_connect_rum
    weight: 402
  - name: Connect Synthetics and Traces
    url: /synthetics/apm/
    parent: tracing_other_telemetry
    identifier: tracing_connect_sythetics
    weight: 403
  - name: Trace Explorer
    url: tracing/trace_explorer/
    parent: tracing
    identifier: trace_explorer
    weight: 6
  - name: Search Spans
    url: tracing/trace_explorer/search/
    parent: trace_explorer
    identifier: span_search
    weight: 501
  - name: Query Syntax
    url: tracing/trace_explorer/query_syntax/
    parent: trace_explorer
    identifier: span_query_syntax
    weight: 502
  - name: Span Facets
    url: tracing/trace_explorer/facets/
    parent: trace_explorer
    identifier: span_facets
    weight: 503
  - name: Span Visualizations
    url: tracing/trace_explorer/visualize/
    parent: trace_explorer
    identifier: visualize_spans
    weight: 504
  - name: Trace View
    url: tracing/trace_explorer/trace_view/
    parent: trace_explorer
    weight: 505
  - name: Request Flow Map
    url: tracing/trace_explorer/request_flow_map/
    parent: trace_explorer
    weight: 506
  - name: Service Observability
    url: tracing/services/
    parent: tracing
    identifier: tracing_services
    weight: 7
  - name: Services List
    url: tracing/services/services_list/
    parent: tracing_services
    identifier: tracing_services_list
    weight: 601
  - name: Service Page
    url: tracing/services/service_page/
    parent: tracing_services
    identifier: tracing_service_page
    weight: 602
  - name: Resource Page
    url: tracing/services/resource_page/
    parent: tracing_services
    identifier: tracing_resource_page
    weight: 603
  - name: Deployment Tracking
    url: tracing/services/deployment_tracking/
    parent: tracing_services
    identifier: tracing_deployment_tracking
    weight: 604
  - name: Service Map
    url: tracing/services/services_map/
    parent: tracing_services
    identifier: tracing_service_map
    weight: 605
  - name: APM Monitors
    url: /monitors/create/types/apm/
    parent: tracing_services
    identifier: tracing_apm_monitors
    weight: 607
  - name: Service Catalog
    url: tracing/service_catalog/
    parent: tracing
    identifier: service_catalog
    weight: 9
  - name: Setup
    url: tracing/service_catalog/setup
    parent: service_catalog
    identifier: service_catalog_setup
    weight: 901
  - name: Registering Services through the API
    url: tracing/service_catalog/service_definition_api
    parent: service_catalog
    identifier: service_catalog_api
    weight: 902
  - name: Integrations
    url: tracing/service_catalog/integrations
    parent: service_catalog
    identifier: service_catalog_integrations
    weight: 903
  - name: Troubleshooting
    url: tracing/service_catalog/troubleshooting
    parent: service_catalog
    identifier: service_catalog_troubleshooting
    weight: 904
  - name: Guides
    url: tracing/service_catalog/guides
    parent: service_catalog
    identifier: service_catalog_guides
    weight: 905
  - name: Error Tracking
    url: tracing/error_tracking/
    parent: tracing
    identifier: tracing_error_tracking
    weight: 10
  - name: Error Tracking Explorer
    url: tracing/error_tracking/explorer/
    parent: tracing_error_tracking
    identifier: tracing_error_tracking_explorer
    weight: 801
  - name: Custom Grouping
    url: tracing/error_tracking/custom_grouping
    parent: tracing_error_tracking
    identifier: tracing_error_tracking_custom_grouping
    weight: 1208
  - name: Data Security
    url: tracing/configure_data_security/
    parent: tracing
    identifier: tracing_data_security
    weight: 11
  - name: Guides
    url: tracing/guide/
    parent: tracing
    identifier: tracing_guides
    weight: 12
  - name: Troubleshooting
    url: tracing/troubleshooting/
    parent: tracing
    identifier: tracing_troubleshooting
    weight: 13
  - name: Tracer Startup Logs
    url: tracing/troubleshooting/tracer_startup_logs
    identifier: tracing_troubleshooting_startup_logs
    parent: tracing_troubleshooting
    weight: 1201
  - name: Tracer Debug Logs
    url: tracing/troubleshooting/tracer_debug_logs
    identifier: tracing_troubleshooting_debug_logs
    parent: tracing_troubleshooting
    weight: 1202
  - name: Connection Errors
    url: tracing/troubleshooting/connection_errors
    identifier: tracing_troubleshooting_connection_errors
    parent: tracing_troubleshooting
    weight: 1203
  - name: Agent Rate Limits
    url: tracing/troubleshooting/agent_rate_limits
    identifier: tracing_troubleshooting_rate_limits
    parent: tracing_troubleshooting
    weight: 1204
  - name: Agent APM metrics
    url: tracing/troubleshooting/agent_apm_metrics
    identifier: tracing_troubleshooting_apm_metrics
    parent: tracing_troubleshooting
    weight: 1205
  - name: Agent Resource Usage
    url: tracing/troubleshooting/agent_apm_resource_usage
    identifier: tracing_troubleshooting_agent_usage
    parent: tracing_troubleshooting
    weight: 1206
  - name: Correlated Logs
    url: tracing/troubleshooting/correlated-logs-not-showing-up-in-the-trace-id-panel
    identifier: tracing_troubleshooting_correlated_logs
    parent: tracing_troubleshooting
    weight: 1207
  - name: PHP 5 Deep Call Stacks
    url: tracing/troubleshooting/php_5_deep_call_stacks
    identifier: tracing_troubleshooting_php_5_deep_call_stacks
    parent: tracing_troubleshooting
    weight: 1208
  - name: .NET diagnostic tool
    url: tracing/troubleshooting/dotnet_diagnostic_tool
    identifier: tracing_troubleshooting_dotnet_diagnostic_tool
    parent: tracing_troubleshooting
    weight: 1209
  - name: APM Quantization
    url: tracing/troubleshooting/quantization
    identifier: tracing_troubleshooting_quantization
    parent: tracing_troubleshooting
    weight: 1210
  - name: Continuous Profiler
    url: profiler/
    pre: profiling-1
    identifier: profiler
    parent: apm_heading
    weight: 145000
  - name: Enabling the Profiler
    url: profiler/enabling/
    parent: profiler
    identifier: profiler_enabling
    weight: 1
  - name: Java
    url: profiler/enabling/java/
    parent: profiler_enabling
    identifier: profiler_enabling_java
    weight: 101
  - name: Python
    url: profiler/enabling/python/
    parent: profiler_enabling
    identifier: profiler_enabling_python
    weight: 102
  - name: Go
    url: profiler/enabling/go/
    parent: profiler_enabling
    identifier: profiler_enabling_go
    weight: 103
  - name: Ruby
    url: profiler/enabling/ruby/
    parent: profiler_enabling
    identifier: profiler_enabling_ruby
    weight: 104
  - name: Node.js
    url: profiler/enabling/nodejs/
    parent: profiler_enabling
    identifier: profiler_enabling_nodejs
    weight: 105
  - name: .NET
    url: profiler/enabling/dotnet/
    parent: profiler_enabling
    identifier: profiler_enabling_dotnet
    weight: 106
  - name: PHP
    url: profiler/enabling/php/
    parent: profiler_enabling
    identifier: profiler_enabling_php
    weight: 107
  - name: C/C++/Rust
    url: profiler/enabling/ddprof/
    parent: profiler_enabling
    identifier: profiler_enabling_linux
    weight: 108
  - name: Profile Types
    url: profiler/profile_types/
    parent: profiler
    identifier: profiler_types
    weight: 2
  - name: Search Profiles
    url: profiler/search_profiles/
    parent: profiler
    identifier: profiler_search_profiles
    weight: 3
  - name: Investigate Slow Traces or Endpoints
    url: profiler/connect_traces_and_profiles/
    parent: profiler
    identifier: profiler_traces_profiles
    weight: 4
  - name: Compare Profiles
    url: profiler/compare_profiles
    parent: profiler
    identifier: profiler_compare
    weight: 5
  - name: Profiler Troubleshooting
    url: profiler/profiler_troubleshooting/
    parent: profiler
    identifier: profiler_profiler_troubleshooting
    weight: 6
  - name: CI Visibility
    url: continuous_integration/
    pre: ci
    identifier: ci
    parent: ci_visibility_heading
    weight: 1
  - name: Test Visibility
    url: continuous_integration/tests/
    parent: ci
    identifier: tests_visibility
    weight: 1
  - name: .NET
    url: continuous_integration/tests/dotnet/
    parent: tests_visibility
    identifier: ci_dotnet
    weight: 101
  - name: Java
    url: continuous_integration/tests/java/
    parent: tests_visibility
    identifier: ci_java
    weight: 102
  - name: JavaScript and TypeScript
    url: continuous_integration/tests/javascript/
    parent: tests_visibility
    identifier: ci_javascript
    weight: 103
  - name: Python
    url: continuous_integration/tests/python/
    parent: tests_visibility
    identifier: ci_python
    weight: 104
  - name: Ruby
    url: continuous_integration/tests/ruby/
    parent: tests_visibility
    identifier: ci_ruby
    weight: 105
  - name: Swift
    url: continuous_integration/tests/swift/
    parent: tests_visibility
    identifier: ci_swift
    weight: 106
  - name: JUnit Report Uploads
    url: continuous_integration/tests/junit_upload/
    parent: tests_visibility
    identifier: ci_junit
    weight: 107
  - name: Tests in Containers
    url: continuous_integration/tests/containers/
    parent: tests_visibility
    identifier: ci_containers
    weight: 108
  - name: Pipeline Visibility
    url: continuous_integration/pipelines/
    parent: ci
    identifier: pipeline_visibility
    weight: 2
  - name: Buildkite
    url: continuous_integration/pipelines/buildkite/
    parent: pipeline_visibility
    identifier: ci_buildkite
    weight: 201
  - name: CircleCI
    url: continuous_integration/pipelines/circleci/
    parent: pipeline_visibility
    identifier: ci_circleci
    weight: 202
  - name: Codefresh
    url: continuous_integration/pipelines/codefresh/
    parent: pipeline_visibility
    identifier: ci_codefresh
    weight: 203
  - name: GitHub Actions
    url: continuous_integration/pipelines/github/
    parent: pipeline_visibility
    identifier: ci_github
    weight: 204
  - name: GitLab
    url: continuous_integration/pipelines/gitlab/
    parent: pipeline_visibility
    identifier: ci_gitlab
    weight: 205
  - name: Jenkins
    url: continuous_integration/pipelines/jenkins/
    parent: pipeline_visibility
    identifier: ci_jenkins
    weight: 206
  - name: Custom Commands
    url: continuous_integration/pipelines/custom_commands/
    parent: pipeline_visibility
    identifier: ci_custom_commands
    weight: 210
  - name: Custom Tags and Metrics
    url: continuous_integration/pipelines/custom_tags_and_metrics/
    parent: pipeline_visibility
    identifier: ci_custom_tags_and_metrics
    weight: 211
  - name: Intelligent Test Runner
    url: continuous_integration/intelligent_test_runner/
    parent: ci
    identifier: intelligent_test_runner
    weight: 3
  - name: Guides
    url: continuous_integration/guides/
    parent: ci
    identifier: ci_guides
    weight: 4
  - name: Troubleshooting
    url: continuous_integration/troubleshooting/
    parent: ci
    identifier: ci_troubleshooting
    weight: 5
  - name: Database Monitoring
    url: database_monitoring/
    pre: database-2
    identifier: dbm
    parent: apm_heading
    weight: 160000
  - name: Setup Architectures
    url: database_monitoring/architecture/
    parent: dbm
    identifier: dbm_setup_architecture
    weight: 1
  - name: Setting Up Postgres
    url: database_monitoring/setup_postgres/
    parent: dbm
    identifier: dbm_setup_postgres
    weight: 2
  - name: Self-hosted
    url: database_monitoring/setup_postgres/selfhosted
    parent: dbm_setup_postgres
    identifier: dbm_setup_postgres_selfhosted
    weight: 101
  - name: RDS
    url: database_monitoring/setup_postgres/rds
    parent: dbm_setup_postgres
    identifier: dbm_setup_postgres_rds
    weight: 102
  - name: Aurora
    url: database_monitoring/setup_postgres/aurora
    parent: dbm_setup_postgres
    identifier: dbm_setup_postgres_aurora
    weight: 103
  - name: Google Cloud SQL
    url: database_monitoring/setup_postgres/gcsql
    parent: dbm_setup_postgres
    identifier: dbm_setup_postgres_gcsql
    weight: 104
  - name: Azure
    url: database_monitoring/setup_postgres/azure
    parent: dbm_setup_postgres
    identifier: dbm_postgres_azure
    weight: 105
  - name: Advanced Configuration
    url: database_monitoring/setup_postgres/advanced_configuration
    parent: dbm_setup_postgres
    identifier: dbm_postgres_advanced_configuration
    weight: 106
  - name: Troubleshooting
    url: database_monitoring/setup_postgres/troubleshooting/
    parent: dbm_setup_postgres
    identifier: dbm_troubleshooting_postgres
    weight: 107
  - name: Setting Up MySQL
    url: database_monitoring/setup_mysql/
    parent: dbm
    identifier: dbm_setup_mysql
    weight: 3
  - name: Self-hosted
    url: database_monitoring/setup_mysql/selfhosted
    parent: dbm_setup_mysql
    identifier: dbm_setup_mysql_selfhosted
    weight: 101
  - name: RDS
    url: database_monitoring/setup_mysql/rds
    parent: dbm_setup_mysql
    identifier: dbm_setup_mysql_rds
    weight: 102
  - name: Aurora
    url: database_monitoring/setup_mysql/aurora
    parent: dbm_setup_mysql
    identifier: dbm_setup_mysql_aurora
    weight: 103
  - name: Google Cloud SQL
    url: database_monitoring/setup_mysql/gcsql
    parent: dbm_setup_mysql
    identifier: dbm_setup_mysql_gcsql
    weight: 104
  - name: Azure
    url: database_monitoring/setup_mysql/azure
    parent: dbm_setup_mysql
    identifier: dbm_mysql_azure
    weight: 105
  - name: Advanced Configuration
    url: database_monitoring/setup_mysql/advanced_configuration
    parent: dbm_setup_mysql
    identifier: dbm_mysql_advanced_configuration
    weight: 106
  - name: Troubleshooting
    url: database_monitoring/setup_mysql/troubleshooting/
    parent: dbm_setup_mysql
    identifier: dbm_troubleshooting_mysql
    weight: 107
  - name: Setting Up SQL Server
    url: database_monitoring/setup_sql_server/
    parent: dbm
    identifier: dbm_setup_sql_server
    weight: 4
  - name: Self-hosted
    url: database_monitoring/setup_sql_server/selfhosted/
    parent: dbm_setup_sql_server
    identifier: dbm_setup_sql_server_selfhosted
    weight: 101
  - name: RDS
    url: database_monitoring/setup_sql_server/rds/
    parent: dbm_setup_sql_server
    identifier: dbm_setup_sql_server_rds
    weight: 102
  - name: Azure
    url: database_monitoring/setup_sql_server/azure/
    parent: dbm_setup_sql_server
    identifier: dbm_setup_sql_server_azure
    weight: 103
  - name: Google Cloud SQL
    url: database_monitoring/setup_sql_server/gcsql/
    parent: dbm_setup_sql_server
    identifier: dbm_setup_sql_server_gcsql
    weight: 104
  - name: Troubleshooting
    url: database_monitoring/setup_sql_server/troubleshooting/
    parent: dbm_setup_sql_server
    identifier: dbm_troubleshooting_sql_server
    weight: 107
  - name: Data Collected
    url: database_monitoring/data_collected
    parent: dbm
    identifier: dbm_data_collected
    weight: 5
  - name: Exploring Query Metrics
    url: database_monitoring/query_metrics/
    parent: dbm
    identifier: dbm_query_metrics
    weight: 6
  - name: Exploring Query Samples
    url: database_monitoring/query_samples/
    parent: dbm
    identifier: dbm_query_samples
    weight: 7
  - name: Troubleshooting
    url: database_monitoring/troubleshooting/
    parent: dbm
    identifier: dbm_troubleshooting
    weight: 8
  - name: Guides
    url: database_monitoring/guide/
    parent: dbm
    identifier: dbm_guides
    weight: 9
  - name: Universal Service Monitoring
    url: universal_service_monitoring/
    pre: usm
    identifier: usm_parent
    parent: apm_heading
    weight: 165000
  - name: Log Management
    url: logs/
    pre: log
    identifier: log_management
    parent: log_management_heading
    weight: 170000
  - name: Log Collection & Integrations
    url: logs/log_collection/
    parent: log_management
    identifier: log_collection
    weight: 1
  - name: Browser
    identifier: log_browser
    url: logs/log_collection/javascript/
    parent: log_collection
    weight: 101
  - name: Android
    identifier: log_android
    url: logs/log_collection/android/
    parent: log_collection
    weight: 102
  - name: iOS
    identifier: log_ios
    url: logs/log_collection/ios/
    parent: log_collection
    weight: 103
  - name: Flutter
    identifier: log_flutter
    url: logs/log_collection/flutter/
    parent: log_collection
    weight: 104
  - name: C#
    url: logs/log_collection/csharp/
    parent: log_collection
    weight: 105
  - name: Go
    identifier: log_go
    url: logs/log_collection/go/
    parent: log_collection
    weight: 106
  - name: Java
    url: logs/log_collection/java/
    parent: log_collection
    identifier: log_collection_java
    weight: 107
  - name: NodeJS
    url: logs/log_collection/nodejs/
    parent: log_collection
    weight: 108
  - name: PHP
    identifier: log_php
    url: logs/log_collection/php/
    parent: log_collection
    weight: 109
  - name: Python
    identifier: log_python
    url: logs/log_collection/python/
    parent: log_collection
    weight: 110
  - name: Ruby
    url: logs/log_collection/ruby/
    parent: log_collection
    identifier: log_collection_ruby
    weight: 111
  - name: OpenTelemetry
    url: opentelemetry/otel_logs/
    parent: log_collection
    identifier: log_collection_opentelemetry
    weight: 112
  - name: Other Integrations
    url: integrations/#cat-log-collection
    identifier: other_integrations
    parent: log_collection
    weight: 113
  - name: Log Configuration
    url: logs/log_configuration/
    parent: log_management
    identifier: log_configuration
    weight: 2
  - name: Pipelines
    url: logs/log_configuration/pipelines/
    parent: log_configuration
    identifier: log_pipelines
    weight: 201
  - name: Processors
    url: logs/log_configuration/processors/
    parent: log_configuration
    weight: 202
  - name: Parsing
    url: logs/log_configuration/parsing/
    parent: log_configuration
    weight: 203
  - name: Attributes and Aliasing
    url: logs/log_collection/?tab=host#attributes-and-tags
    parent: log_processing
    weight: 204
  - name: Attributes and Aliasing
    url: logs/log_configuration/attributes_naming_convention/
    parent: log_configuration
    weight: 205
  - name: Generate Metrics
    url: logs/log_configuration/logs_to_metrics/
    parent: log_configuration
    identifier: log_to_metrics
    weight: 206
  - name: Indexes
    url: logs/log_configuration/indexes
    parent: log_configuration
    identifier: log_indexes
    weight: 207
  - name: Archives
    url: logs/log_configuration/archives/
    parent: log_configuration
    identifier: log_archives
    weight: 208
  - name: Rehydrate from Archives
    url: logs/log_configuration/rehydrating
    parent: log_configuration
    weight: 209
  - name: Connect Logs and Traces
    url: tracing/other_telemetry/connect_logs_and_traces/
    parent: log_management
    identifier: logs_traces_connection
    weight: 3
  - name: Log Explorer
    url: logs/explorer/
    parent: log_management
    identifier: log_explorer
    weight: 5
  - name: Live Tail
    url: logs/explorer/live_tail/
    parent: log_explorer
    weight: 501
  - name: Search
    url: logs/explorer/search/
    parent: log_explorer
    weight: 502
  - name: Search Syntax
    url: logs/explorer/search_syntax/
    parent: log_explorer
    weight: 503
  - name: Facets
    url: logs/explorer/facets/
    parent: log_explorer
    weight: 504
  - name: Group
    url: logs/explorer/group/
    parent: log_explorer
    weight: 505
  - name: Visualize
    url: logs/explorer/visualize/
    parent: log_explorer
    weight: 506
  - name: Log Side Panel
    url: logs/explorer/side_panel/
    parent: log_explorer
    weight: 507
  - name: Export
    url: logs/explorer/export/
    parent: log_explorer
    weight: 508
  - name: Watchdog Insights for Logs
    url: logs/explorer/watchdog_insights/
    parent: log_explorer
    weight: 509
  - name: Saved Views
    url: logs/explorer/saved_views/
    parent: log_explorer
    weight: 509
  - name: Error Tracking
    url: logs/error_tracking/
    parent: log_management
    identifier: log_management_error_tracking
    weight: 6
  - name: Error Tracking Explorer
    url: logs/error_tracking/explorer
    parent: log_management_error_tracking
    weight: 601
  - name: Track Browser and Mobile Errors
    url: logs/error_tracking/browser_and_mobile
    parent: log_management_error_tracking
    weight: 602
  - name: Track Backend Errors
    url: logs/error_tracking/backend
    parent: log_management_error_tracking
    weight: 603
  - name: Custom Grouping
    url: logs/error_tracking/custom_grouping
    parent: log_management_error_tracking
    identifier: log_management_error_tracking_custom_grouping
    weight: 604
  - name: Guides
    url: logs/guide/
    parent: log_management
    identifier: log_guides
    weight: 7
  - name: Data Security
    url: data_security/logs/
    parent: log_management
    identifier: log_security
    weight: 8
  - name: Troubleshooting
    url: logs/troubleshooting
    parent: log_management
    identifier: log_troubleshooting
    weight: 9
  - name: Observability Pipelines
    url: observability_pipelines/
    pre: pipelines
    identifier: observability_pipelines
    parent: log_management_heading
    weight: 175000
  - name: Installation
    url: observability_pipelines/installation/
    parent: observability_pipelines
    identifier: observability_pipelines_installation
    weight: 1
  - name: Production Deployment Overview
    url: observability_pipelines/production_deployment_overview/
    parent: observability_pipelines
    identifier: observability_pipelines_production_deployment_overview
    weight: 2
  - name: Architecture Design and Principles
    url: observability_pipelines/production_deployment_overview/architecture_design_and_principles/
    parent: observability_pipelines_production_deployment_overview
    identifier: observability_pipelines_architecture_design_and_principles
    weight: 201
  - name: Aggregator Architecture
    url: observability_pipelines/production_deployment_overview/aggregator_architecture/
    parent: observability_pipelines_production_deployment_overview
    identifier: observability_pipelines_aggregator_architecture
    weight: 202
  - name: Working with Data
    url: observability_pipelines/working_with_data/
    parent: observability_pipelines
    identifier: observability_pipelines_working_with_data
    weight: 3
  - name: Reference
    url: observability_pipelines/reference/
    parent: observability_pipelines
    identifier: observability_pipelines_reference
    weight: 4
  - name: Configurations
    url: observability_pipelines/configurations/
    parent: observability_pipelines_reference
    identifier: observability_pipelines_vector_configuration
    weight: 2
  - name: Sources
    url: observability_pipelines/reference/sources/
    parent: observability_pipelines_vector_configuration
    identifier: observability_pipelines_reference_sources
    weight: 401
  - name: Transforms
    url: observability_pipelines/reference/transforms/
    parent: observability_pipelines_vector_configuration
    identifier: observability_pipelines_reference_transforms
    weight: 402
  - name: Sinks
    url: observability_pipelines/reference/sinks/
    parent: observability_pipelines_vector_configuration
    identifier: observability_pipelines_reference_sinks
    weight: 403
  - name: Guides
    url: observability_pipelines/guide/
    parent: observability_pipelines
    identifier: observability_pipelines_guides
    weight: 5
  - name: Security Overview
    url: security/
    pre: security-platform
    identifier: security_platform
    parent: security_platform_heading
    weight: 180000
  - name: Detection Rules
    url: security/detection_rules/
    parent: security_platform
    identifier: security_rules
    weight: 5
  - name: OOTB Rules
    url: security/default_rules/#all
    parent: security_rules
    identifier: ootb_rules
    weight: 501
  - name: Notifications
    url: security/notifications/
    parent: security_platform
    identifier: security_notifications
    weight: 6
  - name: Rules
    url: security/notifications/rules/
    parent: security_notifications
    identifier: security_notification_rules
    weight: 601
  - name: Variables
    url: security/notifications/variables/
    parent: security_notifications
    identifier: security_notification_variables
    weight: 602
  - name: Signals Explorer
    url: security/explorer
    parent: security_platform
    identifier: signals_explorer
    weight: 7
  - name: Security Signal Management
    url: security/security_signal_management
    parent: security_platform
    identifier: security_signal_management
    weight: 8
  - name: Cloud SIEM
    url: security/cloud_siem/
    pre: siem
    parent: security_platform_heading
    identifier: cloud_siem
    weight: 181000
  - name: Getting Started
    url: security/cloud_siem/getting_started
    parent: cloud_siem
    identifier: cloud_siem_getting_started
    weight: 1
  - name: Log Detection Rules
    url: security/cloud_siem/log_detection_rules
    parent: cloud_siem
    identifier: cloud_siem_log_detection_rules
    weight: 2
  - name: Signal Correlation Rules
    url: security/cloud_siem/signal_correlation_rules
    parent: cloud_siem
    identifier: cloud_siem_signal_correlation_rules
    weight: 3
  - name: OOTB Rules
    url: /security/default_rules#cat-cloud-siem
    parent: cloud_siem
    identifier: cloud_siem_default_rules
    weight: 4
  - name: Signals Explorer
    url: /security/explorer
    parent: cloud_siem
    identifier: cloud_siem_signals_explorer
    weight: 5
  - name: Investigator
    url: security/cloud_siem/investigator
    parent: cloud_siem
    identifier: cloud_siem_investigator
    weight: 6
  - name: Guides
    url: security/cloud_siem/guide/
    parent: cloud_siem
    identifier: siem_guides
    weight: 7
  - name: Cloud Security Management
    url: security/cloud_security_management
    parent: security_platform_heading
    pre: cloud-security-management
    identifier: csm
    weight: 181500
  - name: Cloud Security Posture Management
    url: security/cspm/
    parent: csm
    identifier: cspm
    weight: 1
  - name: Getting Started
    url: security/cspm/getting_started
    parent: cspm
    identifier: cspm_getting_started
    weight: 101
  - name: Detection Rules
    url: security/cspm/detection_rules
    parent: cspm
    identifier: cspm_detection_rules
    weight: 102
  - name: Custom Rules
    url: security/cspm/custom_rules
    parent: cspm
    identifier: custom_rules
    weight: 103
  - name: Cloud Resources Schema
    url: security/cspm/custom_rules/schema/
    parent: cspm
    identifier: cspm_schema_gcp_test
<<<<<<< HEAD
    weight: 103
  - name: Compliance Reports
=======
    weight: 104
  - name: Findings Reports
>>>>>>> 22e2afbe
    url: security/cspm/frameworks_and_benchmarks
    parent: cspm
    weight: 105
  - name: Security Findings Explorer
    url: /security/cspm/findings
    parent: cspm
    identifier: cspm_findings_explorer
    weight: 106
  - name: Signals Explorer
    url: /security/cspm/signals_explorer/
    parent: cspm
    identifier: signals
    weight: 107
  - name: Cloud Workload Security
    url: security/cloud_workload_security/
    parent: csm
    identifier: cloud_workload_security
    weight: 2
  - name: Getting Started
    url: security/cloud_workload_security/getting_started
    parent: cloud_workload_security
    identifier: cws_getting_started
    weight: 201
  - name: Managing Detection Rules
    url: security/cloud_workload_security/workload_security_rules
    parent: cloud_workload_security
    identifier: cws_workload_security_rules
    weight: 202
  - name: Creating Custom Agent Rules
    url: security/cloud_workload_security/agent_expressions
    parent: cloud_workload_security
    identifier: cws_agent_expressions
    weight: 203
  - name: CWS Events Formats
    url: security/cloud_workload_security/backend
    parent: cloud_workload_security
    identifier: cws_backend_event_schema_documentation
    weight: 204
  - name: Default Detection Rules
    url: security/default_rules/#cat-cloud-security-management
    parent: csm
    identifier: csm_default_rules
    weight: 4
  - name: Guides
    url: security/cloud_security_management/guide/
    parent: csm
    identifier: csm_guides
    weight: 6
  - name: Troubleshooting
    url: security/cloud_security_management/troubleshooting/
    parent: csm
    identifier: csm_troubleshooting
    weight: 7
  - name: Application Security Management
    url: security/application_security/
    parent: security_platform_heading
    pre: app-sec
    identifier: application_security
    weight: 184000
  - name: Getting Started
    url: security/application_security/getting_started/
    parent: application_security
    identifier: appsec_getting_started
    weight: 1
  - name: Java
    url: security/application_security/getting_started/java/
    parent: appsec_getting_started
    identifier: appsec_java
    weight: 101
  - name: .NET
    url: security/application_security/getting_started/dotnet/
    parent: appsec_getting_started
    identifier: appsec_dotnet
    weight: 102
  - name: Go
    url: security/application_security/getting_started/go/
    parent: appsec_getting_started
    identifier: appsec_go
    weight: 103
  - name: Ruby
    url: security/application_security/getting_started/ruby/
    parent: appsec_getting_started
    identifier: appsec_ruby
    weight: 104
  - name: PHP
    url: security/application_security/getting_started/php/
    parent: appsec_getting_started
    identifier: appsec_php
    weight: 105
  - name: NodeJS
    url: security/application_security/getting_started/nodejs/
    parent: appsec_getting_started
    identifier: appsec_nodejs
    weight: 106
  - name: Python
    url: security/application_security/getting_started/python/
    parent: appsec_getting_started
    identifier: appsec_python
    weight: 107
  - name: How It Works
    url: security/application_security/how-appsec-works/
    parent: application_security
    identifier: appsec_howitworks
    weight: 2
  - name: OOTB Rules
    url: security/default_rules/#cat-application-security
    parent: application_security
    identifier: appsec_default_rules
    weight: 3
  - name: Tracking User Activity
    url: security/application_security/add-user-info/
    parent: application_security
    identifier: appsec_user_info
    weight: 4
  - name: Setup and Configure
    url: security/application_security/setup_and_configure/
    parent: application_security
    identifier: appsec_configuration
    weight: 5
  - name: Custom Detection Rules
    url: security/application_security/custom_rules/
    parent: application_security
    identifier: appsec_custom_rules
    weight: 6
  - name: Event Rules
    url: security/application_security/event_rules/
    parent: application_security
    identifier: appsec_event_rules
    weight: 7
  - name: Troubleshooting
    url: security/application_security/troubleshooting
    parent: application_security
    identifier: appsec_troubleshooting
    weight: 8
  - name: Synthetic Monitoring
    url: synthetics/
    pre: synthetics
    identifier: synthetics
    parent: ux_monitoring_heading
    weight: 190000
  - name: API Tests
    url: synthetics/api_tests/
    parent: synthetics
    weight: 1
    identifier: api_tests
  - name: HTTP
    url: synthetics/api_tests/http_tests
    parent: api_tests
    weight: 101
  - name: SSL
    url: synthetics/api_tests/ssl_tests
    parent: api_tests
    weight: 102
  - name: DNS
    url: synthetics/api_tests/dns_tests
    parent: api_tests
    weight: 103
  - name: WebSocket
    url: synthetics/api_tests/websocket_tests
    parent: api_tests
    weight: 104
  - name: TCP
    url: synthetics/api_tests/tcp_tests
    parent: api_tests
    weight: 105
  - name: UDP
    url: synthetics/api_tests/udp_tests
    parent: api_tests
    weight: 106
  - name: ICMP
    url: synthetics/api_tests/icmp_tests
    parent: api_tests
    weight: 107
  - name: GRPC
    url: synthetics/api_tests/grpc_tests
    parent: api_tests
    weight: 108
  - name: Multistep API Tests
    url: synthetics/multistep
    parent: synthetics
    identifier: synthetics_multistep
    weight: 2
  - name: Browser Tests
    url: synthetics/browser_tests/
    parent: synthetics
    identifier: synthetics_browser_tests
    weight: 3
  - name: Recording Steps
    url: synthetics/browser_tests/actions
    parent: synthetics_browser_tests
    weight: 301
  - name: Test Results and Performance
    url: synthetics/browser_tests/test_results
    parent: synthetics_browser_tests
    weight: 302
  - name: Advanced Options for Steps
    url: synthetics/browser_tests/advanced_options
    parent: synthetics_browser_tests
    weight: 303
  - name: Private Locations
    url: synthetics/private_locations
    parent: synthetics
    identifier: synthetics_private_location
    weight: 4
  - name: Configuration
    url: synthetics/private_locations/configuration
    parent: synthetics_private_location
    identifier: synthetics_private_location_configuration
    weight: 401
  - name: Dimensioning
    url: synthetics/private_locations/dimensioning
    parent: synthetics_private_location
    identifier: synthetics_private_location_dimensioning
    weight: 402
  - name: Monitoring
    url: synthetics/private_locations/monitoring
    parent: synthetics_private_location
    identifier: synthetics_private_location_monitoring
    weight: 403
  - name: Search and Manage
    url: synthetics/search/
    parent: synthetics
    weight: 5
  - name: Test Coverage
    url: synthetics/test_coverage
    parent: synthetics
    identifier: synthetics_test_coverage
    weight: 6
  - name: Dashboards
    url: synthetics/dashboards
    parent: synthetics
    identifier: synthetics_dashboards
    weight: 7
  - name: API Test
    url: synthetics/dashboards/api_test
    parent: synthetics_dashboards
    identifier: synthetics_dashboards_api_test
    weight: 701
  - name: Browser Test
    url: synthetics/dashboards/browser_test
    parent: synthetics_dashboards
    identifier: synthetics_dashboards_browser_test
    weight: 702
  - name: Test Summary
    url: synthetics/dashboards/test_summary
    parent: synthetics_dashboards
    identifier: synthetics_dashboards_test_summary
    weight: 703
  - name: APM Integration
    url: synthetics/apm/
    parent: synthetics
    identifier: synthetics_apm
    weight: 8
  - name: Settings
    url: synthetics/settings/
    parent: synthetics
    weight: 9
  - name: Metrics
    url: synthetics/metrics/
    parent: synthetics
    weight: 10
  - name: Data Security
    url: data_security/synthetics/
    parent: synthetics
    weight: 11
  - name: Guides
    url: synthetics/guide/
    parent: synthetics
    identifier: synthetics_guides
    weight: 12
  - name: Troubleshooting
    url: synthetics/troubleshooting/
    parent: synthetics
    identifier: synthetics_troubleshooting
    weight: 13
  - name: Continuous Testing
    url: continuous_testing/
    pre: continuous-testing
    identifier: continuous_testing
    parent: ux_monitoring_heading
    weight: 200000
  - name: CI/CD Integrations
    url: continuous_testing/cicd_integrations
    parent: continuous_testing
    identifier: continuous_testing_cicd_integrations
    weight: 1
  - name: Configuration
    url: /continuous_testing/cicd_integrations/configuration
    parent: continuous_testing_cicd_integrations
    identifier: continuous_testing_cicd_integrations_configuration
    weight: 101
  - name: Azure DevOps Extension
    url: /continuous_testing/cicd_integrations/azure_devops_extension
    parent: continuous_testing_cicd_integrations
    identifier: continuous_testing_cicd_integrations_azure_devops_extension
    weight: 102
  - name: CircleCI Orb
    url: /continuous_testing/cicd_integrations/circleci_orb
    parent: continuous_testing_cicd_integrations
    identifier: continuous_testing_cicd_integrations_circleci_orb
    weight: 103
  - name: GitHub Actions
    url: /continuous_testing/cicd_integrations/github_actions
    parent: continuous_testing_cicd_integrations
    identifier: continuous_testing_cicd_integrations_github_actions
    weight: 104
  - name: GitLab
    url: /continuous_testing/cicd_integrations/gitlab
    parent: continuous_testing_cicd_integrations
    identifier: continuous_testing_cicd_integrations_gitlab
    weight: 105
  - name: Jenkins
    url: /continuous_testing/cicd_integrations/jenkins
    parent: continuous_testing_cicd_integrations
    identifier: continuous_testing_cicd_integrations_jenkins
    weight: 106
  - name: Settings
    url: /continuous_testing/settings
    parent: continuous_testing
    identifier: continuous_testing_settings
    weight: 2
  - name: Testing Tunnel
    url: /continuous_testing/testing_tunnel
    parent: continuous_testing
    identifier: continuous_testing_testing_tunnel
    weight: 3
  - name: Explorer
    url: continuous_testing/explorer/
    parent: continuous_testing
    identifier: continuous_testing_explorer
    weight: 4
  - name: Search Test Batches
    url: continuous_testing/explorer/search/
    parent: continuous_testing_explorer
    identifier: continuous_testing_explorer_search
    weight: 401
  - name: Search Syntax
    url: continuous_testing/explorer/search_syntax/
    parent: continuous_testing_explorer
    identifier: continuous_testing_explorer_search_syntax
    weight: 402
  - name: Troubleshooting
    url: continuous_testing/troubleshooting/
    parent: continuous_testing
    identifier: continuous_testing_troubleshooting
    weight: 5
  - name: RUM & Session Replay
    url: real_user_monitoring/
    pre: rum
    identifier: rum
    parent: ux_monitoring_heading
    weight: 210000
  - name: Browser Monitoring
    url: real_user_monitoring/browser/
    parent: rum
    identifier: rum_browser
    weight: 1
  - name: Data Collected
    url: real_user_monitoring/browser/data_collected/
    parent: rum_browser
    identifier: rum_data_collected
    weight: 101
  - name: Modifying Data and Context
    url: real_user_monitoring/browser/modifying_data_and_context/
    parent: rum_browser
    identifier: rum_modify
    weight: 102
  - name: Monitoring Page Performance
    url: real_user_monitoring/browser/monitoring_page_performance/
    parent: rum_browser
    identifier: page_performance
    weight: 103
  - name: Monitoring Resource Performance
    url: real_user_monitoring/browser/monitoring_resource_performance/
    parent: rum_browser
    identifier: resource_performance
    weight: 104
  - name: Collecting Browser Errors
    url: real_user_monitoring/browser/collecting_browser_errors/
    parent: rum_browser
    identifier: collect_errors
    weight: 105
  - name: Tracking User Actions
    url: real_user_monitoring/browser/tracking_user_actions/
    parent: rum_browser
    identifier: track_actions
    weight: 106
  - name: Troubleshooting
    url: real_user_monitoring/browser/troubleshooting/
    parent: rum_browser
    identifier: troubleshooting
    weight: 107
  - name: Android and AndroidTV Monitoring
    url: real_user_monitoring/android/
    parent: rum
    identifier: rum_android
    weight: 2
  - name: Data Collected
    url: real_user_monitoring/android/data_collected/
    parent: rum_android
    identifier: rum_android_data_collected
    weight: 201
  - name: Advanced Configuration
    url: real_user_monitoring/android/advanced_configuration/
    parent: rum_android
    identifier: rum_android_advanced
    weight: 202
  - name: Mobile Vitals
    url: real_user_monitoring/android/mobile_vitals/
    parent: rum_android
    identifier: rum_android_mobile_vitals
    weight: 203
  - name: Web View Tracking
    url: real_user_monitoring/android/web_view_tracking/
    parent: rum_android
    identifier: rum_android_web_view_tracking
    weight: 204
  - name: Integrated Libraries
    url: real_user_monitoring/android/integrated_libraries/
    parent: rum_android
    identifier: rum_android_libraries
    weight: 205
  - name: Troubleshooting
    url: real_user_monitoring/android/troubleshooting/
    parent: rum_android
    identifier: rum_troubleshooting_android
    weight: 206
  - name: iOS and tvOS Monitoring
    url: real_user_monitoring/ios/
    parent: rum
    identifier: rum_ios
    weight: 3
  - name: Data Collected
    url: real_user_monitoring/ios/data_collected/
    parent: rum_ios
    identifier: rum_ios_data_collected
    weight: 301
  - name: Advanced Configuration
    url: real_user_monitoring/ios/advanced_configuration/
    parent: rum_ios
    identifier: rum_ios_advanced
    weight: 302
  - name: Mobile Vitals
    url: real_user_monitoring/ios/mobile_vitals/
    parent: rum_ios
    identifier: rum_ios_mobile_vitals
    weight: 303
  - name: Web View Tracking
    url: real_user_monitoring/ios/web_view_tracking/
    parent: rum_ios
    identifier: rum_ios_web_view_tracking
    weight: 304
  - name: SwiftUI
    url: real_user_monitoring/ios/swiftui/
    parent: rum_ios
    identifier: rum_ios_swiftui
    weight: 305
  - name: Troubleshooting
    url: real_user_monitoring/ios/troubleshooting/
    parent: rum_ios
    identifier: rum_troubleshooting_ios
    weight: 306
  - name: React Native Monitoring
    url: real_user_monitoring/reactnative/
    parent: rum
    identifier: rum_reactnative
    weight: 4
  - name: Advanced Configuration
    url: real_user_monitoring/reactnative/advanced_configuration/
    parent: rum_reactnative
    identifier: rum_reactnative_advanced_configuration
    weight: 401
  - name: Mobile Vitals
    url: real_user_monitoring/reactnative/mobile_vitals/
    parent: rum_reactnative
    identifier: rum_reactnative_mobile_vitals
    weight: 402
  - name: Expo
    url: real_user_monitoring/reactnative/expo/
    parent: rum_reactnative
    identifier: rum_reactnative_expo
    weight: 403
  - name: CodePush
    url: real_user_monitoring/reactnative/codepush/
    parent: rum_reactnative
    identifier: rum_reactnative_codepush
    weight: 404
  - name: Flutter Monitoring
    url: real_user_monitoring/flutter/
    parent: rum
    identifier: rum_flutter
    weight: 5
  - name: Setup
    url: real_user_monitoring/flutter/setup/
    parent: rum_flutter
    identifier: rum_flutter_setup
    weight: 501
  - name: Data Collected
    url: real_user_monitoring/flutter/data_collected/
    parent: rum_flutter
    identifier: rum_flutter_data_collected
    weight: 502
  - name: Advanced Configuration
    url: real_user_monitoring/flutter/advanced_configuration/
    parent: rum_flutter
    identifier: rum_flutter_advanced_configuration
    weight: 503
  - name: Mobile Vitals
    url: real_user_monitoring/flutter/mobile_vitals/
    parent: rum_flutter
    identifier: rum_flutter_mobile_vitals
    weight: 504
  - name: Troubleshooting
    url: real_user_monitoring/flutter/troubleshooting/
    parent: rum_flutter
    identifier: rum_flutter_troubleshooting
    weight: 505
  - name: Session Replay
    url: real_user_monitoring/session_replay/
    parent: rum
    identifier: rum_session_replay
    weight: 6
  - name: Privacy Options
    url: real_user_monitoring/session_replay/privacy_options
    parent: rum_session_replay
    identifier: rum_session_replay_privacy_options
    weight: 601
  - name: Developer Tools
    url: real_user_monitoring/session_replay/developer_tools
    parent: rum_session_replay
    identifier: rum_session_replay_developer_tools
    weight: 602
  - name: Troubleshooting
    url: real_user_monitoring/session_replay/troubleshooting
    parent: rum_session_replay
    identifier: rum_session_replay_troubleshooting
    weight: 603
  - name: Frustration Signals
    url: real_user_monitoring/frustration_signals/
    parent: rum
    identifier: rum_frustration_signals
    weight: 7
  - name: Dashboards
    url: real_user_monitoring/dashboards/
    parent: rum
    identifier: rum_dashboards
    weight: 8
  - name: Performance Overview
    url: real_user_monitoring/dashboards/performance_overview_dashboard
    parent: rum_dashboards
    identifier: rum_dashboards_performance
    weight: 801
  - name: Frustration Signals
    url: real_user_monitoring/dashboards/frustration_signals_dashboard
    parent: rum_dashboards
    identifier: rum_dashboards_frustration_signals
    weight: 802
  - name: User Sessions
    url: real_user_monitoring/dashboards/user_sessions_dashboard
    parent: rum_dashboards
    identifier: rum_dashboards_sessions
    weight: 803
  - name: Errors
    url: real_user_monitoring/dashboards/errors_dashboard
    parent: rum_dashboards
    identifier: rum_dashboards_errors
    weight: 804
  - name: Testing Coverage
    url: real_user_monitoring/dashboards/testing_coverage
    parent: rum_dashboards
    identifier: rum_dashboards_testing_coverage
    weight: 805
  - name: Resources
    url: real_user_monitoring/dashboards/resources_dashboard
    parent: rum_dashboards
    identifier: rum_dashboards_resources
    weight: 806
  - name: Mobile
    url: real_user_monitoring/dashboards/mobile_dashboard
    parent: rum_dashboards
    identifier: rum_dashboards_mobile
    weight: 807
  - name: Explorer
    url: real_user_monitoring/explorer/
    parent: rum
    identifier: rum_explorer
    weight: 9
  - name: Search RUM Events
    url: real_user_monitoring/explorer/search/
    parent: rum_explorer
    identifier: rum_explorer_search
    weight: 901
  - name: Search Syntax
    url: real_user_monitoring/explorer/search_syntax/
    parent: rum_explorer
    identifier: rum_explorer_search_syntax
    weight: 902
  - name: Group
    url: real_user_monitoring/explorer/group/
    parent: rum_explorer
    identifier: rum_explorer_group
    weight: 903
  - name: Visualize
    url: real_user_monitoring/explorer/visualize/
    parent: rum_explorer
    identifier: rum_explorer_visualize
    weight: 904
  - name: Events
    url: real_user_monitoring/explorer/events/
    parent: rum_explorer
    identifier: rum_explorer_events
    weight: 905
  - name: Export
    url: real_user_monitoring/explorer/export/
    parent: rum_explorer
    identifier: rum_explorer_export
    weight: 906
  - name: Saved Views
    url: real_user_monitoring/explorer/saved_views/
    parent: rum_explorer
    identifier: rum_explorer_saved_views
    weight: 907
  - name: Watchdog Insights for RUM
    url: real_user_monitoring/explorer/watchdog_insights/
    parent: rum_explorer
    identifier: rum_explorer_watchdog_insights
    weight: 908
  - name: Funnel Analysis
    url: real_user_monitoring/funnel_analysis
    parent: rum
    identifier: rum_funnel_analysis
    weight: 10
  - name: Generate Metrics
    url: real_user_monitoring/generate_metrics
    parent: rum
    identifier: rum_generate_metrics
    weight: 11
  - name: Connect RUM and Traces
    url: real_user_monitoring/connect_rum_and_traces
    parent: rum
    identifier: rum_connect_rum_and_traces
    weight: 12
  - name: Error Tracking
    url: real_user_monitoring/error_tracking/
    parent: rum
    identifier: rum_error_tracking
    weight: 13
  - name: Explorer
    url: real_user_monitoring/error_tracking/explorer/
    parent: rum_error_tracking
    identifier: rum_error_tracking_explorer
    weight: 1201
  - name: Track Browser Errors
    url: real_user_monitoring/error_tracking/browser/
    parent: rum_error_tracking
    identifier: rum_error_tracking_browser
    weight: 1202
  - name: Track Android Errors
    url: real_user_monitoring/error_tracking/android/
    parent: rum_error_tracking
    identifier: rum_error_tracking_android
    weight: 1203
  - name: Track iOS Errors
    url: real_user_monitoring/error_tracking/ios/
    parent: rum_error_tracking
    identifier: rum_error_tracking_ios
    weight: 1204
  - name: Track Expo Errors
    url: real_user_monitoring/error_tracking/expo/
    parent: rum_error_tracking
    identifier: rum_error_tracking_expo
    weight: 1205
  - name: Track React Native Errors
    url: real_user_monitoring/error_tracking/reactnative/
    parent: rum_error_tracking
    identifier: rum_error_tracking_reactnative
    weight: 1206
  - name: Track Flutter Errors
    url: real_user_monitoring/error_tracking/flutter/
    parent: rum_error_tracking
    identifier: rum_error_tracking_flutter
    weight: 1207
  - name: Custom Grouping
    url: real_user_monitoring/error_tracking/custom_grouping
    parent: rum_error_tracking
    identifier: rum_error_tracking_custom_grouping
    weight: 1208
  - name: Guides
    url: real_user_monitoring/guide/
    parent: rum
    identifier: rum_guides
    weight: 14
  - name: Network Monitoring
    url: network_monitoring/
    pre: network
    identifier: nm_parent
    parent: infrastructure_heading
    weight: 220000
  - name: Network Performance Monitoring
    url: network_monitoring/performance/
    parent: nm_parent
    identifier: npm
    weight: 100
  - name: Setup
    url: network_monitoring/performance/setup/
    parent: npm
    identifier: npm_setup
    weight: 101
  - name: Network Page
    url: network_monitoring/performance/network_page/
    parent: npm
    identifier: npm_page
    weight: 102
  - name: Network Map
    url: network_monitoring/performance/network_map/
    parent: npm
    identifier: npm_map
    weight: 103
  - name: Guides
    url: network_monitoring/performance/guide/
    identifier: npm_guides
    parent: npm
    weight: 104
  - name: DNS Monitoring
    url: network_monitoring/dns/
    parent: nm_parent
    identifier: dns_monitoring
    weight: 200
  - name: Network Device Monitoring
    url: network_monitoring/devices
    parent: nm_parent
    identifier: ndm
    weight: 300
  - name: SNMP Metrics
    url: network_monitoring/devices/snmp_metrics
    parent: ndm
    identifier: ndm_snmp_metrics
    weight: 301
  - name: SNMP Traps
    url: network_monitoring/devices/snmp_traps
    parent: ndm
    identifier: ndm_snmptraps
    weight: 302
  - name: NetFlow Monitoring
    url: network_monitoring/devices/netflow
    parent: ndm
    identifier: ndm_netflow
    weight: 303
  - name: Profiles
    url: network_monitoring/devices/profiles
    parent: ndm
    identifier: ndm_profiles
    weight: 304
  - name: Data Collected
    url: network_monitoring/devices/data
    parent: ndm
    identifier: ndm_data
    weight: 305
  - name: Troubleshooting
    url: network_monitoring/devices/troubleshooting
    parent: ndm
    identifier: ndm_trouble
    weight: 306
  - name: Guides
    url: network_monitoring/devices/guide/
    parent: ndm
    identifier: ndm_guide
    weight: 307
  - name: Developers
    url: developers/
    pre: dev-code
    identifier: dev_tools
    parent: essentials_heading
    weight: 210000
  - name: Authorization
    url: developers/authorization/
    parent: dev_tools
    identifier: dev_tools_authorization
    weight: 1
  - name: OAuth2 in Datadog
    url: developers/authorization/oauth2_in_datadog/
    parent: dev_tools_authorization
    identifier: dev_tools_authorization_oauth2_in_datadog
    weight: 101
  - name: Authorization Endpoints
    url: developers/authorization/oauth2_endpoints/
    parent: dev_tools_authorization
    identifier: dev_tools_authorization_oauth2_endpoints
    weight: 102
  - name: DogStatsD
    url: developers/dogstatsd/
    parent: dev_tools
    identifier: dev_tools_dogstatsd
    weight: 2
  - name: Datagram Format
    url: developers/dogstatsd/datagram_shell
    parent: dev_tools_dogstatsd
    weight: 201
  - name: Unix Domain Socket
    url: /developers/dogstatsd/unix_socket
    parent: dev_tools_dogstatsd
    weight: 202
  - name: High Throughput Data
    url: developers/dogstatsd/high_throughput/
    parent: dev_tools_dogstatsd
    weight: 203
  - name: Data Aggregation
    url: developers/dogstatsd/data_aggregation/
    parent: dev_tools_dogstatsd
    weight: 204
  - name: DogStatsD Mapper
    url: developers/dogstatsd/dogstatsd_mapper/
    parent: dev_tools_dogstatsd
    weight: 205
  - name: Custom Checks
    url: developers/custom_checks/
    parent: dev_tools
    identifier: custom_checks
    weight: 3
  - name: Writing a Custom Agent Check
    url: developers/custom_checks/write_agent_check/
    parent: custom_checks
    weight: 301
  - name: Writing a Custom OpenMetrics Check
    url: developers/custom_checks/prometheus/
    parent: custom_checks
    weight: 302
  - name: Integrations
    url: developers/integrations/
    parent: dev_tools
    identifier: dev_tools_integrations
    weight: 4
  - name: Create an Agent-based Integration
    url: developers/integrations/new_check_howto/
    parent: dev_tools_integrations
    weight: 401
  - name: Create an API Integration
    url: developers/integrations/api_integration/
    parent: dev_tools_integrations
    weight: 402
  - name: Integration Assets Reference
    url: developers/integrations/check_references/
    parent: dev_tools_integrations
    weight: 403
  - name: Create an Integration Dashboard
    url: developers/integrations/create-an-integration-dashboard
    parent: dev_tools_integrations
    weight: 404
  - name: OAuth for Integrations
    url: developers/integrations/oauth_for_integrations
    parent: dev_tools_integrations
    weight: 405
  - name: Python
    url: developers/integrations/python/
    parent: dev_tools_integrations
    weight: 406
  - name: Legacy
    url: developers/integrations/legacy/
    parent: dev_tools_integrations
    weight: 407
  - name: Marketplace
    url: developers/marketplace/
    parent: dev_tools
    identifier: dev_tools_marketplace
    weight: 5
  - name: Develop A Marketplace Offering
    url: developers/marketplace/offering
    parent: dev_tools_marketplace
    identifier: dev_tools_marketplace_offering
    weight: 501
  - name: Datadog Apps
    url: developers/datadog_apps
    parent: dev_tools
    identifier: dev_tools_datadog_apps
    weight: 6
  - name: Service Checks
    url: developers/service_checks/
    parent: dev_tools
    identifier: dev_tools_service_check
    weight: 7
  - name: 'Submission - Agent Check '
    url: developers/service_checks/agent_service_checks_submission/
    parent: dev_tools_service_check
    identifier: dev_tools_service_check_agent_check
    weight: 701
  - name: Submission - DogStatsD
    url: developers/service_checks/dogstatsd_service_checks_submission/
    parent: dev_tools_service_check
    identifier: dev_tools_service_check_dogstatsd
    weight: 702
  - name: Submission - API
    url: api/v1/service-checks/
    parent: dev_tools_service_check
    identifier: dev_tools_service_check_api
    weight: 703
  - name: IDE Integrations
    url: developers/ide_integrations/
    parent: dev_tools
    identifier: ide_integrations
    weight: 8
  - name: IntelliJ IDEA
    url: developers/ide_integrations/idea/
    parent: ide_integrations
    identifier: ide_integrations_idea
    weight: 801
  - name: Community
    url: developers/community/
    parent: dev_tools
    identifier: dev_community
    weight: 9
  - name: Libraries
    url: developers/community/libraries/
    parent: dev_community
    weight: 901
  - name: Community Office Hours
    url: developers/community/office_hours/
    parent: dev_community
    weight: 902
  - name: Guides
    url: developers/guide/
    parent: dev_tools
    identifier: dev_tools_guides
    weight: 10
  - name: API
    url: api/
    pre: api
    identifier: api
    parent: essentials_heading
    weight: 220000
  - name: CoScreen
    url: coscreen/
    pre: coscreen
    identifier: coscreen
    parent: essentials_heading
    weight: 230000
  - name: Troubleshooting
    url: coscreen/troubleshooting
    identifier: coscreen_troubleshooting
    parent: coscreen
    weight: 1
  - name: Account Management
    url: account_management/
    pre: cog-2
    identifier: account_management
    parent: administration_heading
    weight: 230000
  - name: Switching Between Orgs
    url: account_management/org_switching/
    parent: account_management
    weight: 1
  - name: Organization Settings
    url: account_management/org_settings/
    parent: account_management
    identifier: organization_settings
    weight: 2
  - name: User Management
    url: account_management/users/
    parent: organization_settings
    identifier: account_management_users
    weight: 201
  - name: Login Methods
    url: account_management/login_methods/
    parent: organization_settings
    identifier: login_methods
    weight: 202
  - name: OAuth Apps
    url: account_management/org_settings/oauth_apps
    parent: organization_settings
    weight: 203
  - name: Sensitive Data Scanner
    url: account_management/org_settings/sensitive_data_detection
    parent: organization_settings
    weight: 204
  - name: Custom Organization Landing Page
    url: account_management/org_settings/custom_landing
    parent: organization_settings
    weight: 205
  - name: Service Accounts
    url: account_management/org_settings/service_accounts
    parent: organization_settings
    weight: 206
  - name: RBAC
    url: account_management/rbac/
    parent: account_management
    identifier: account_management_rbac
    weight: 3
  - name: Permissions
    url: account_management/rbac/permissions
    parent: account_management_rbac
    identifier: account_management_rbac_permissions
    weight: 301
  - name: SSO with SAML
    url: account_management/saml/
    identifier: account_management_saml
    parent: account_management
    weight: 4
  - name: Active Directory
    url: account_management/saml/activedirectory/
    parent: account_management_saml
    weight: 401
  - name: Auth0
    url: account_management/saml/auth0/
    parent: account_management_saml
    weight: 402
  - name: Azure
    url: account_management/saml/azure/
    parent: account_management_saml
    weight: 403
  - name: Google
    url: account_management/saml/google/
    parent: account_management_saml
    weight: 404
  - name: NoPassword
    url: account_management/saml/lastpass/
    parent: account_management_saml
    weight: 405
  - name: Okta
    url: account_management/saml/okta/
    parent: account_management_saml
    weight: 406
  - name: SafeNet
    url: account_management/saml/safenet/
    parent: account_management_saml
    weight: 407
  - name: Troubleshooting
    url: account_management/saml/troubleshooting/
    parent: account_management_saml
    weight: 408
  - name: API and Application Keys
    url: account_management/api-app-keys/
    parent: account_management
    weight: 5
  - name: Audit Trail
    url: account_management/audit_trail/
    parent: account_management
    identifier: account_management_audit_trail
    weight: 6
  - name: Events
    url: account_management/audit_trail/events/
    parent: account_management_audit_trail
    identifier: account_management_audit_trail_events
    weight: 601
  - name: Plan and Usage
    url: account_management/plan_and_usage/
    parent: account_management
    weight: 7
  - name: Billing
    url: account_management/billing/
    parent: account_management
    weight: 8
  - name: Multi-org Accounts
    url: account_management/multi_organization/
    parent: account_management
    weight: 8
  - name: Guides
    url: account_management/guide/
    parent: account_management
    weight: 9
  - name: Data Security
    url: data_security/
    pre: security-lock
    identifier: data_security
    parent: administration_heading
    weight: 240000
  - name: Agent
    url: data_security/agent/
    parent: data_security
    weight: 1
  - name: Tracing
    url: /tracing/configure_data_security/
    parent: data_security
    weight: 2
  - name: Log Management
    url: data_security/logs/
    parent: data_security
    weight: 3
  - name: Synthetic Monitoring
    url: data_security/synthetics/
    parent: data_security
    weight: 4
  - name: Guides
    url: data_security/guide/
    parent: data_security
    weight: 5
  - name: Help
    url: help/
    pre: info-fill
    identifier: help_top_level
    parent: administration_heading
    weight: 240000
  - name: Aggregating Agents
    url: observability_pipelines/guide/configure_observability_pipelines_with_datadog/
    parent: agent
    identifier: vector_aggregation
    weight: 13
api:
  - name: Overview
    url: /api/latest/
    identifier: API overview
    weight: -10
  - name: Using the API
    url: /api/latest/using-the-api/
    parent: API overview
    weight: 5
  - name: Authorization Scopes
    url: /api/latest/scopes/
    identifier: API Scopes
    parent: API overview
    weight: 6
  - name: Rate Limits
    url: /api/latest/rate-limits/
    parent: API overview
    weight: 7
    identifier: rate-limits
  - name: AWS Integration
    url: /api/latest/aws-integration/
    identifier: aws-integration
    generated: true
  - name: Generate a new external ID
    url: '#generate-a-new-external-id'
    identifier: aws-integration-generate-a-new-external-id
    parent: aws-integration
    generated: true
    params:
      versions:
        - v1
      operationids:
        - CreateNewAWSExternalID
      unstable: []
      order: 4
  - name: Set an AWS tag filter
    url: '#set-an-aws-tag-filter'
    identifier: aws-integration-set-an-aws-tag-filter
    parent: aws-integration
    generated: true
    params:
      versions:
        - v1
      operationids:
        - CreateAWSTagFilter
      unstable: []
      order: 2
  - name: Get all AWS tag filters
    url: '#get-all-aws-tag-filters'
    identifier: aws-integration-get-all-aws-tag-filters
    parent: aws-integration
    generated: true
    params:
      versions:
        - v1
      operationids:
        - ListAWSTagFilters
      unstable: []
      order: 1
  - name: Delete a tag filtering entry
    url: '#delete-a-tag-filtering-entry'
    identifier: aws-integration-delete-a-tag-filtering-entry
    parent: aws-integration
    generated: true
    params:
      versions:
        - v1
      operationids:
        - DeleteAWSTagFilter
      unstable: []
      order: 3
  - name: List namespace rules
    url: '#list-namespace-rules'
    identifier: aws-integration-list-namespace-rules
    parent: aws-integration
    generated: true
    params:
      versions:
        - v1
      operationids:
        - ListAvailableAWSNamespaces
      unstable: []
      order: 5
  - name: Update an AWS integration
    url: '#update-an-aws-integration'
    identifier: aws-integration-update-an-aws-integration
    parent: aws-integration
    generated: true
    params:
      versions:
        - v1
      operationids:
        - UpdateAWSAccount
      unstable: []
      order: 9
  - name: Create an AWS integration
    url: '#create-an-aws-integration'
    identifier: aws-integration-create-an-aws-integration
    parent: aws-integration
    generated: true
    params:
      versions:
        - v1
      operationids:
        - CreateAWSAccount
      unstable: []
      order: 8
  - name: List all AWS integrations
    url: '#list-all-aws-integrations'
    identifier: aws-integration-list-all-aws-integrations
    parent: aws-integration
    generated: true
    params:
      versions:
        - v1
      operationids:
        - ListAWSAccounts
      unstable: []
      order: 6
  - name: Delete an AWS integration
    url: '#delete-an-aws-integration'
    identifier: aws-integration-delete-an-aws-integration
    parent: aws-integration
    generated: true
    params:
      versions:
        - v1
      operationids:
        - DeleteAWSAccount
      unstable: []
      order: 7
  - name: AWS Logs Integration
    url: /api/latest/aws-logs-integration/
    identifier: aws-logs-integration
    generated: true
  - name: Check permissions for log services
    url: '#check-permissions-for-log-services'
    identifier: aws-logs-integration-check-permissions-for-log-services
    parent: aws-logs-integration
    generated: true
    params:
      versions:
        - v1
      operationids:
        - CheckAWSLogsServicesAsync
      unstable: []
      order: 6
  - name: Enable an AWS Logs integration
    url: '#enable-an-aws-logs-integration'
    identifier: aws-logs-integration-enable-an-aws-logs-integration
    parent: aws-logs-integration
    generated: true
    params:
      versions:
        - v1
      operationids:
        - EnableAWSLogServices
      unstable: []
      order: 5
  - name: Get list of AWS log ready services
    url: '#get-list-of-aws-log-ready-services'
    identifier: aws-logs-integration-get-list-of-aws-log-ready-services
    parent: aws-logs-integration
    generated: true
    params:
      versions:
        - v1
      operationids:
        - ListAWSLogsServices
      unstable: []
      order: 4
  - name: Check that an AWS Lambda Function exists
    url: '#check-that-an-aws-lambda-function-exists'
    identifier: aws-logs-integration-check-that-an-aws-lambda-function-exists
    parent: aws-logs-integration
    generated: true
    params:
      versions:
        - v1
      operationids:
        - CheckAWSLogsLambdaAsync
      unstable: []
      order: 7
  - name: Add AWS Log Lambda ARN
    url: '#add-aws-log-lambda-arn'
    identifier: aws-logs-integration-add-aws-log-lambda-arn
    parent: aws-logs-integration
    generated: true
    params:
      versions:
        - v1
      operationids:
        - CreateAWSLambdaARN
      unstable: []
      order: 2
  - name: List all AWS Logs integrations
    url: '#list-all-aws-logs-integrations'
    identifier: aws-logs-integration-list-all-aws-logs-integrations
    parent: aws-logs-integration
    generated: true
    params:
      versions:
        - v1
      operationids:
        - ListAWSLogsIntegrations
      unstable: []
      order: 1
  - name: Delete an AWS Logs integration
    url: '#delete-an-aws-logs-integration'
    identifier: aws-logs-integration-delete-an-aws-logs-integration
    parent: aws-logs-integration
    generated: true
    params:
      versions:
        - v1
      operationids:
        - DeleteAWSLambdaARN
      unstable: []
      order: 3
  - name: Authentication
    url: /api/latest/authentication/
    identifier: authentication
    generated: true
  - name: Validate API key
    url: '#validate-api-key'
    identifier: authentication-validate-api-key
    parent: authentication
    generated: true
    params:
      versions:
        - v1
      operationids:
        - Validate
      unstable: []
      order: 1
  - name: Azure Integration
    url: /api/latest/azure-integration/
    identifier: azure-integration
    generated: true
  - name: Update Azure integration host filters
    url: '#update-azure-integration-host-filters'
    identifier: azure-integration-update-azure-integration-host-filters
    parent: azure-integration
    generated: true
    params:
      versions:
        - v1
      operationids:
        - UpdateAzureHostFilters
      unstable: []
      order: 5
  - name: Update an Azure integration
    url: '#update-an-azure-integration'
    identifier: azure-integration-update-an-azure-integration
    parent: azure-integration
    generated: true
    params:
      versions:
        - v1
      operationids:
        - UpdateAzureIntegration
      unstable: []
      order: 4
  - name: Create an Azure integration
    url: '#create-an-azure-integration'
    identifier: azure-integration-create-an-azure-integration
    parent: azure-integration
    generated: true
    params:
      versions:
        - v1
      operationids:
        - CreateAzureIntegration
      unstable: []
      order: 2
  - name: List all Azure integrations
    url: '#list-all-azure-integrations'
    identifier: azure-integration-list-all-azure-integrations
    parent: azure-integration
    generated: true
    params:
      versions:
        - v1
      operationids:
        - ListAzureIntegration
      unstable: []
      order: 1
  - name: Delete an Azure integration
    url: '#delete-an-azure-integration'
    identifier: azure-integration-delete-an-azure-integration
    parent: azure-integration
    generated: true
    params:
      versions:
        - v1
      operationids:
        - DeleteAzureIntegration
      unstable: []
      order: 3
  - name: Dashboard Lists
    url: /api/latest/dashboard-lists/
    identifier: dashboard-lists
    generated: true
  - name: Update items of a dashboard list
    url: '#update-items-of-a-dashboard-list'
    identifier: dashboard-lists-update-items-of-a-dashboard-list
    parent: dashboard-lists
    generated: true
    params:
      versions:
        - v2
      operationids:
        - UpdateDashboardListItems
      unstable: []
      order: 3
  - name: Add Items to a Dashboard List
    url: '#add-items-to-a-dashboard-list'
    identifier: dashboard-lists-add-items-to-a-dashboard-list
    parent: dashboard-lists
    generated: true
    params:
      versions:
        - v2
      operationids:
        - CreateDashboardListItems
      unstable: []
      order: 2
  - name: Get items of a Dashboard List
    url: '#get-items-of-a-dashboard-list'
    identifier: dashboard-lists-get-items-of-a-dashboard-list
    parent: dashboard-lists
    generated: true
    params:
      versions:
        - v2
      operationids:
        - GetDashboardListItems
      unstable: []
      order: 1
  - name: Delete items from a dashboard list
    url: '#delete-items-from-a-dashboard-list'
    identifier: dashboard-lists-delete-items-from-a-dashboard-list
    parent: dashboard-lists
    generated: true
    params:
      versions:
        - v2
      operationids:
        - DeleteDashboardListItems
      unstable: []
      order: 4
  - name: Update a dashboard list
    url: '#update-a-dashboard-list'
    identifier: dashboard-lists-update-a-dashboard-list
    parent: dashboard-lists
    generated: true
    params:
      versions:
        - v1
      operationids:
        - UpdateDashboardList
      unstable: []
      order: 4
  - name: Get a dashboard list
    url: '#get-a-dashboard-list'
    identifier: dashboard-lists-get-a-dashboard-list
    parent: dashboard-lists
    generated: true
    params:
      versions:
        - v1
      operationids:
        - GetDashboardList
      unstable: []
      order: 3
  - name: Delete a dashboard list
    url: '#delete-a-dashboard-list'
    identifier: dashboard-lists-delete-a-dashboard-list
    parent: dashboard-lists
    generated: true
    params:
      versions:
        - v1
      operationids:
        - DeleteDashboardList
      unstable: []
      order: 5
  - name: Create a dashboard list
    url: '#create-a-dashboard-list'
    identifier: dashboard-lists-create-a-dashboard-list
    parent: dashboard-lists
    generated: true
    params:
      versions:
        - v1
      operationids:
        - CreateDashboardList
      unstable: []
      order: 2
  - name: Get all dashboard lists
    url: '#get-all-dashboard-lists'
    identifier: dashboard-lists-get-all-dashboard-lists
    parent: dashboard-lists
    generated: true
    params:
      versions:
        - v1
      operationids:
        - ListDashboardLists
      unstable: []
      order: 1
  - name: Dashboards
    url: /api/latest/dashboards/
    identifier: dashboards
    generated: true
  - name: Update a dashboard
    url: '#update-a-dashboard'
    identifier: dashboards-update-a-dashboard
    parent: dashboards
    generated: true
    params:
      versions:
        - v1
      operationids:
        - UpdateDashboard
      unstable: []
      order: 4
  - name: Get a dashboard
    url: '#get-a-dashboard'
    identifier: dashboards-get-a-dashboard
    parent: dashboards
    generated: true
    params:
      versions:
        - v1
      operationids:
        - GetDashboard
      unstable: []
      order: 2
  - name: Delete a dashboard
    url: '#delete-a-dashboard'
    identifier: dashboards-delete-a-dashboard
    parent: dashboards
    generated: true
    params:
      versions:
        - v1
      operationids:
        - DeleteDashboard
      unstable: []
      order: 5
  - name: Send shared dashboard invitation email
    url: '#send-shared-dashboard-invitation-email'
    identifier: dashboards-send-shared-dashboard-invitation-email
    parent: dashboards
    generated: true
    params:
      versions:
        - v1
      operationids:
        - SendPublicDashboardInvitation
      unstable: []
      order: 11
  - name: Get all invitations for a shared dashboard
    url: '#get-all-invitations-for-a-shared-dashboard'
    identifier: dashboards-get-all-invitations-for-a-shared-dashboard
    parent: dashboards
    generated: true
    params:
      versions:
        - v1
      operationids:
        - GetPublicDashboardInvitations
      unstable: []
      order: 12
  - name: Revoke shared dashboard invitations
    url: '#revoke-shared-dashboard-invitations'
    identifier: dashboards-revoke-shared-dashboard-invitations
    parent: dashboards
    generated: true
    params:
      versions:
        - v1
      operationids:
        - DeletePublicDashboardInvitation
      unstable: []
      order: 14
  - name: Update a shared dashboard
    url: '#update-a-shared-dashboard'
    identifier: dashboards-update-a-shared-dashboard
    parent: dashboards
    generated: true
    params:
      versions:
        - v1
      operationids:
        - UpdatePublicDashboard
      unstable: []
      order: 10
  - name: Get a shared dashboard
    url: '#get-a-shared-dashboard'
    identifier: dashboards-get-a-shared-dashboard
    parent: dashboards
    generated: true
    params:
      versions:
        - v1
      operationids:
        - GetPublicDashboard
      unstable: []
      order: 9
  - name: Revoke a shared dashboard URL
    url: '#revoke-a-shared-dashboard-url'
    identifier: dashboards-revoke-a-shared-dashboard-url
    parent: dashboards
    generated: true
    params:
      versions:
        - v1
      operationids:
        - DeletePublicDashboard
      unstable: []
      order: 13
  - name: Create a shared dashboard
    url: '#create-a-shared-dashboard'
    identifier: dashboards-create-a-shared-dashboard
    parent: dashboards
    generated: true
    params:
      versions:
        - v1
      operationids:
        - CreatePublicDashboard
      unstable: []
      order: 8
  - name: Create a new dashboard
    url: '#create-a-new-dashboard'
    identifier: dashboards-create-a-new-dashboard
    parent: dashboards
    generated: true
    params:
      versions:
        - v1
      operationids:
        - CreateDashboard
      unstable: []
      order: 1
  - name: Restore deleted dashboards
    url: '#restore-deleted-dashboards'
    identifier: dashboards-restore-deleted-dashboards
    parent: dashboards
    generated: true
    params:
      versions:
        - v1
      operationids:
        - RestoreDashboards
      unstable: []
      order: 7
  - name: Get all dashboards
    url: '#get-all-dashboards'
    identifier: dashboards-get-all-dashboards
    parent: dashboards
    generated: true
    params:
      versions:
        - v1
      operationids:
        - ListDashboards
      unstable: []
      order: 3
  - name: Delete dashboards
    url: '#delete-dashboards'
    identifier: dashboards-delete-dashboards
    parent: dashboards
    generated: true
    params:
      versions:
        - v1
      operationids:
        - DeleteDashboards
      unstable: []
      order: 6
  - name: Downtimes
    url: /api/latest/downtimes/
    identifier: downtimes
    generated: true
  - name: Get all downtimes for a monitor
    url: '#get-all-downtimes-for-a-monitor'
    identifier: downtimes-get-all-downtimes-for-a-monitor
    parent: downtimes
    generated: true
    params:
      versions:
        - v1
      operationids:
        - ListMonitorDowntimes
      unstable: []
      order: 7
  - name: Update a downtime
    url: '#update-a-downtime'
    identifier: downtimes-update-a-downtime
    parent: downtimes
    generated: true
    params:
      versions:
        - v1
      operationids:
        - UpdateDowntime
      unstable: []
      order: 6
  - name: Get a downtime
    url: '#get-a-downtime'
    identifier: downtimes-get-a-downtime
    parent: downtimes
    generated: true
    params:
      versions:
        - v1
      operationids:
        - GetDowntime
      unstable: []
      order: 5
  - name: Cancel a downtime
    url: '#cancel-a-downtime'
    identifier: downtimes-cancel-a-downtime
    parent: downtimes
    generated: true
    params:
      versions:
        - v1
      operationids:
        - CancelDowntime
      unstable: []
      order: 4
  - name: Cancel downtimes by scope
    url: '#cancel-downtimes-by-scope'
    identifier: downtimes-cancel-downtimes-by-scope
    parent: downtimes
    generated: true
    params:
      versions:
        - v1
      operationids:
        - CancelDowntimesByScope
      unstable: []
      order: 3
  - name: Schedule a downtime
    url: '#schedule-a-downtime'
    identifier: downtimes-schedule-a-downtime
    parent: downtimes
    generated: true
    params:
      versions:
        - v1
      operationids:
        - CreateDowntime
      unstable: []
      order: 2
  - name: Get all downtimes
    url: '#get-all-downtimes'
    identifier: downtimes-get-all-downtimes
    parent: downtimes
    generated: true
    params:
      versions:
        - v1
      operationids:
        - ListDowntimes
      unstable: []
      order: 1
  - name: Embeddable Graphs
    url: /api/latest/embeddable-graphs/
    identifier: embeddable-graphs
    generated: true
  - name: Revoke embed
    url: '#revoke-embed'
    identifier: embeddable-graphs-revoke-embed
    parent: embeddable-graphs
    generated: true
    params:
      versions:
        - v1
      operationids:
        - RevokeEmbeddableGraph
      unstable: []
      order: 1
  - name: Enable embed
    url: '#enable-embed'
    identifier: embeddable-graphs-enable-embed
    parent: embeddable-graphs
    generated: true
    params:
      versions:
        - v1
      operationids:
        - EnableEmbeddableGraph
      unstable: []
      order: 2
  - name: Get specific embed
    url: '#get-specific-embed'
    identifier: embeddable-graphs-get-specific-embed
    parent: embeddable-graphs
    generated: true
    params:
      versions:
        - v1
      operationids:
        - GetEmbeddableGraph
      unstable: []
      order: 3
  - name: Create embed
    url: '#create-embed'
    identifier: embeddable-graphs-create-embed
    parent: embeddable-graphs
    generated: true
    params:
      versions:
        - v1
      operationids:
        - CreateEmbeddableGraph
      unstable: []
      order: 4
  - name: Get all embeds
    url: '#get-all-embeds'
    identifier: embeddable-graphs-get-all-embeds
    parent: embeddable-graphs
    generated: true
    params:
      versions:
        - v1
      operationids:
        - ListEmbeddableGraphs
      unstable: []
      order: 5
  - name: Events
    url: /api/latest/events/
    identifier: events
    generated: true
  - name: Search events
    url: '#search-events'
    identifier: events-search-events
    parent: events
    generated: true
    params:
      versions:
        - v2
      operationids:
        - SearchEvents
      unstable:
        - v2
      order: 2
  - name: Get an event
    url: '#get-an-event'
    identifier: events-get-an-event
    parent: events
    generated: true
    params:
      versions:
        - v1
      operationids:
        - GetEvent
      unstable: []
      order: 2
  - name: Post an event
    url: '#post-an-event'
    identifier: events-post-an-event
    parent: events
    generated: true
    params:
      versions:
        - v1
      operationids:
        - CreateEvent
      unstable: []
      order: 1
  - name: Get a list of events
    url: '#get-a-list-of-events'
    identifier: events-get-a-list-of-events
    parent: events
    generated: true
    params:
      versions:
        - v1
        - v2
      operationids:
        - ListEvents
      unstable:
        - v2
      order: 1
  - name: GCP Integration
    url: /api/latest/gcp-integration/
    identifier: gcp-integration
    generated: true
  - name: Update a GCP integration
    url: '#update-a-gcp-integration'
    identifier: gcp-integration-update-a-gcp-integration
    parent: gcp-integration
    generated: true
    params:
      versions:
        - v1
      operationids:
        - UpdateGCPIntegration
      unstable: []
      order: 4
  - name: Create a GCP integration
    url: '#create-a-gcp-integration'
    identifier: gcp-integration-create-a-gcp-integration
    parent: gcp-integration
    generated: true
    params:
      versions:
        - v1
      operationids:
        - CreateGCPIntegration
      unstable: []
      order: 2
  - name: List all GCP integrations
    url: '#list-all-gcp-integrations'
    identifier: gcp-integration-list-all-gcp-integrations
    parent: gcp-integration
    generated: true
    params:
      versions:
        - v1
      operationids:
        - ListGCPIntegration
      unstable: []
      order: 1
  - name: Delete a GCP integration
    url: '#delete-a-gcp-integration'
    identifier: gcp-integration-delete-a-gcp-integration
    parent: gcp-integration
    generated: true
    params:
      versions:
        - v1
      operationids:
        - DeleteGCPIntegration
      unstable: []
      order: 3
  - name: Hosts
    url: /api/latest/hosts/
    identifier: hosts
    generated: true
  - name: Get the total number of active hosts
    url: '#get-the-total-number-of-active-hosts'
    identifier: hosts-get-the-total-number-of-active-hosts
    parent: hosts
    generated: true
    params:
      versions:
        - v1
      operationids:
        - GetHostTotals
      unstable: []
      order: 2
  - name: Get all hosts for your organization
    url: '#get-all-hosts-for-your-organization'
    identifier: hosts-get-all-hosts-for-your-organization
    parent: hosts
    generated: true
    params:
      versions:
        - v1
      operationids:
        - ListHosts
      unstable: []
      order: 1
  - name: Unmute a host
    url: '#unmute-a-host'
    identifier: hosts-unmute-a-host
    parent: hosts
    generated: true
    params:
      versions:
        - v1
      operationids:
        - UnmuteHost
      unstable: []
      order: 4
  - name: Mute a host
    url: '#mute-a-host'
    identifier: hosts-mute-a-host
    parent: hosts
    generated: true
    params:
      versions:
        - v1
      operationids:
        - MuteHost
      unstable: []
      order: 3
  - name: IP Ranges
    url: /api/latest/ip-ranges/
    identifier: ip-ranges
    generated: true
  - name: List IP Ranges
    url: '#list-ip-ranges'
    identifier: ip-ranges-list-ip-ranges
    parent: ip-ranges
    generated: true
    params:
      versions:
        - v1
      operationids:
        - GetIPRanges
      unstable: []
      order: 1
  - name: Key Management
    url: /api/latest/key-management/
    identifier: key-management
    generated: true
  - name: Edit an application key owned by current user
    url: '#edit-an-application-key-owned-by-current-user'
    identifier: key-management-edit-an-application-key-owned-by-current-user
    parent: key-management
    generated: true
    params:
      versions:
        - v2
      operationids:
        - UpdateCurrentUserApplicationKey
      unstable: []
      order: 2
  - name: Get one application key owned by current user
    url: '#get-one-application-key-owned-by-current-user'
    identifier: key-management-get-one-application-key-owned-by-current-user
    parent: key-management
    generated: true
    params:
      versions:
        - v2
      operationids:
        - GetCurrentUserApplicationKey
      unstable: []
      order: 3
  - name: Delete an application key owned by current user
    url: '#delete-an-application-key-owned-by-current-user'
    identifier: key-management-delete-an-application-key-owned-by-current-user
    parent: key-management
    generated: true
    params:
      versions:
        - v2
      operationids:
        - DeleteCurrentUserApplicationKey
      unstable: []
      order: 1
  - name: Create an application key for current user
    url: '#create-an-application-key-for-current-user'
    identifier: key-management-create-an-application-key-for-current-user
    parent: key-management
    generated: true
    params:
      versions:
        - v2
      operationids:
        - CreateCurrentUserApplicationKey
      unstable: []
      order: 4
  - name: Get all application keys owned by current user
    url: '#get-all-application-keys-owned-by-current-user'
    identifier: key-management-get-all-application-keys-owned-by-current-user
    parent: key-management
    generated: true
    params:
      versions:
        - v2
      operationids:
        - ListCurrentUserApplicationKeys
      unstable: []
      order: 5
  - name: Edit an application key
    url: '#edit-an-application-key'
    identifier: key-management-edit-an-application-key
    parent: key-management
    generated: true
    params:
      versions:
        - v1
        - v2
      operationids:
        - UpdateApplicationKey
      unstable: []
      order: 9
  - name: Get an application key
    url: '#get-an-application-key'
    identifier: key-management-get-an-application-key
    parent: key-management
    generated: true
    params:
      versions:
        - v1
        - v2
      operationids:
        - GetApplicationKey
      unstable: []
      order: 8
  - name: Delete an application key
    url: '#delete-an-application-key'
    identifier: key-management-delete-an-application-key
    parent: key-management
    generated: true
    params:
      versions:
        - v1
        - v2
      operationids:
        - DeleteApplicationKey
      unstable: []
      order: 10
  - name: Create an application key
    url: '#create-an-application-key'
    identifier: key-management-create-an-application-key
    parent: key-management
    generated: true
    params:
      versions:
        - v1
      operationids:
        - CreateApplicationKey
      unstable: []
      order: 7
  - name: Get all application keys
    url: '#get-all-application-keys'
    identifier: key-management-get-all-application-keys
    parent: key-management
    generated: true
    params:
      versions:
        - v1
        - v2
      operationids:
        - ListApplicationKeys
      unstable: []
      order: 6
  - name: Edit an API key
    url: '#edit-an-api-key'
    identifier: key-management-edit-an-api-key
    parent: key-management
    generated: true
    params:
      versions:
        - v1
        - v2
      operationids:
        - UpdateAPIKey
      unstable: []
      order: 4
  - name: Get API key
    url: '#get-api-key'
    identifier: key-management-get-api-key
    parent: key-management
    generated: true
    params:
      versions:
        - v1
        - v2
      operationids:
        - GetAPIKey
      unstable: []
      order: 3
  - name: Delete an API key
    url: '#delete-an-api-key'
    identifier: key-management-delete-an-api-key
    parent: key-management
    generated: true
    params:
      versions:
        - v1
        - v2
      operationids:
        - DeleteAPIKey
      unstable: []
      order: 5
  - name: Create an API key
    url: '#create-an-api-key'
    identifier: key-management-create-an-api-key
    parent: key-management
    generated: true
    params:
      versions:
        - v1
        - v2
      operationids:
        - CreateAPIKey
      unstable: []
      order: 2
  - name: Get all API keys
    url: '#get-all-api-keys'
    identifier: key-management-get-all-api-keys
    parent: key-management
    generated: true
    params:
      versions:
        - v1
        - v2
      operationids:
        - ListAPIKeys
      unstable: []
      order: 1
  - name: Logs
    url: /api/latest/logs/
    identifier: logs
    generated: true
  - name: Get a list of logs
    url: '#get-a-list-of-logs'
    identifier: logs-get-a-list-of-logs
    parent: logs
    generated: true
    params:
      versions:
        - v2
      operationids:
        - ListLogsGet
      unstable: []
      order: 4
  - name: Aggregate events
    url: '#aggregate-events'
    identifier: logs-aggregate-events
    parent: logs
    generated: true
    params:
      versions:
        - v2
      operationids:
        - AggregateLogs
      unstable: []
      order: 2
  - name: Send logs
    url: '#send-logs'
    identifier: logs-send-logs
    parent: logs
    generated: true
    params:
      versions:
        - v1
        - v2
      operationids:
        - SubmitLog
      unstable: []
      order: 1
  - name: Search logs
    url: '#search-logs'
    identifier: logs-search-logs
    parent: logs
    generated: true
    params:
      versions:
        - v1
        - v2
      operationids:
        - ListLogs
      unstable: []
      order: 3
  - name: Logs Indexes
    url: /api/latest/logs-indexes/
    identifier: logs-indexes
    generated: true
  - name: Update an index
    url: '#update-an-index'
    identifier: logs-indexes-update-an-index
    parent: logs-indexes
    generated: true
    params:
      versions:
        - v1
      operationids:
        - UpdateLogsIndex
      unstable: []
      order: 4
  - name: Get an index
    url: '#get-an-index'
    identifier: logs-indexes-get-an-index
    parent: logs-indexes
    generated: true
    params:
      versions:
        - v1
      operationids:
        - GetLogsIndex
      unstable: []
      order: 2
  - name: Create an index
    url: '#create-an-index'
    identifier: logs-indexes-create-an-index
    parent: logs-indexes
    generated: true
    params:
      versions:
        - v1
      operationids:
        - CreateLogsIndex
      unstable: []
      order: 3
  - name: Get all indexes
    url: '#get-all-indexes'
    identifier: logs-indexes-get-all-indexes
    parent: logs-indexes
    generated: true
    params:
      versions:
        - v1
      operationids:
        - ListLogIndexes
      unstable: []
      order: 1
  - name: Update indexes order
    url: '#update-indexes-order'
    identifier: logs-indexes-update-indexes-order
    parent: logs-indexes
    generated: true
    params:
      versions:
        - v1
      operationids:
        - UpdateLogsIndexOrder
      unstable: []
      order: 6
  - name: Get indexes order
    url: '#get-indexes-order'
    identifier: logs-indexes-get-indexes-order
    parent: logs-indexes
    generated: true
    params:
      versions:
        - v1
      operationids:
        - GetLogsIndexOrder
      unstable: []
      order: 5
  - name: Logs Pipelines
    url: /api/latest/logs-pipelines/
    identifier: logs-pipelines
    generated: true
  - name: Update a pipeline
    url: '#update-a-pipeline'
    identifier: logs-pipelines-update-a-pipeline
    parent: logs-pipelines
    generated: true
    params:
      versions:
        - v1
      operationids:
        - UpdateLogsPipeline
      unstable: []
      order: 7
  - name: Get a pipeline
    url: '#get-a-pipeline'
    identifier: logs-pipelines-get-a-pipeline
    parent: logs-pipelines
    generated: true
    params:
      versions:
        - v1
      operationids:
        - GetLogsPipeline
      unstable: []
      order: 5
  - name: Delete a pipeline
    url: '#delete-a-pipeline'
    identifier: logs-pipelines-delete-a-pipeline
    parent: logs-pipelines
    generated: true
    params:
      versions:
        - v1
      operationids:
        - DeleteLogsPipeline
      unstable: []
      order: 6
  - name: Create a pipeline
    url: '#create-a-pipeline'
    identifier: logs-pipelines-create-a-pipeline
    parent: logs-pipelines
    generated: true
    params:
      versions:
        - v1
      operationids:
        - CreateLogsPipeline
      unstable: []
      order: 4
  - name: Get all pipelines
    url: '#get-all-pipelines'
    identifier: logs-pipelines-get-all-pipelines
    parent: logs-pipelines
    generated: true
    params:
      versions:
        - v1
      operationids:
        - ListLogsPipelines
      unstable: []
      order: 3
  - name: Update pipeline order
    url: '#update-pipeline-order'
    identifier: logs-pipelines-update-pipeline-order
    parent: logs-pipelines
    generated: true
    params:
      versions:
        - v1
      operationids:
        - UpdateLogsPipelineOrder
      unstable: []
      order: 2
  - name: Get pipeline order
    url: '#get-pipeline-order'
    identifier: logs-pipelines-get-pipeline-order
    parent: logs-pipelines
    generated: true
    params:
      versions:
        - v1
      operationids:
        - GetLogsPipelineOrder
      unstable: []
      order: 1
  - name: Metrics
    url: /api/latest/metrics/
    identifier: metrics
    generated: true
  - name: Timeseries cross product query
    url: '#timeseries-cross-product-query'
    identifier: metrics-timeseries-cross-product-query
    parent: metrics
    generated: true
    params:
      versions:
        - v2
      operationids:
        - QueryTimeseriesData
      unstable:
        - v2
      order: 1
  - name: Scalar cross product query
    url: '#scalar-cross-product-query'
    identifier: metrics-scalar-cross-product-query
    parent: metrics
    generated: true
    params:
      versions:
        - v2
      operationids:
        - QueryScalarData
      unstable:
        - v2
      order: 2
  - name: List distinct metric volumes by metric name
    url: '#list-distinct-metric-volumes-by-metric-name'
    identifier: metrics-list-distinct-metric-volumes-by-metric-name
    parent: metrics
    generated: true
    params:
      versions:
        - v2
      operationids:
        - ListVolumesByMetricName
      unstable: []
      order: 8
  - name: Create a tag configuration
    url: '#create-a-tag-configuration'
    identifier: metrics-create-a-tag-configuration
    parent: metrics
    generated: true
    params:
      versions:
        - v2
      operationids:
        - CreateTagConfiguration
      unstable: []
      order: 1
  - name: Update a tag configuration
    url: '#update-a-tag-configuration'
    identifier: metrics-update-a-tag-configuration
    parent: metrics
    generated: true
    params:
      versions:
        - v2
      operationids:
        - UpdateTagConfiguration
      unstable: []
      order: 3
  - name: List tag configuration by name
    url: '#list-tag-configuration-by-name'
    identifier: metrics-list-tag-configuration-by-name
    parent: metrics
    generated: true
    params:
      versions:
        - v2
      operationids:
        - ListTagConfigurationByName
      unstable: []
      order: 2
  - name: Delete a tag configuration
    url: '#delete-a-tag-configuration'
    identifier: metrics-delete-a-tag-configuration
    parent: metrics
    generated: true
    params:
      versions:
        - v2
      operationids:
        - DeleteTagConfiguration
      unstable: []
      order: 4
  - name: Tag Configuration Cardinality Estimator
    url: '#tag-configuration-cardinality-estimator'
    identifier: metrics-tag-configuration-cardinality-estimator
    parent: metrics
    generated: true
    params:
      versions:
        - v2
      operationids:
        - EstimateMetricsOutputSeries
      unstable: []
      order: 11
  - name: List tags by metric name
    url: '#list-tags-by-metric-name'
    identifier: metrics-list-tags-by-metric-name
    parent: metrics
    generated: true
    params:
      versions:
        - v2
      operationids:
        - ListTagsByMetricName
      unstable: []
      order: 6
  - name: List active tags and aggregations
    url: '#list-active-tags-and-aggregations'
    identifier: metrics-list-active-tags-and-aggregations
    parent: metrics
    generated: true
    params:
      versions:
        - v2
      operationids:
        - ListActiveMetricConfigurations
      unstable: []
      order: 7
  - name: Configure tags for multiple metrics
    url: '#configure-tags-for-multiple-metrics'
    identifier: metrics-configure-tags-for-multiple-metrics
    parent: metrics
    generated: true
    params:
      versions:
        - v2
      operationids:
        - DeleteBulkTagsMetricsConfiguration
        - CreateBulkTagsMetricsConfiguration
      unstable: []
      order: 10
  - name: Get a list of metrics
    url: '#get-a-list-of-metrics'
    identifier: metrics-get-a-list-of-metrics
    parent: metrics
    generated: true
    params:
      versions:
        - v2
      operationids:
        - ListTagConfigurations
      unstable: []
      order: 5
  - name: Submit metrics
    url: '#submit-metrics'
    identifier: metrics-submit-metrics
    parent: metrics
    generated: true
    params:
      versions:
        - v1
        - v2
      operationids:
        - SubmitMetrics
      unstable: []
      order: 1
  - name: Search metrics
    url: '#search-metrics'
    identifier: metrics-search-metrics
    parent: metrics
    generated: true
    params:
      versions:
        - v1
      operationids:
        - ListMetrics
      unstable: []
      order: 4
  - name: Query timeseries points
    url: '#query-timeseries-points'
    identifier: metrics-query-timeseries-points
    parent: metrics
    generated: true
    params:
      versions:
        - v1
      operationids:
        - QueryMetrics
      unstable: []
      order: 5
  - name: Edit metric metadata
    url: '#edit-metric-metadata'
    identifier: metrics-edit-metric-metadata
    parent: metrics
    generated: true
    params:
      versions:
        - v1
      operationids:
        - UpdateMetricMetadata
      unstable: []
      order: 3
  - name: Get metric metadata
    url: '#get-metric-metadata'
    identifier: metrics-get-metric-metadata
    parent: metrics
    generated: true
    params:
      versions:
        - v1
      operationids:
        - GetMetricMetadata
      unstable: []
      order: 2
  - name: Get active metrics list
    url: '#get-active-metrics-list'
    identifier: metrics-get-active-metrics-list
    parent: metrics
    generated: true
    params:
      versions:
        - v1
      operationids:
        - ListActiveMetrics
      unstable: []
      order: 1
  - name: Submit distribution points
    url: '#submit-distribution-points'
    identifier: metrics-submit-distribution-points
    parent: metrics
    generated: true
    params:
      versions:
        - v1
      operationids:
        - SubmitDistributionPoints
      unstable: []
      order: 1
  - name: Monitors
    url: /api/latest/monitors/
    identifier: monitors
    generated: true
  - name: Unmute all monitors
    url: '#unmute-all-monitors'
    identifier: monitors-unmute-all-monitors
    parent: monitors
    generated: true
    params:
      versions:
        - v1
      operationids:
        - UnmuteAllMonitors
      unstable: []
      order: 3
  - name: Mute all monitors
    url: '#mute-all-monitors'
    identifier: monitors-mute-all-monitors
    parent: monitors
    generated: true
    params:
      versions:
        - v1
      operationids:
        - MuteAllMonitors
      unstable: []
      order: 4
  - name: Validate an existing monitor
    url: '#validate-an-existing-monitor'
    identifier: monitors-validate-an-existing-monitor
    parent: monitors
    generated: true
    params:
      versions:
        - v1
      operationids:
        - ValidateExistingMonitor
      unstable: []
      order: 8
  - name: Unmute a monitor
    url: '#unmute-a-monitor'
    identifier: monitors-unmute-a-monitor
    parent: monitors
    generated: true
    params:
      versions:
        - v1
      operationids:
        - UnmuteMonitor
      unstable: []
      order: 1
  - name: Mute a monitor
    url: '#mute-a-monitor'
    identifier: monitors-mute-a-monitor
    parent: monitors
    generated: true
    params:
      versions:
        - v1
      operationids:
        - MuteMonitor
      unstable: []
      order: 2
  - name: Edit a monitor
    url: '#edit-a-monitor'
    identifier: monitors-edit-a-monitor
    parent: monitors
    generated: true
    params:
      versions:
        - v1
      operationids:
        - UpdateMonitor
      unstable: []
      order: 3
  - name: Get a monitor's details
    url: '#get-a-monitors-details'
    identifier: monitors-get-a-monitors-details
    parent: monitors
    generated: true
    params:
      versions:
        - v1
      operationids:
        - GetMonitor
      unstable: []
      order: 4
  - name: Delete a monitor
    url: '#delete-a-monitor'
    identifier: monitors-delete-a-monitor
    parent: monitors
    generated: true
    params:
      versions:
        - v1
      operationids:
        - DeleteMonitor
      unstable: []
      order: 5
  - name: Validate a monitor
    url: '#validate-a-monitor'
    identifier: monitors-validate-a-monitor
    parent: monitors
    generated: true
    params:
      versions:
        - v1
      operationids:
        - ValidateMonitor
      unstable: []
      order: 7
  - name: Monitors search
    url: '#monitors-search'
    identifier: monitors-monitors-search
    parent: monitors
    generated: true
    params:
      versions:
        - v1
      operationids:
        - SearchMonitors
      unstable: []
      order: 1
  - name: Monitors group search
    url: '#monitors-group-search'
    identifier: monitors-monitors-group-search
    parent: monitors
    generated: true
    params:
      versions:
        - v1
      operationids:
        - SearchMonitorGroups
      unstable: []
      order: 2
  - name: Check if a monitor can be deleted
    url: '#check-if-a-monitor-can-be-deleted'
    identifier: monitors-check-if-a-monitor-can-be-deleted
    parent: monitors
    generated: true
    params:
      versions:
        - v1
      operationids:
        - CheckCanDeleteMonitor
      unstable: []
      order: 6
  - name: Create a monitor
    url: '#create-a-monitor'
    identifier: monitors-create-a-monitor
    parent: monitors
    generated: true
    params:
      versions:
        - v1
      operationids:
        - CreateMonitor
      unstable: []
      order: 1
  - name: Get all monitor details
    url: '#get-all-monitor-details'
    identifier: monitors-get-all-monitor-details
    parent: monitors
    generated: true
    params:
      versions:
        - v1
      operationids:
        - ListMonitors
      unstable: []
      order: 2
  - name: Notebooks
    url: /api/latest/notebooks/
    identifier: notebooks
    generated: true
  - name: Update a notebook
    url: '#update-a-notebook'
    identifier: notebooks-update-a-notebook
    parent: notebooks
    generated: true
    params:
      versions:
        - v1
      operationids:
        - UpdateNotebook
      unstable: []
      order: 4
  - name: Get a notebook
    url: '#get-a-notebook'
    identifier: notebooks-get-a-notebook
    parent: notebooks
    generated: true
    params:
      versions:
        - v1
      operationids:
        - GetNotebook
      unstable: []
      order: 5
  - name: Delete a notebook
    url: '#delete-a-notebook'
    identifier: notebooks-delete-a-notebook
    parent: notebooks
    generated: true
    params:
      versions:
        - v1
      operationids:
        - DeleteNotebook
      unstable: []
      order: 3
  - name: Create a notebook
    url: '#create-a-notebook'
    identifier: notebooks-create-a-notebook
    parent: notebooks
    generated: true
    params:
      versions:
        - v1
      operationids:
        - CreateNotebook
      unstable: []
      order: 1
  - name: Get all notebooks
    url: '#get-all-notebooks'
    identifier: notebooks-get-all-notebooks
    parent: notebooks
    generated: true
    params:
      versions:
        - v1
      operationids:
        - ListNotebooks
      unstable: []
      order: 2
  - name: Organizations
    url: /api/latest/organizations/
    identifier: organizations
    generated: true
  - name: Upload IdP metadata
    url: '#upload-idp-metadata'
    identifier: organizations-upload-idp-metadata
    parent: organizations
    generated: true
    params:
      versions:
        - v1
        - v2
      operationids:
        - UploadIdPForOrg
        - UploadIdPMetadata
      unstable: []
      order: 5
  - name: Spin-off Child Organization
    url: '#spin-off-child-organization'
    identifier: organizations-spin-off-child-organization
    parent: organizations
    generated: true
    params:
      versions:
        - v1
      operationids:
        - DowngradeOrg
      unstable: []
      order: 6
  - name: Update your organization
    url: '#update-your-organization'
    identifier: organizations-update-your-organization
    parent: organizations
    generated: true
    params:
      versions:
        - v1
      operationids:
        - UpdateOrg
      unstable: []
      order: 4
  - name: Get organization information
    url: '#get-organization-information'
    identifier: organizations-get-organization-information
    parent: organizations
    generated: true
    params:
      versions:
        - v1
      operationids:
        - GetOrg
      unstable: []
      order: 3
  - name: Create a child organization
    url: '#create-a-child-organization'
    identifier: organizations-create-a-child-organization
    parent: organizations
    generated: true
    params:
      versions:
        - v1
      operationids:
        - CreateChildOrg
      unstable: []
      order: 1
  - name: List your managed organizations
    url: '#list-your-managed-organizations'
    identifier: organizations-list-your-managed-organizations
    parent: organizations
    generated: true
    params:
      versions:
        - v1
      operationids:
        - ListOrgs
      unstable: []
      order: 2
  - name: PagerDuty Integration
    url: /api/latest/pagerduty-integration/
    identifier: pagerduty-integration
    generated: true
  - name: Update a single service object
    url: '#update-a-single-service-object'
    identifier: pagerduty-integration-update-a-single-service-object
    parent: pagerduty-integration
    generated: true
    params:
      versions:
        - v1
      operationids:
        - UpdatePagerDutyIntegrationService
      unstable: []
      order: 3
  - name: Get a single service object
    url: '#get-a-single-service-object'
    identifier: pagerduty-integration-get-a-single-service-object
    parent: pagerduty-integration
    generated: true
    params:
      versions:
        - v1
      operationids:
        - GetPagerDutyIntegrationService
      unstable: []
      order: 2
  - name: Delete a single service object
    url: '#delete-a-single-service-object'
    identifier: pagerduty-integration-delete-a-single-service-object
    parent: pagerduty-integration
    generated: true
    params:
      versions:
        - v1
      operationids:
        - DeletePagerDutyIntegrationService
      unstable: []
      order: 4
  - name: Create a new service object
    url: '#create-a-new-service-object'
    identifier: pagerduty-integration-create-a-new-service-object
    parent: pagerduty-integration
    generated: true
    params:
      versions:
        - v1
      operationids:
        - CreatePagerDutyIntegrationService
      unstable: []
      order: 1
  - name: Screenboards
    url: /api/latest/screenboards/
    identifier: screenboards
    generated: true
  - name: Security Monitoring
    url: /api/latest/security-monitoring/
    identifier: security-monitoring
    generated: true
  - name: Change the related incidents of a security signal
    url: '#change-the-related-incidents-of-a-security-signal'
    identifier: security-monitoring-change-the-related-incidents-of-a-security-signal
    parent: security-monitoring
    generated: true
    params:
      versions:
        - v2
      operationids:
        - EditSecurityMonitoringSignalIncidents
      unstable: []
      order: 9
  - name: Get a signal's details
    url: '#get-a-signals-details'
    identifier: security-monitoring-get-a-signals-details
    parent: security-monitoring
    generated: true
    params:
      versions:
        - v2
      operationids:
        - GetSecurityMonitoringSignal
      unstable: []
      order: 11
  - name: Get a list of security signals
    url: '#get-a-list-of-security-signals'
    identifier: security-monitoring-get-a-list-of-security-signals
    parent: security-monitoring
    generated: true
    params:
      versions:
        - v2
      operationids:
        - SearchSecurityMonitoringSignals
      unstable: []
      order: 6
  - name: Get a quick list of security signals
    url: '#get-a-quick-list-of-security-signals'
    identifier: security-monitoring-get-a-quick-list-of-security-signals
    parent: security-monitoring
    generated: true
    params:
      versions:
        - v2
      operationids:
        - ListSecurityMonitoringSignals
      unstable: []
      order: 7
  - name: Update an existing rule
    url: '#update-an-existing-rule'
    identifier: security-monitoring-update-an-existing-rule
    parent: security-monitoring
    generated: true
    params:
      versions:
        - v2
      operationids:
        - UpdateSecurityMonitoringRule
      unstable: []
      order: 4
  - name: Get a rule's details
    url: '#get-a-rules-details'
    identifier: security-monitoring-get-a-rules-details
    parent: security-monitoring
    generated: true
    params:
      versions:
        - v2
      operationids:
        - GetSecurityMonitoringRule
      unstable: []
      order: 3
  - name: Delete an existing rule
    url: '#delete-an-existing-rule'
    identifier: security-monitoring-delete-an-existing-rule
    parent: security-monitoring
    generated: true
    params:
      versions:
        - v2
      operationids:
        - DeleteSecurityMonitoringRule
      unstable: []
      order: 5
  - name: Create a detection rule
    url: '#create-a-detection-rule'
    identifier: security-monitoring-create-a-detection-rule
    parent: security-monitoring
    generated: true
    params:
      versions:
        - v2
      operationids:
        - CreateSecurityMonitoringRule
      unstable: []
      order: 2
  - name: List rules
    url: '#list-rules'
    identifier: security-monitoring-list-rules
    parent: security-monitoring
    generated: true
    params:
      versions:
        - v2
      operationids:
        - ListSecurityMonitoringRules
      unstable: []
      order: 1
  - name: Update a security filter
    url: '#update-a-security-filter'
    identifier: security-monitoring-update-a-security-filter
    parent: security-monitoring
    generated: true
    params:
      versions:
        - v2
      operationids:
        - UpdateSecurityFilter
      unstable: []
      order: 13
  - name: Get a security filter
    url: '#get-a-security-filter'
    identifier: security-monitoring-get-a-security-filter
    parent: security-monitoring
    generated: true
    params:
      versions:
        - v2
      operationids:
        - GetSecurityFilter
      unstable: []
      order: 14
  - name: Delete a security filter
    url: '#delete-a-security-filter'
    identifier: security-monitoring-delete-a-security-filter
    parent: security-monitoring
    generated: true
    params:
      versions:
        - v2
      operationids:
        - DeleteSecurityFilter
      unstable: []
      order: 12
  - name: Create a security filter
    url: '#create-a-security-filter'
    identifier: security-monitoring-create-a-security-filter
    parent: security-monitoring
    generated: true
    params:
      versions:
        - v2
      operationids:
        - CreateSecurityFilter
      unstable: []
      order: 15
  - name: Get all security filters
    url: '#get-all-security-filters'
    identifier: security-monitoring-get-all-security-filters
    parent: security-monitoring
    generated: true
    params:
      versions:
        - v2
      operationids:
        - ListSecurityFilters
      unstable: []
      order: 16
  - name: Change the triage state of a security signal
    url: '#change-the-triage-state-of-a-security-signal'
    identifier: security-monitoring-change-the-triage-state-of-a-security-signal
    parent: security-monitoring
    generated: true
    params:
      versions:
        - v1
        - v2
      operationids:
        - EditSecurityMonitoringSignalState
      unstable: []
      order: 2
  - name: Modify the triage assignee of a security signal
    url: '#modify-the-triage-assignee-of-a-security-signal'
    identifier: security-monitoring-modify-the-triage-assignee-of-a-security-signal
    parent: security-monitoring
    generated: true
    params:
      versions:
        - v1
        - v2
      operationids:
        - EditSecurityMonitoringSignalAssignee
      unstable: []
      order: 3
  - name: Add a security signal to an incident
    url: '#add-a-security-signal-to-an-incident'
    identifier: security-monitoring-add-a-security-signal-to-an-incident
    parent: security-monitoring
    generated: true
    params:
      versions:
        - v1
      operationids:
        - AddSecurityMonitoringSignalToIncident
      unstable: []
      order: 1
  - name: Service Checks
    url: /api/latest/service-checks/
    identifier: service-checks
    generated: true
  - name: Submit a Service Check
    url: '#submit-a-service-check'
    identifier: service-checks-submit-a-service-check
    parent: service-checks
    generated: true
    params:
      versions:
        - v1
      operationids:
        - SubmitServiceCheck
      unstable: []
      order: 1
  - name: Service Dependencies
    url: /api/latest/service-dependencies/
    identifier: service-dependencies
    generated: true
  - name: Get one APM service's dependencies
    url: '#get-one-apm-services-dependencies'
    identifier: service-dependencies-get-one-apm-services-dependencies
    parent: service-dependencies
    generated: true
    params:
      versions:
        - v1
      operationids:
        - ListSingleServiceDependencies
      unstable:
        - v1
      order: 2
  - name: Get all APM service dependencies
    url: '#get-all-apm-service-dependencies'
    identifier: service-dependencies-get-all-apm-service-dependencies
    parent: service-dependencies
    generated: true
    params:
      versions:
        - v1
      operationids:
        - ListServiceDependencies
      unstable:
        - v1
      order: 1
  - name: Service Level Objective Corrections
    url: /api/latest/service-level-objective-corrections/
    identifier: service-level-objective-corrections
    generated: true
  - name: Update an SLO correction
    url: '#update-an-slo-correction'
    identifier: service-level-objective-corrections-update-an-slo-correction
    parent: service-level-objective-corrections
    generated: true
    params:
      versions:
        - v1
      operationids:
        - UpdateSLOCorrection
      unstable: []
      order: 4
  - name: Get an SLO correction for an SLO
    url: '#get-an-slo-correction-for-an-slo'
    identifier: service-level-objective-corrections-get-an-slo-correction-for-an-slo
    parent: service-level-objective-corrections
    generated: true
    params:
      versions:
        - v1
      operationids:
        - GetSLOCorrection
      unstable: []
      order: 3
  - name: Delete an SLO correction
    url: '#delete-an-slo-correction'
    identifier: service-level-objective-corrections-delete-an-slo-correction
    parent: service-level-objective-corrections
    generated: true
    params:
      versions:
        - v1
      operationids:
        - DeleteSLOCorrection
      unstable: []
      order: 5
  - name: Create an SLO correction
    url: '#create-an-slo-correction'
    identifier: service-level-objective-corrections-create-an-slo-correction
    parent: service-level-objective-corrections
    generated: true
    params:
      versions:
        - v1
      operationids:
        - CreateSLOCorrection
      unstable: []
      order: 1
  - name: Get all SLO corrections
    url: '#get-all-slo-corrections'
    identifier: service-level-objective-corrections-get-all-slo-corrections
    parent: service-level-objective-corrections
    generated: true
    params:
      versions:
        - v1
      operationids:
        - ListSLOCorrection
      unstable: []
      order: 2
  - name: Service Level Objectives
    url: /api/latest/service-level-objectives/
    identifier: service-level-objectives
    generated: true
  - name: Get an SLO's history
    url: '#get-an-slos-history'
    identifier: service-level-objectives-get-an-slos-history
    parent: service-level-objectives
    generated: true
    params:
      versions:
        - v1
      operationids:
        - GetSLOHistory
      unstable: []
      order: 6
  - name: Get Corrections For an SLO
    url: '#get-corrections-for-an-slo'
    identifier: service-level-objectives-get-corrections-for-an-slo
    parent: service-level-objectives
    generated: true
    params:
      versions:
        - v1
      operationids:
        - GetSLOCorrections
      unstable: []
      order: 6
  - name: Update an SLO
    url: '#update-an-slo'
    identifier: service-level-objectives-update-an-slo
    parent: service-level-objectives
    generated: true
    params:
      versions:
        - v1
      operationids:
        - UpdateSLO
      unstable: []
      order: 3
  - name: Get an SLO's details
    url: '#get-an-slos-details'
    identifier: service-level-objectives-get-an-slos-details
    parent: service-level-objectives
    generated: true
    params:
      versions:
        - v1
      operationids:
        - GetSLO
      unstable: []
      order: 4
  - name: Delete an SLO
    url: '#delete-an-slo'
    identifier: service-level-objectives-delete-an-slo
    parent: service-level-objectives
    generated: true
    params:
      versions:
        - v1
      operationids:
        - DeleteSLO
      unstable: []
      order: 5
  - name: Search for SLOs
    url: '#search-for-slos'
    identifier: service-level-objectives-search-for-slos
    parent: service-level-objectives
    generated: true
    params:
      versions:
        - v1
      operationids:
        - SearchSLO
      unstable:
        - v1
      order: 1
  - name: Check if SLOs can be safely deleted
    url: '#check-if-slos-can-be-safely-deleted'
    identifier: service-level-objectives-check-if-slos-can-be-safely-deleted
    parent: service-level-objectives
    generated: true
    params:
      versions:
        - v1
      operationids:
        - CheckCanDeleteSLO
      unstable: []
      order: 7
  - name: Bulk Delete SLO Timeframes
    url: '#bulk-delete-slo-timeframes'
    identifier: service-level-objectives-bulk-delete-slo-timeframes
    parent: service-level-objectives
    generated: true
    params:
      versions:
        - v1
      operationids:
        - DeleteSLOTimeframeInBulk
      unstable: []
      order: 8
  - name: Create an SLO object
    url: '#create-an-slo-object'
    identifier: service-level-objectives-create-an-slo-object
    parent: service-level-objectives
    generated: true
    params:
      versions:
        - v1
      operationids:
        - CreateSLO
      unstable: []
      order: 1
  - name: Get all SLOs
    url: '#get-all-slos'
    identifier: service-level-objectives-get-all-slos
    parent: service-level-objectives
    generated: true
    params:
      versions:
        - v1
      operationids:
        - ListSLOs
      unstable: []
      order: 2
  - name: Slack Integration
    url: /api/latest/slack-integration/
    identifier: slack-integration
    generated: true
  - name: Update a Slack integration channel
    url: '#update-a-slack-integration-channel'
    identifier: slack-integration-update-a-slack-integration-channel
    parent: slack-integration
    generated: true
    params:
      versions:
        - v1
      operationids:
        - UpdateSlackIntegrationChannel
      unstable: []
      order: 4
  - name: Get a Slack integration channel
    url: '#get-a-slack-integration-channel'
    identifier: slack-integration-get-a-slack-integration-channel
    parent: slack-integration
    generated: true
    params:
      versions:
        - v1
      operationids:
        - GetSlackIntegrationChannel
      unstable: []
      order: 3
  - name: Remove a Slack integration channel
    url: '#remove-a-slack-integration-channel'
    identifier: slack-integration-remove-a-slack-integration-channel
    parent: slack-integration
    generated: true
    params:
      versions:
        - v1
      operationids:
        - RemoveSlackIntegrationChannel
      unstable: []
      order: 5
  - name: Create a Slack integration channel
    url: '#create-a-slack-integration-channel'
    identifier: slack-integration-create-a-slack-integration-channel
    parent: slack-integration
    generated: true
    params:
      versions:
        - v1
      operationids:
        - CreateSlackIntegrationChannel
      unstable: []
      order: 2
  - name: Get all channels in a Slack integration
    url: '#get-all-channels-in-a-slack-integration'
    identifier: slack-integration-get-all-channels-in-a-slack-integration
    parent: slack-integration
    generated: true
    params:
      versions:
        - v1
      operationids:
        - GetSlackIntegrationChannels
      unstable: []
      order: 1
  - name: Add channels to Slack integration
    url: '#add-channels-to-slack-integration'
    identifier: slack-integration-add-channels-to-slack-integration
    parent: slack-integration
    generated: true
    params:
      versions:
        - v1
      operationids:
        - UpdateSlackIntegration
      unstable: []
      order: 2
  - name: Create a Slack integration
    url: '#create-a-slack-integration'
    identifier: slack-integration-create-a-slack-integration
    parent: slack-integration
    generated: true
    params:
      versions:
        - v1
      operationids:
        - CreateSlackIntegration
      unstable: []
      order: 3
  - name: Get info about a Slack integration
    url: '#get-info-about-a-slack-integration'
    identifier: slack-integration-get-info-about-a-slack-integration
    parent: slack-integration
    generated: true
    params:
      versions:
        - v1
      operationids:
        - GetSlackIntegration
      unstable: []
      order: 4
  - name: Delete a Slack integration
    url: '#delete-a-slack-integration'
    identifier: slack-integration-delete-a-slack-integration
    parent: slack-integration
    generated: true
    params:
      versions:
        - v1
      operationids:
        - DeleteSlackIntegration
      unstable: []
      order: 1
  - name: Snapshots
    url: /api/latest/snapshots/
    identifier: snapshots
    generated: true
  - name: Take graph snapshots
    url: '#take-graph-snapshots'
    identifier: snapshots-take-graph-snapshots
    parent: snapshots
    generated: true
    params:
      versions:
        - v1
      operationids:
        - GetGraphSnapshot
      unstable: []
      order: 1
  - name: Synthetics
    url: /api/latest/synthetics/
    identifier: synthetics
    generated: true
  - name: Edit a global variable
    url: '#edit-a-global-variable'
    identifier: synthetics-edit-a-global-variable
    parent: synthetics
    generated: true
    params:
      versions:
        - v1
      operationids:
        - EditGlobalVariable
      unstable: []
      order: 20
  - name: Get a global variable
    url: '#get-a-global-variable'
    identifier: synthetics-get-a-global-variable
    parent: synthetics
    generated: true
    params:
      versions:
        - v1
      operationids:
        - GetGlobalVariable
      unstable: []
      order: 19
  - name: Delete a global variable
    url: '#delete-a-global-variable'
    identifier: synthetics-delete-a-global-variable
    parent: synthetics
    generated: true
    params:
      versions:
        - v1
      operationids:
        - DeleteGlobalVariable
      unstable: []
      order: 21
  - name: Create a global variable
    url: '#create-a-global-variable'
    identifier: synthetics-create-a-global-variable
    parent: synthetics
    generated: true
    params:
      versions:
        - v1
      operationids:
        - CreateGlobalVariable
      unstable: []
      order: 18
  - name: Get all global variables
    url: '#get-all-global-variables'
    identifier: synthetics-get-all-global-variables
    parent: synthetics
    generated: true
    params:
      versions:
        - v1
      operationids:
        - ListGlobalVariables
      unstable: []
      order: 17
  - name: Pause or start a test
    url: '#pause-or-start-a-test'
    identifier: synthetics-pause-or-start-a-test
    parent: synthetics
    generated: true
    params:
      versions:
        - v1
      operationids:
        - UpdateTestPauseStatus
      unstable: []
      order: 5
  - name: Get an API test result
    url: '#get-an-api-test-result'
    identifier: synthetics-get-an-api-test-result
    parent: synthetics
    generated: true
    params:
      versions:
        - v1
      operationids:
        - GetAPITestResult
      unstable: []
      order: 11
  - name: Get an API test's latest results summaries
    url: '#get-an-api-tests-latest-results-summaries'
    identifier: synthetics-get-an-api-tests-latest-results-summaries
    parent: synthetics
    generated: true
    params:
      versions:
        - v1
      operationids:
        - GetAPITestLatestResults
      unstable: []
      order: 13
  - name: Edit a test
    url: '#edit-a-test'
    identifier: synthetics-edit-a-test
    parent: synthetics
    generated: true
    params:
      versions:
        - v1
      operationids:
        - UpdateTest
      unstable: []
      order: 26
  - name: Get a test configuration
    url: '#get-a-test-configuration'
    identifier: synthetics-get-a-test-configuration
    parent: synthetics
    generated: true
    params:
      versions:
        - v1
      operationids:
        - GetTest
      unstable: []
      order: 27
  - name: Trigger tests from CI/CD pipelines
    url: '#trigger-tests-from-ci/cd-pipelines'
    identifier: synthetics-trigger-tests-from-ci/cd-pipelines
    parent: synthetics
    generated: true
    params:
      versions:
        - v1
      operationids:
        - TriggerCITests
      unstable: []
      order: 6
  - name: Trigger Synthetics tests
    url: '#trigger-synthetics-tests'
    identifier: synthetics-trigger-synthetics-tests
    parent: synthetics
    generated: true
    params:
      versions:
        - v1
      operationids:
        - TriggerTests
      unstable: []
      order: 7
  - name: Delete tests
    url: '#delete-tests'
    identifier: synthetics-delete-tests
    parent: synthetics
    generated: true
    params:
      versions:
        - v1
      operationids:
        - DeleteTests
      unstable: []
      order: 16
  - name: Get a browser test result
    url: '#get-a-browser-test-result'
    identifier: synthetics-get-a-browser-test-result
    parent: synthetics
    generated: true
    params:
      versions:
        - v1
      operationids:
        - GetBrowserTestResult
      unstable: []
      order: 12
  - name: Get a browser test's latest results summaries
    url: '#get-a-browser-tests-latest-results-summaries'
    identifier: synthetics-get-a-browser-tests-latest-results-summaries
    parent: synthetics
    generated: true
    params:
      versions:
        - v1
      operationids:
        - GetBrowserTestLatestResults
      unstable: []
      order: 14
  - name: Edit a browser test
    url: '#edit-a-browser-test'
    identifier: synthetics-edit-a-browser-test
    parent: synthetics
    generated: true
    params:
      versions:
        - v1
      operationids:
        - UpdateBrowserTest
      unstable: []
      order: 4
  - name: Get a browser test
    url: '#get-a-browser-test'
    identifier: synthetics-get-a-browser-test
    parent: synthetics
    generated: true
    params:
      versions:
        - v1
      operationids:
        - GetBrowserTest
      unstable: []
      order: 9
  - name: Create a browser test
    url: '#create-a-browser-test'
    identifier: synthetics-create-a-browser-test
    parent: synthetics
    generated: true
    params:
      versions:
        - v1
      operationids:
        - CreateSyntheticsBrowserTest
      unstable: []
      order: 2
  - name: Edit an API test
    url: '#edit-an-api-test'
    identifier: synthetics-edit-an-api-test
    parent: synthetics
    generated: true
    params:
      versions:
        - v1
      operationids:
        - UpdateAPITest
      unstable: []
      order: 3
  - name: Get an API test
    url: '#get-an-api-test'
    identifier: synthetics-get-an-api-test
    parent: synthetics
    generated: true
    params:
      versions:
        - v1
      operationids:
        - GetAPITest
      unstable: []
      order: 8
  - name: Create an API test
    url: '#create-an-api-test'
    identifier: synthetics-create-an-api-test
    parent: synthetics
    generated: true
    params:
      versions:
        - v1
      operationids:
        - CreateSyntheticsAPITest
      unstable: []
      order: 1
  - name: Create a test
    url: '#create-a-test'
    identifier: synthetics-create-a-test
    parent: synthetics
    generated: true
    params:
      versions:
        - v1
      operationids:
        - CreateTest
      unstable: []
      order: 27
  - name: Get the list of all Synthetic tests
    url: '#get-the-list-of-all-synthetic-tests'
    identifier: synthetics-get-the-list-of-all-synthetic-tests
    parent: synthetics
    generated: true
    params:
      versions:
        - v1
      operationids:
        - ListTests
      unstable: []
      order: 10
  - name: Edit a private location
    url: '#edit-a-private-location'
    identifier: synthetics-edit-a-private-location
    parent: synthetics
    generated: true
    params:
      versions:
        - v1
      operationids:
        - UpdatePrivateLocation
      unstable: []
      order: 24
  - name: Get a private location
    url: '#get-a-private-location'
    identifier: synthetics-get-a-private-location
    parent: synthetics
    generated: true
    params:
      versions:
        - v1
      operationids:
        - GetPrivateLocation
      unstable: []
      order: 23
  - name: Delete a private location
    url: '#delete-a-private-location'
    identifier: synthetics-delete-a-private-location
    parent: synthetics
    generated: true
    params:
      versions:
        - v1
      operationids:
        - DeletePrivateLocation
      unstable: []
      order: 26
  - name: Create a private location
    url: '#create-a-private-location'
    identifier: synthetics-create-a-private-location
    parent: synthetics
    generated: true
    params:
      versions:
        - v1
      operationids:
        - CreatePrivateLocation
      unstable: []
      order: 22
  - name: Get all locations (public and private)
    url: '#get-all-locations-public-and-private'
    identifier: synthetics-get-all-locations-public-and-private
    parent: synthetics
    generated: true
    params:
      versions:
        - v1
      operationids:
        - ListLocations
      unstable: []
      order: 25
  - name: Get details of batch
    url: '#get-details-of-batch'
    identifier: synthetics-get-details-of-batch
    parent: synthetics
    generated: true
    params:
      versions:
        - v1
      operationids:
        - GetSyntheticsCIBatch
      unstable: []
      order: 15
  - name: Tags
    url: /api/latest/tags/
    identifier: tags
    generated: true
  - name: Update host tags
    url: '#update-host-tags'
    identifier: tags-update-host-tags
    parent: tags
    generated: true
    params:
      versions:
        - v1
      operationids:
        - UpdateHostTags
      unstable: []
      order: 4
  - name: Add tags to a host
    url: '#add-tags-to-a-host'
    identifier: tags-add-tags-to-a-host
    parent: tags
    generated: true
    params:
      versions:
        - v1
      operationids:
        - CreateHostTags
      unstable: []
      order: 3
  - name: Get host tags
    url: '#get-host-tags'
    identifier: tags-get-host-tags
    parent: tags
    generated: true
    params:
      versions:
        - v1
      operationids:
        - GetHostTags
      unstable: []
      order: 2
  - name: Remove host tags
    url: '#remove-host-tags'
    identifier: tags-remove-host-tags
    parent: tags
    generated: true
    params:
      versions:
        - v1
      operationids:
        - DeleteHostTags
      unstable: []
      order: 5
  - name: Get Tags
    url: '#get-tags'
    identifier: tags-get-tags
    parent: tags
    generated: true
    params:
      versions:
        - v1
      operationids:
        - ListHostTags
      unstable: []
      order: 1
  - name: Timeboards
    url: /api/latest/timeboards/
    identifier: timeboards
    generated: true
  - name: Usage Metering
    url: /api/latest/usage-metering/
    identifier: usage-metering
    generated: true
  - name: Get hourly usage for observability pipelines
    url: '#get-hourly-usage-for-observability-pipelines'
    identifier: usage-metering-get-hourly-usage-for-observability-pipelines
    parent: usage-metering
    generated: true
    params:
      versions:
        - v2
      operationids:
        - GetUsageObservabilityPipelines
      unstable: []
      order: 39
  - name: Get hourly usage for lambda traced invocations
    url: '#get-hourly-usage-for-lambda-traced-invocations'
    identifier: usage-metering-get-hourly-usage-for-lambda-traced-invocations
    parent: usage-metering
    generated: true
    params:
      versions:
        - v2
      operationids:
        - GetUsageLambdaTracedInvocations
      unstable: []
      order: 37
  - name: Get hourly usage by product family
    url: '#get-hourly-usage-by-product-family'
    identifier: usage-metering-get-hourly-usage-by-product-family
    parent: usage-metering
    generated: true
    params:
      versions:
        - v2
      operationids:
        - GetHourlyUsage
      unstable: []
      order: 1
  - name: Get historical cost across your account
    url: '#get-historical-cost-across-your-account'
    identifier: usage-metering-get-historical-cost-across-your-account
    parent: usage-metering
    generated: true
    params:
      versions:
        - v2
      operationids:
        - GetHistoricalCostByOrg
      unstable: []
      order: 5
  - name: Get estimated cost across your account
    url: '#get-estimated-cost-across-your-account'
    identifier: usage-metering-get-estimated-cost-across-your-account
    parent: usage-metering
    generated: true
    params:
      versions:
        - v2
      operationids:
        - GetEstimatedCostByOrg
      unstable: []
      order: 6
  - name: Get cost across multi-org account
    url: '#get-cost-across-multi-org-account'
    identifier: usage-metering-get-cost-across-multi-org-account
    parent: usage-metering
    generated: true
    params:
      versions:
        - v2
      operationids:
        - GetCostByOrg
      unstable: []
      order: 45
  - name: Get hourly usage for application security
    url: '#get-hourly-usage-for-application-security'
    identifier: usage-metering-get-hourly-usage-for-application-security
    parent: usage-metering
    generated: true
    params:
      versions:
        - v2
      operationids:
        - GetUsageApplicationSecurityMonitoring
      unstable: []
      order: 38
  - name: Get all custom metrics by hourly average
    url: '#get-all-custom-metrics-by-hourly-average'
    identifier: usage-metering-get-all-custom-metrics-by-hourly-average
    parent: usage-metering
    generated: true
    params:
      versions:
        - v1
      operationids:
        - GetUsageTopAvgMetrics
      unstable: []
      order: 7
  - name: Get hourly usage for custom metrics
    url: '#get-hourly-usage-for-custom-metrics'
    identifier: usage-metering-get-hourly-usage-for-custom-metrics
    parent: usage-metering
    generated: true
    params:
      versions:
        - v1
      operationids:
        - GetUsageTimeseries
      unstable: []
      order: 13
  - name: Get hourly usage for synthetics browser checks
    url: '#get-hourly-usage-for-synthetics-browser-checks'
    identifier: usage-metering-get-hourly-usage-for-synthetics-browser-checks
    parent: usage-metering
    generated: true
    params:
      versions:
        - v1
      operationids:
        - GetUsageSyntheticsBrowser
      unstable: []
      order: 17
  - name: Get hourly usage for synthetics API checks
    url: '#get-hourly-usage-for-synthetics-api-checks'
    identifier: usage-metering-get-hourly-usage-for-synthetics-api-checks
    parent: usage-metering
    generated: true
    params:
      versions:
        - v1
      operationids:
        - GetUsageSyntheticsAPI
      unstable: []
      order: 16
  - name: Get hourly usage for synthetics checks
    url: '#get-hourly-usage-for-synthetics-checks'
    identifier: usage-metering-get-hourly-usage-for-synthetics-checks
    parent: usage-metering
    generated: true
    params:
      versions:
        - v1
      operationids:
        - GetUsageSynthetics
      unstable: []
      order: 15
  - name: Get usage across your account
    url: '#get-usage-across-your-account'
    identifier: usage-metering-get-usage-across-your-account
    parent: usage-metering
    generated: true
    params:
      versions:
        - v1
      operationids:
        - GetUsageSummary
      unstable: []
      order: 8
  - name: Get hourly usage for SNMP devices
    url: '#get-hourly-usage-for-snmp-devices'
    identifier: usage-metering-get-hourly-usage-for-snmp-devices
    parent: usage-metering
    generated: true
    params:
      versions:
        - v1
      operationids:
        - GetUsageSNMP
      unstable: []
      order: 24
  - name: Get hourly usage for sensitive data scanner
    url: '#get-hourly-usage-for-sensitive-data-scanner'
    identifier: usage-metering-get-hourly-usage-for-sensitive-data-scanner
    parent: usage-metering
    generated: true
    params:
      versions:
        - v1
      operationids:
        - GetUsageSDS
      unstable: []
      order: 32
  - name: Get hourly usage for RUM sessions
    url: '#get-hourly-usage-for-rum-sessions'
    identifier: usage-metering-get-hourly-usage-for-rum-sessions
    parent: usage-metering
    generated: true
    params:
      versions:
        - v1
      operationids:
        - GetUsageRumSessions
      unstable: []
      order: 20
  - name: Get hourly usage for RUM units
    url: '#get-hourly-usage-for-rum-units'
    identifier: usage-metering-get-hourly-usage-for-rum-units
    parent: usage-metering
    generated: true
    params:
      versions:
        - v1
      operationids:
        - GetUsageRumUnits
      unstable: []
      order: 33
  - name: Get hourly usage for profiled hosts
    url: '#get-hourly-usage-for-profiled-hosts'
    identifier: usage-metering-get-hourly-usage-for-profiled-hosts
    parent: usage-metering
    generated: true
    params:
      versions:
        - v1
      operationids:
        - GetUsageProfiling
      unstable: []
      order: 34
  - name: Get hourly usage for online archive
    url: '#get-hourly-usage-for-online-archive'
    identifier: usage-metering-get-hourly-usage-for-online-archive
    parent: usage-metering
    generated: true
    params:
      versions:
        - v1
      operationids:
        - GetUsageOnlineArchive
      unstable: []
      order: 36
  - name: Get hourly usage for network hosts
    url: '#get-hourly-usage-for-network-hosts'
    identifier: usage-metering-get-hourly-usage-for-network-hosts
    parent: usage-metering
    generated: true
    params:
      versions:
        - v1
      operationids:
        - GetUsageNetworkHosts
      unstable: []
      order: 21
  - name: get hourly usage for network flows
    url: '#get-hourly-usage-for-network-flows'
    identifier: usage-metering-get-hourly-usage-for-network-flows
    parent: usage-metering
    generated: true
    params:
      versions:
        - v1
      operationids:
        - GetUsageNetworkFlows
      unstable: []
      order: 22
  - name: Get monthly usage attribution
    url: '#get-monthly-usage-attribution'
    identifier: usage-metering-get-monthly-usage-attribution
    parent: usage-metering
    generated: true
    params:
      versions:
        - v1
      operationids:
        - GetMonthlyUsageAttribution
      unstable: []
      order: 3
  - name: Get hourly usage for logs by index
    url: '#get-hourly-usage-for-logs-by-index'
    identifier: usage-metering-get-hourly-usage-for-logs-by-index
    parent: usage-metering
    generated: true
    params:
      versions:
        - v1
      operationids:
        - GetUsageLogsByIndex
      unstable: []
      order: 9
  - name: Get hourly logs usage by retention
    url: '#get-hourly-logs-usage-by-retention'
    identifier: usage-metering-get-hourly-logs-usage-by-retention
    parent: usage-metering
    generated: true
    params:
      versions:
        - v1
      operationids:
        - GetUsageLogsByRetention
      unstable: []
      order: 10
  - name: Get hourly usage for logs
    url: '#get-hourly-usage-for-logs'
    identifier: usage-metering-get-hourly-usage-for-logs
    parent: usage-metering
    generated: true
    params:
      versions:
        - v1
      operationids:
        - GetUsageLogs
      unstable: []
      order: 12
  - name: Get hourly usage for IoT
    url: '#get-hourly-usage-for-iot'
    identifier: usage-metering-get-hourly-usage-for-iot
    parent: usage-metering
    generated: true
    params:
      versions:
        - v1
      operationids:
        - GetUsageInternetOfThings
      unstable: []
      order: 27
  - name: Get hourly usage for ingested spans
    url: '#get-hourly-usage-for-ingested-spans'
    identifier: usage-metering-get-hourly-usage-for-ingested-spans
    parent: usage-metering
    generated: true
    params:
      versions:
        - v1
      operationids:
        - GetIngestedSpans
      unstable: []
      order: 25
  - name: Get hourly usage for indexed spans
    url: '#get-hourly-usage-for-indexed-spans'
    identifier: usage-metering-get-hourly-usage-for-indexed-spans
    parent: usage-metering
    generated: true
    params:
      versions:
        - v1
      operationids:
        - GetUsageIndexedSpans
      unstable: []
      order: 14
  - name: Get hourly usage for incident management
    url: '#get-hourly-usage-for-incident-management'
    identifier: usage-metering-get-hourly-usage-for-incident-management
    parent: usage-metering
    generated: true
    params:
      versions:
        - v1
      operationids:
        - GetIncidentManagement
      unstable: []
      order: 26
  - name: Get hourly usage attribution
    url: '#get-hourly-usage-attribution'
    identifier: usage-metering-get-hourly-usage-attribution
    parent: usage-metering
    generated: true
    params:
      versions:
        - v1
      operationids:
        - GetHourlyUsageAttribution
      unstable: []
      order: 2
  - name: Get hourly usage for hosts and containers
    url: '#get-hourly-usage-for-hosts-and-containers'
    identifier: usage-metering-get-hourly-usage-for-hosts-and-containers
    parent: usage-metering
    generated: true
    params:
      versions:
        - v1
      operationids:
        - GetUsageHosts
      unstable: []
      order: 11
  - name: Get hourly usage for Fargate
    url: '#get-hourly-usage-for-fargate'
    identifier: usage-metering-get-hourly-usage-for-fargate
    parent: usage-metering
    generated: true
    params:
      versions:
        - v1
      operationids:
        - GetUsageFargate
      unstable: []
      order: 18
  - name: Get hourly usage for database monitoring
    url: '#get-hourly-usage-for-database-monitoring'
    identifier: usage-metering-get-hourly-usage-for-database-monitoring
    parent: usage-metering
    generated: true
    params:
      versions:
        - v1
      operationids:
        - GetUsageDBM
      unstable: []
      order: 31
  - name: Get hourly usage for cloud workload security
    url: '#get-hourly-usage-for-cloud-workload-security'
    identifier: usage-metering-get-hourly-usage-for-cloud-workload-security
    parent: usage-metering
    generated: true
    params:
      versions:
        - v1
      operationids:
        - GetUsageCWS
      unstable: []
      order: 30
  - name: Get hourly usage for CSPM
    url: '#get-hourly-usage-for-cspm'
    identifier: usage-metering-get-hourly-usage-for-cspm
    parent: usage-metering
    generated: true
    params:
      versions:
        - v1
      operationids:
        - GetUsageCloudSecurityPostureManagement
      unstable: []
      order: 28
  - name: Get hourly usage for CI visibility
    url: '#get-hourly-usage-for-ci-visibility'
    identifier: usage-metering-get-hourly-usage-for-ci-visibility
    parent: usage-metering
    generated: true
    params:
      versions:
        - v1
      operationids:
        - GetUsageCIApp
      unstable: []
      order: 35
  - name: Get billable usage across your account
    url: '#get-billable-usage-across-your-account'
    identifier: usage-metering-get-billable-usage-across-your-account
    parent: usage-metering
    generated: true
    params:
      versions:
        - v1
      operationids:
        - GetUsageBillableSummary
      unstable: []
      order: 5
  - name: Get hourly usage for lambda
    url: '#get-hourly-usage-for-lambda'
    identifier: usage-metering-get-hourly-usage-for-lambda
    parent: usage-metering
    generated: true
    params:
      versions:
        - v1
      operationids:
        - GetUsageLambda
      unstable: []
      order: 19
  - name: Get hourly usage for audit logs
    url: '#get-hourly-usage-for-audit-logs'
    identifier: usage-metering-get-hourly-usage-for-audit-logs
    parent: usage-metering
    generated: true
    params:
      versions:
        - v1
      operationids:
        - GetUsageAuditLogs
      unstable: []
      order: 29
  - name: Get usage attribution
    url: '#get-usage-attribution'
    identifier: usage-metering-get-usage-attribution
    parent: usage-metering
    generated: true
    params:
      versions:
        - v1
      operationids:
        - GetUsageAttribution
      unstable: []
      order: 40
  - name: Get hourly usage for analyzed logs
    url: '#get-hourly-usage-for-analyzed-logs'
    identifier: usage-metering-get-hourly-usage-for-analyzed-logs
    parent: usage-metering
    generated: true
    params:
      versions:
        - v1
      operationids:
        - GetUsageAnalyzedLogs
      unstable: []
      order: 23
  - name: Get specified monthly custom reports
    url: '#get-specified-monthly-custom-reports'
    identifier: usage-metering-get-specified-monthly-custom-reports
    parent: usage-metering
    generated: true
    params:
      versions:
        - v1
      operationids:
        - GetSpecifiedMonthlyCustomReports
      unstable: []
      order: 44
  - name: Get the list of available monthly custom reports
    url: '#get-the-list-of-available-monthly-custom-reports'
    identifier: usage-metering-get-the-list-of-available-monthly-custom-reports
    parent: usage-metering
    generated: true
    params:
      versions:
        - v1
      operationids:
        - GetMonthlyCustomReports
      unstable: []
      order: 43
  - name: Get specified daily custom reports
    url: '#get-specified-daily-custom-reports'
    identifier: usage-metering-get-specified-daily-custom-reports
    parent: usage-metering
    generated: true
    params:
      versions:
        - v1
      operationids:
        - GetSpecifiedDailyCustomReports
      unstable: []
      order: 42
  - name: Get the list of available daily custom reports
    url: '#get-the-list-of-available-daily-custom-reports'
    identifier: usage-metering-get-the-list-of-available-daily-custom-reports
    parent: usage-metering
    generated: true
    params:
      versions:
        - v1
      operationids:
        - GetDailyCustomReports
      unstable: []
      order: 41
  - name: Users
    url: /api/latest/users/
    identifier: users
    generated: true
  - name: Get a user permissions
    url: '#get-a-user-permissions'
    identifier: users-get-a-user-permissions
    parent: users
    generated: true
    params:
      versions:
        - v2
      operationids:
        - ListUserPermissions
      unstable: []
      order: 7
  - name: Get a user organization
    url: '#get-a-user-organization'
    identifier: users-get-a-user-organization
    parent: users
    generated: true
    params:
      versions:
        - v2
      operationids:
        - ListUserOrganizations
      unstable: []
      order: 6
  - name: Get a user invitation
    url: '#get-a-user-invitation'
    identifier: users-get-a-user-invitation
    parent: users
    generated: true
    params:
      versions:
        - v2
      operationids:
        - GetInvitation
      unstable: []
      order: 9
  - name: Send invitation emails
    url: '#send-invitation-emails'
    identifier: users-send-invitation-emails
    parent: users
    generated: true
    params:
      versions:
        - v2
      operationids:
        - SendInvitations
      unstable: []
      order: 8
  - name: Create a service account
    url: '#create-a-service-account'
    identifier: users-create-a-service-account
    parent: users
    generated: true
    params:
      versions:
        - v2
      operationids:
        - CreateServiceAccount
      unstable: []
      order: 1
  - name: Update a user
    url: '#update-a-user'
    identifier: users-update-a-user
    parent: users
    generated: true
    params:
      versions:
        - v1
        - v2
      operationids:
        - UpdateUser
      unstable: []
      order: 4
  - name: Get user details
    url: '#get-user-details'
    identifier: users-get-user-details
    parent: users
    generated: true
    params:
      versions:
        - v1
        - v2
      operationids:
        - GetUser
      unstable: []
      order: 3
  - name: Disable a user
    url: '#disable-a-user'
    identifier: users-disable-a-user
    parent: users
    generated: true
    params:
      versions:
        - v1
        - v2
      operationids:
        - DisableUser
      unstable: []
      order: 5
  - name: Create a user
    url: '#create-a-user'
    identifier: users-create-a-user
    parent: users
    generated: true
    params:
      versions:
        - v1
        - v2
      operationids:
        - CreateUser
      unstable: []
      order: 1
  - name: List all users
    url: '#list-all-users'
    identifier: users-list-all-users
    parent: users
    generated: true
    params:
      versions:
        - v1
        - v2
      operationids:
        - ListUsers
      unstable: []
      order: 2
  - name: Webhooks Integration
    url: /api/latest/webhooks-integration/
    identifier: webhooks-integration
    generated: true
  - name: Update a webhook
    url: '#update-a-webhook'
    identifier: webhooks-integration-update-a-webhook
    parent: webhooks-integration
    generated: true
    params:
      versions:
        - v1
      operationids:
        - UpdateWebhooksIntegration
      unstable: []
      order: 3
  - name: Get a webhook integration
    url: '#get-a-webhook-integration'
    identifier: webhooks-integration-get-a-webhook-integration
    parent: webhooks-integration
    generated: true
    params:
      versions:
        - v1
      operationids:
        - GetWebhooksIntegration
      unstable: []
      order: 2
  - name: Delete a webhook
    url: '#delete-a-webhook'
    identifier: webhooks-integration-delete-a-webhook
    parent: webhooks-integration
    generated: true
    params:
      versions:
        - v1
      operationids:
        - DeleteWebhooksIntegration
      unstable: []
      order: 4
  - name: Create a webhooks integration
    url: '#create-a-webhooks-integration'
    identifier: webhooks-integration-create-a-webhooks-integration
    parent: webhooks-integration
    generated: true
    params:
      versions:
        - v1
      operationids:
        - CreateWebhooksIntegration
      unstable: []
      order: 1
  - name: Update a custom variable
    url: '#update-a-custom-variable'
    identifier: webhooks-integration-update-a-custom-variable
    parent: webhooks-integration
    generated: true
    params:
      versions:
        - v1
      operationids:
        - UpdateWebhooksIntegrationCustomVariable
      unstable: []
      order: 7
  - name: Get a custom variable
    url: '#get-a-custom-variable'
    identifier: webhooks-integration-get-a-custom-variable
    parent: webhooks-integration
    generated: true
    params:
      versions:
        - v1
      operationids:
        - GetWebhooksIntegrationCustomVariable
      unstable: []
      order: 6
  - name: Delete a custom variable
    url: '#delete-a-custom-variable'
    identifier: webhooks-integration-delete-a-custom-variable
    parent: webhooks-integration
    generated: true
    params:
      versions:
        - v1
      operationids:
        - DeleteWebhooksIntegrationCustomVariable
      unstable: []
      order: 8
  - name: Create a custom variable
    url: '#create-a-custom-variable'
    identifier: webhooks-integration-create-a-custom-variable
    parent: webhooks-integration
    generated: true
    params:
      versions:
        - v1
      operationids:
        - CreateWebhooksIntegrationCustomVariable
      unstable: []
      order: 5
  - name: Audit
    url: /api/latest/audit/
    identifier: audit
    generated: true
  - name: Search Audit Logs events
    url: '#search-audit-logs-events'
    identifier: audit-search-audit-logs-events
    parent: audit
    generated: true
    params:
      versions:
        - v2
      operationids:
        - SearchAuditLogs
      unstable: []
      order: 1
  - name: Get a list of Audit Logs events
    url: '#get-a-list-of-audit-logs-events'
    identifier: audit-get-a-list-of-audit-logs-events
    parent: audit
    generated: true
    params:
      versions:
        - v2
      operationids:
        - ListAuditLogs
      unstable: []
      order: 2
  - name: AuthN Mappings
    url: /api/latest/authn-mappings/
    identifier: authn-mappings
    generated: true
  - name: Edit an AuthN Mapping
    url: '#edit-an-authn-mapping'
    identifier: authn-mappings-edit-an-authn-mapping
    parent: authn-mappings
    generated: true
    params:
      versions:
        - v2
      operationids:
        - UpdateAuthNMapping
      unstable: []
      order: 2
  - name: Get an AuthN Mapping by UUID
    url: '#get-an-authn-mapping-by-uuid'
    identifier: authn-mappings-get-an-authn-mapping-by-uuid
    parent: authn-mappings
    generated: true
    params:
      versions:
        - v2
      operationids:
        - GetAuthNMapping
      unstable: []
      order: 1
  - name: Delete an AuthN Mapping
    url: '#delete-an-authn-mapping'
    identifier: authn-mappings-delete-an-authn-mapping
    parent: authn-mappings
    generated: true
    params:
      versions:
        - v2
      operationids:
        - DeleteAuthNMapping
      unstable: []
      order: 3
  - name: Create an AuthN Mapping
    url: '#create-an-authn-mapping'
    identifier: authn-mappings-create-an-authn-mapping
    parent: authn-mappings
    generated: true
    params:
      versions:
        - v2
      operationids:
        - CreateAuthNMapping
      unstable: []
      order: 5
  - name: List all AuthN Mappings
    url: '#list-all-authn-mappings'
    identifier: authn-mappings-list-all-authn-mappings
    parent: authn-mappings
    generated: true
    params:
      versions:
        - v2
      operationids:
        - ListAuthNMappings
      unstable: []
      order: 4
  - name: CI Visibility Pipelines
    url: /api/latest/ci-visibility-pipelines/
    identifier: ci-visibility-pipelines
    generated: true
  - name: Search pipelines events
    url: '#search-pipelines-events'
    identifier: ci-visibility-pipelines-search-pipelines-events
    parent: ci-visibility-pipelines
    generated: true
    params:
      versions:
        - v2
      operationids:
        - SearchCIAppPipelineEvents
      unstable: []
      order: 2
  - name: Get a list of pipelines events
    url: '#get-a-list-of-pipelines-events'
    identifier: ci-visibility-pipelines-get-a-list-of-pipelines-events
    parent: ci-visibility-pipelines
    generated: true
    params:
      versions:
        - v2
      operationids:
        - ListCIAppPipelineEvents
      unstable: []
      order: 1
  - name: Aggregate pipelines events
    url: '#aggregate-pipelines-events'
    identifier: ci-visibility-pipelines-aggregate-pipelines-events
    parent: ci-visibility-pipelines
    generated: true
    params:
      versions:
        - v2
      operationids:
        - AggregateCIAppPipelineEvents
      unstable: []
      order: 3
  - name: CI Visibility Tests
    url: /api/latest/ci-visibility-tests/
    identifier: ci-visibility-tests
    generated: true
  - name: Search tests events
    url: '#search-tests-events'
    identifier: ci-visibility-tests-search-tests-events
    parent: ci-visibility-tests
    generated: true
    params:
      versions:
        - v2
      operationids:
        - SearchCIAppTestEvents
      unstable: []
      order: 2
  - name: Get a list of tests events
    url: '#get-a-list-of-tests-events'
    identifier: ci-visibility-tests-get-a-list-of-tests-events
    parent: ci-visibility-tests
    generated: true
    params:
      versions:
        - v2
      operationids:
        - ListCIAppTestEvents
      unstable: []
      order: 1
  - name: Aggregate tests events
    url: '#aggregate-tests-events'
    identifier: ci-visibility-tests-aggregate-tests-events
    parent: ci-visibility-tests
    generated: true
    params:
      versions:
        - v2
      operationids:
        - AggregateCIAppTestEvents
      unstable: []
      order: 3
  - name: Cloud Workload Security
    url: /api/latest/cloud-workload-security/
    identifier: cloud-workload-security
    generated: true
  - name: Update a Cloud Workload Security Agent rule
    url: '#update-a-cloud-workload-security-agent-rule'
    identifier: cloud-workload-security-update-a-cloud-workload-security-agent-rule
    parent: cloud-workload-security
    generated: true
    params:
      versions:
        - v2
      operationids:
        - UpdateCloudWorkloadSecurityAgentRule
      unstable: []
      order: 5
  - name: Get a Cloud Workload Security Agent rule
    url: '#get-a-cloud-workload-security-agent-rule'
    identifier: cloud-workload-security-get-a-cloud-workload-security-agent-rule
    parent: cloud-workload-security
    generated: true
    params:
      versions:
        - v2
      operationids:
        - GetCloudWorkloadSecurityAgentRule
      unstable: []
      order: 2
  - name: Delete a Cloud Workload Security Agent rule
    url: '#delete-a-cloud-workload-security-agent-rule'
    identifier: cloud-workload-security-delete-a-cloud-workload-security-agent-rule
    parent: cloud-workload-security
    generated: true
    params:
      versions:
        - v2
      operationids:
        - DeleteCloudWorkloadSecurityAgentRule
      unstable: []
      order: 6
  - name: Create a Cloud Workload Security Agent rule
    url: '#create-a-cloud-workload-security-agent-rule'
    identifier: cloud-workload-security-create-a-cloud-workload-security-agent-rule
    parent: cloud-workload-security
    generated: true
    params:
      versions:
        - v2
      operationids:
        - CreateCloudWorkloadSecurityAgentRule
      unstable: []
      order: 4
  - name: Get all Cloud Workload Security Agent rules
    url: '#get-all-cloud-workload-security-agent-rules'
    identifier: cloud-workload-security-get-all-cloud-workload-security-agent-rules
    parent: cloud-workload-security
    generated: true
    params:
      versions:
        - v2
      operationids:
        - ListCloudWorkloadSecurityAgentRules
      unstable: []
      order: 3
  - name: Get the latest Cloud Workload Security policy
    url: '#get-the-latest-cloud-workload-security-policy'
    identifier: cloud-workload-security-get-the-latest-cloud-workload-security-policy
    parent: cloud-workload-security
    generated: true
    params:
      versions:
        - v2
      operationids:
        - DownloadCloudWorkloadPolicyFile
      unstable: []
      order: 1
  - name: Cloudflare Integration
    url: /api/latest/cloudflare-integration/
    identifier: cloudflare-integration
    generated: true
  - name: Update Cloudflare account
    url: '#update-cloudflare-account'
    identifier: cloudflare-integration-update-cloudflare-account
    parent: cloudflare-integration
    generated: true
    params:
      versions:
        - v2
      operationids:
        - UpdateCloudflareAccount
      unstable: []
      order: 4
  - name: Get Cloudflare account
    url: '#get-cloudflare-account'
    identifier: cloudflare-integration-get-cloudflare-account
    parent: cloudflare-integration
    generated: true
    params:
      versions:
        - v2
      operationids:
        - GetCloudflareAccount
      unstable: []
      order: 3
  - name: Delete Cloudflare account
    url: '#delete-cloudflare-account'
    identifier: cloudflare-integration-delete-cloudflare-account
    parent: cloudflare-integration
    generated: true
    params:
      versions:
        - v2
      operationids:
        - DeleteCloudflareAccount
      unstable: []
      order: 5
  - name: Add Cloudflare account
    url: '#add-cloudflare-account'
    identifier: cloudflare-integration-add-cloudflare-account
    parent: cloudflare-integration
    generated: true
    params:
      versions:
        - v2
      operationids:
        - CreateCloudflareAccount
      unstable: []
      order: 2
  - name: List Cloudflare accounts
    url: '#list-cloudflare-accounts'
    identifier: cloudflare-integration-list-cloudflare-accounts
    parent: cloudflare-integration
    generated: true
    params:
      versions:
        - v2
      operationids:
        - ListCloudflareAccounts
      unstable: []
      order: 1
  - name: Confluent Cloud
    url: /api/latest/confluent-cloud/
    identifier: confluent-cloud
    generated: true
  - name: Update resource in Confluent account
    url: '#update-resource-in-confluent-account'
    identifier: confluent-cloud-update-resource-in-confluent-account
    parent: confluent-cloud
    generated: true
    params:
      versions:
        - v2
      operationids:
        - UpdateConfluentResource
      unstable: []
      order: 1
  - name: Get resource from Confluent account
    url: '#get-resource-from-confluent-account'
    identifier: confluent-cloud-get-resource-from-confluent-account
    parent: confluent-cloud
    generated: true
    params:
      versions:
        - v2
      operationids:
        - GetConfluentResource
      unstable: []
      order: 2
  - name: Delete resource from Confluent account
    url: '#delete-resource-from-confluent-account'
    identifier: confluent-cloud-delete-resource-from-confluent-account
    parent: confluent-cloud
    generated: true
    params:
      versions:
        - v2
      operationids:
        - DeleteConfluentResource
      unstable: []
      order: 3
  - name: Add resource to Confluent account
    url: '#add-resource-to-confluent-account'
    identifier: confluent-cloud-add-resource-to-confluent-account
    parent: confluent-cloud
    generated: true
    params:
      versions:
        - v2
      operationids:
        - CreateConfluentResource
      unstable: []
      order: 4
  - name: List Confluent Account resources
    url: '#list-confluent-account-resources'
    identifier: confluent-cloud-list-confluent-account-resources
    parent: confluent-cloud
    generated: true
    params:
      versions:
        - v2
      operationids:
        - ListConfluentResource
      unstable: []
      order: 5
  - name: Update Confluent account
    url: '#update-confluent-account'
    identifier: confluent-cloud-update-confluent-account
    parent: confluent-cloud
    generated: true
    params:
      versions:
        - v2
      operationids:
        - UpdateConfluentAccount
      unstable: []
      order: 6
  - name: Get Confluent account
    url: '#get-confluent-account'
    identifier: confluent-cloud-get-confluent-account
    parent: confluent-cloud
    generated: true
    params:
      versions:
        - v2
      operationids:
        - GetConfluentAccount
      unstable: []
      order: 7
  - name: Delete Confluent account
    url: '#delete-confluent-account'
    identifier: confluent-cloud-delete-confluent-account
    parent: confluent-cloud
    generated: true
    params:
      versions:
        - v2
      operationids:
        - DeleteConfluentAccount
      unstable: []
      order: 8
  - name: Add Confluent account
    url: '#add-confluent-account'
    identifier: confluent-cloud-add-confluent-account
    parent: confluent-cloud
    generated: true
    params:
      versions:
        - v2
      operationids:
        - CreateConfluentAccount
      unstable: []
      order: 9
  - name: List Confluent accounts
    url: '#list-confluent-accounts'
    identifier: confluent-cloud-list-confluent-accounts
    parent: confluent-cloud
    generated: true
    params:
      versions:
        - v2
      operationids:
        - ListConfluentAccount
      unstable: []
      order: 10
  - name: Fastly Integration
    url: /api/latest/fastly-integration/
    identifier: fastly-integration
    generated: true
  - name: Update Fastly service
    url: '#update-fastly-service'
    identifier: fastly-integration-update-fastly-service
    parent: fastly-integration
    generated: true
    params:
      versions:
        - v2
      operationids:
        - UpdateFastlyService
      unstable: []
      order: 9
  - name: Get Fastly service
    url: '#get-fastly-service'
    identifier: fastly-integration-get-fastly-service
    parent: fastly-integration
    generated: true
    params:
      versions:
        - v2
      operationids:
        - GetFastlyService
      unstable: []
      order: 8
  - name: Delete Fastly service
    url: '#delete-fastly-service'
    identifier: fastly-integration-delete-fastly-service
    parent: fastly-integration
    generated: true
    params:
      versions:
        - v2
      operationids:
        - DeleteFastlyService
      unstable: []
      order: 10
  - name: Add Fastly service
    url: '#add-fastly-service'
    identifier: fastly-integration-add-fastly-service
    parent: fastly-integration
    generated: true
    params:
      versions:
        - v2
      operationids:
        - CreateFastlyService
      unstable: []
      order: 7
  - name: List Fastly services
    url: '#list-fastly-services'
    identifier: fastly-integration-list-fastly-services
    parent: fastly-integration
    generated: true
    params:
      versions:
        - v2
      operationids:
        - ListFastlyServices
      unstable: []
      order: 6
  - name: Update Fastly account
    url: '#update-fastly-account'
    identifier: fastly-integration-update-fastly-account
    parent: fastly-integration
    generated: true
    params:
      versions:
        - v2
      operationids:
        - UpdateFastlyAccount
      unstable: []
      order: 4
  - name: Get Fastly account
    url: '#get-fastly-account'
    identifier: fastly-integration-get-fastly-account
    parent: fastly-integration
    generated: true
    params:
      versions:
        - v2
      operationids:
        - GetFastlyAccount
      unstable: []
      order: 3
  - name: Delete Fastly account
    url: '#delete-fastly-account'
    identifier: fastly-integration-delete-fastly-account
    parent: fastly-integration
    generated: true
    params:
      versions:
        - v2
      operationids:
        - DeleteFastlyAccount
      unstable: []
      order: 5
  - name: Add Fastly account
    url: '#add-fastly-account'
    identifier: fastly-integration-add-fastly-account
    parent: fastly-integration
    generated: true
    params:
      versions:
        - v2
      operationids:
        - CreateFastlyAccount
      unstable: []
      order: 2
  - name: List Fastly accounts
    url: '#list-fastly-accounts'
    identifier: fastly-integration-list-fastly-accounts
    parent: fastly-integration
    generated: true
    params:
      versions:
        - v2
      operationids:
        - ListFastlyAccounts
      unstable: []
      order: 1
  - name: Incident Services
    url: /api/latest/incident-services/
    identifier: incident-services
    generated: true
  - name: Update an existing incident service
    url: '#update-an-existing-incident-service'
    identifier: incident-services-update-an-existing-incident-service
    parent: incident-services
    generated: true
    params:
      versions:
        - v2
      operationids:
        - UpdateIncidentService
      unstable:
        - v2
      order: 3
  - name: Get details of an incident service
    url: '#get-details-of-an-incident-service'
    identifier: incident-services-get-details-of-an-incident-service
    parent: incident-services
    generated: true
    params:
      versions:
        - v2
      operationids:
        - GetIncidentService
      unstable:
        - v2
      order: 1
  - name: Delete an existing incident service
    url: '#delete-an-existing-incident-service'
    identifier: incident-services-delete-an-existing-incident-service
    parent: incident-services
    generated: true
    params:
      versions:
        - v2
      operationids:
        - DeleteIncidentService
      unstable:
        - v2
      order: 2
  - name: Create a new incident service
    url: '#create-a-new-incident-service'
    identifier: incident-services-create-a-new-incident-service
    parent: incident-services
    generated: true
    params:
      versions:
        - v2
      operationids:
        - CreateIncidentService
      unstable:
        - v2
      order: 5
  - name: Get a list of all incident services
    url: '#get-a-list-of-all-incident-services'
    identifier: incident-services-get-a-list-of-all-incident-services
    parent: incident-services
    generated: true
    params:
      versions:
        - v2
      operationids:
        - ListIncidentServices
      unstable:
        - v2
      order: 4
  - name: Incident Teams
    url: /api/latest/incident-teams/
    identifier: incident-teams
    generated: true
  - name: Update an existing incident team
    url: '#update-an-existing-incident-team'
    identifier: incident-teams-update-an-existing-incident-team
    parent: incident-teams
    generated: true
    params:
      versions:
        - v2
      operationids:
        - UpdateIncidentTeam
      unstable:
        - v2
      order: 3
  - name: Get details of an incident team
    url: '#get-details-of-an-incident-team'
    identifier: incident-teams-get-details-of-an-incident-team
    parent: incident-teams
    generated: true
    params:
      versions:
        - v2
      operationids:
        - GetIncidentTeam
      unstable:
        - v2
      order: 1
  - name: Delete an existing incident team
    url: '#delete-an-existing-incident-team'
    identifier: incident-teams-delete-an-existing-incident-team
    parent: incident-teams
    generated: true
    params:
      versions:
        - v2
      operationids:
        - DeleteIncidentTeam
      unstable:
        - v2
      order: 2
  - name: Create a new incident team
    url: '#create-a-new-incident-team'
    identifier: incident-teams-create-a-new-incident-team
    parent: incident-teams
    generated: true
    params:
      versions:
        - v2
      operationids:
        - CreateIncidentTeam
      unstable:
        - v2
      order: 5
  - name: Get a list of all incident teams
    url: '#get-a-list-of-all-incident-teams'
    identifier: incident-teams-get-a-list-of-all-incident-teams
    parent: incident-teams
    generated: true
    params:
      versions:
        - v2
      operationids:
        - ListIncidentTeams
      unstable:
        - v2
      order: 4
  - name: Incidents
    url: /api/latest/incidents/
    identifier: incidents
    generated: true
  - name: 'Create, update, and delete incident attachments'
    url: '#create,-update,-and-delete-incident-attachments'
    identifier: 'incidents-create,-update,-and-delete-incident-attachments'
    parent: incidents
    generated: true
    params:
      versions:
        - v2
      operationids:
        - UpdateIncidentAttachments
      unstable:
        - v2
      order: 8
  - name: Get a list of attachments
    url: '#get-a-list-of-attachments'
    identifier: incidents-get-a-list-of-attachments
    parent: incidents
    generated: true
    params:
      versions:
        - v2
      operationids:
        - ListIncidentAttachments
      unstable:
        - v2
      order: 7
  - name: Update an existing incident
    url: '#update-an-existing-incident'
    identifier: incidents-update-an-existing-incident
    parent: incidents
    generated: true
    params:
      versions:
        - v2
      operationids:
        - UpdateIncident
      unstable:
        - v2
      order: 3
  - name: Get the details of an incident
    url: '#get-the-details-of-an-incident'
    identifier: incidents-get-the-details-of-an-incident
    parent: incidents
    generated: true
    params:
      versions:
        - v2
      operationids:
        - GetIncident
      unstable:
        - v2
      order: 2
  - name: Delete an existing incident
    url: '#delete-an-existing-incident'
    identifier: incidents-delete-an-existing-incident
    parent: incidents
    generated: true
    params:
      versions:
        - v2
      operationids:
        - DeleteIncident
      unstable:
        - v2
      order: 4
  - name: Search for incidents
    url: '#search-for-incidents'
    identifier: incidents-search-for-incidents
    parent: incidents
    generated: true
    params:
      versions:
        - v2
      operationids:
        - SearchIncidents
      unstable:
        - v2
      order: 6
  - name: Create an incident
    url: '#create-an-incident'
    identifier: incidents-create-an-incident
    parent: incidents
    generated: true
    params:
      versions:
        - v2
      operationids:
        - CreateIncident
      unstable:
        - v2
      order: 1
  - name: Get a list of incidents
    url: '#get-a-list-of-incidents'
    identifier: incidents-get-a-list-of-incidents
    parent: incidents
    generated: true
    params:
      versions:
        - v2
      operationids:
        - ListIncidents
      unstable:
        - v2
      order: 5
  - name: Logs Archives
    url: /api/latest/logs-archives/
    identifier: logs-archives
    generated: true
  - name: Grant role to an archive
    url: '#grant-role-to-an-archive'
    identifier: logs-archives-grant-role-to-an-archive
    parent: logs-archives
    generated: true
    params:
      versions:
        - v2
      operationids:
        - AddReadRoleToArchive
      unstable: []
      order: 7
  - name: List read roles for an archive
    url: '#list-read-roles-for-an-archive'
    identifier: logs-archives-list-read-roles-for-an-archive
    parent: logs-archives
    generated: true
    params:
      versions:
        - v2
      operationids:
        - ListArchiveReadRoles
      unstable: []
      order: 6
  - name: Revoke role from an archive
    url: '#revoke-role-from-an-archive'
    identifier: logs-archives-revoke-role-from-an-archive
    parent: logs-archives
    generated: true
    params:
      versions:
        - v2
      operationids:
        - RemoveRoleFromArchive
      unstable: []
      order: 8
  - name: Update an archive
    url: '#update-an-archive'
    identifier: logs-archives-update-an-archive
    parent: logs-archives
    generated: true
    params:
      versions:
        - v2
      operationids:
        - UpdateLogsArchive
      unstable: []
      order: 4
  - name: Get an archive
    url: '#get-an-archive'
    identifier: logs-archives-get-an-archive
    parent: logs-archives
    generated: true
    params:
      versions:
        - v2
      operationids:
        - GetLogsArchive
      unstable: []
      order: 3
  - name: Delete an archive
    url: '#delete-an-archive'
    identifier: logs-archives-delete-an-archive
    parent: logs-archives
    generated: true
    params:
      versions:
        - v2
      operationids:
        - DeleteLogsArchive
      unstable: []
      order: 5
  - name: Create an archive
    url: '#create-an-archive'
    identifier: logs-archives-create-an-archive
    parent: logs-archives
    generated: true
    params:
      versions:
        - v2
      operationids:
        - CreateLogsArchive
      unstable: []
      order: 2
  - name: Get all archives
    url: '#get-all-archives'
    identifier: logs-archives-get-all-archives
    parent: logs-archives
    generated: true
    params:
      versions:
        - v2
      operationids:
        - ListLogsArchives
      unstable: []
      order: 1
  - name: Update archive order
    url: '#update-archive-order'
    identifier: logs-archives-update-archive-order
    parent: logs-archives
    generated: true
    params:
      versions:
        - v2
      operationids:
        - UpdateLogsArchiveOrder
      unstable: []
      order: 10
  - name: Get archive order
    url: '#get-archive-order'
    identifier: logs-archives-get-archive-order
    parent: logs-archives
    generated: true
    params:
      versions:
        - v2
      operationids:
        - GetLogsArchiveOrder
      unstable: []
      order: 9
  - name: Logs Metrics
    url: /api/latest/logs-metrics/
    identifier: logs-metrics
    generated: true
  - name: Update a log-based metric
    url: '#update-a-log-based-metric'
    identifier: logs-metrics-update-a-log-based-metric
    parent: logs-metrics
    generated: true
    params:
      versions:
        - v2
      operationids:
        - UpdateLogsMetric
      unstable: []
      order: 4
  - name: Get a log-based metric
    url: '#get-a-log-based-metric'
    identifier: logs-metrics-get-a-log-based-metric
    parent: logs-metrics
    generated: true
    params:
      versions:
        - v2
      operationids:
        - GetLogsMetric
      unstable: []
      order: 3
  - name: Delete a log-based metric
    url: '#delete-a-log-based-metric'
    identifier: logs-metrics-delete-a-log-based-metric
    parent: logs-metrics
    generated: true
    params:
      versions:
        - v2
      operationids:
        - DeleteLogsMetric
      unstable: []
      order: 5
  - name: Create a log-based metric
    url: '#create-a-log-based-metric'
    identifier: logs-metrics-create-a-log-based-metric
    parent: logs-metrics
    generated: true
    params:
      versions:
        - v2
      operationids:
        - CreateLogsMetric
      unstable: []
      order: 2
  - name: Get all log-based metrics
    url: '#get-all-log-based-metrics'
    identifier: logs-metrics-get-all-log-based-metrics
    parent: logs-metrics
    generated: true
    params:
      versions:
        - v2
      operationids:
        - ListLogsMetrics
      unstable: []
      order: 1
  - name: Logs Restriction Queries
    url: /api/latest/logs-restriction-queries/
    identifier: logs-restriction-queries
    generated: true
  - name: Grant role to a restriction query
    url: '#grant-role-to-a-restriction-query'
    identifier: logs-restriction-queries-grant-role-to-a-restriction-query
    parent: logs-restriction-queries
    generated: true
    params:
      versions:
        - v2
      operationids:
        - AddRoleToRestrictionQuery
      unstable:
        - v2
      order: 7
  - name: List roles for a restriction query
    url: '#list-roles-for-a-restriction-query'
    identifier: logs-restriction-queries-list-roles-for-a-restriction-query
    parent: logs-restriction-queries
    generated: true
    params:
      versions:
        - v2
      operationids:
        - ListRestrictionQueryRoles
      unstable:
        - v2
      order: 6
  - name: Revoke role from a restriction query
    url: '#revoke-role-from-a-restriction-query'
    identifier: logs-restriction-queries-revoke-role-from-a-restriction-query
    parent: logs-restriction-queries
    generated: true
    params:
      versions:
        - v2
      operationids:
        - RemoveRoleFromRestrictionQuery
      unstable:
        - v2
      order: 8
  - name: Update a restriction query
    url: '#update-a-restriction-query'
    identifier: logs-restriction-queries-update-a-restriction-query
    parent: logs-restriction-queries
    generated: true
    params:
      versions:
        - v2
      operationids:
        - UpdateRestrictionQuery
      unstable:
        - v2
      order: 4
  - name: Get a restriction query
    url: '#get-a-restriction-query'
    identifier: logs-restriction-queries-get-a-restriction-query
    parent: logs-restriction-queries
    generated: true
    params:
      versions:
        - v2
      operationids:
        - GetRestrictionQuery
      unstable:
        - v2
      order: 3
  - name: Delete a restriction query
    url: '#delete-a-restriction-query'
    identifier: logs-restriction-queries-delete-a-restriction-query
    parent: logs-restriction-queries
    generated: true
    params:
      versions:
        - v2
      operationids:
        - DeleteRestrictionQuery
      unstable:
        - v2
      order: 5
  - name: Get all restriction queries for a given user
    url: '#get-all-restriction-queries-for-a-given-user'
    identifier: logs-restriction-queries-get-all-restriction-queries-for-a-given-user
    parent: logs-restriction-queries
    generated: true
    params:
      versions:
        - v2
      operationids:
        - ListUserRestrictionQueries
      unstable:
        - v2
      order: 9
  - name: Get restriction query for a given role
    url: '#get-restriction-query-for-a-given-role'
    identifier: logs-restriction-queries-get-restriction-query-for-a-given-role
    parent: logs-restriction-queries
    generated: true
    params:
      versions:
        - v2
      operationids:
        - GetRoleRestrictionQuery
      unstable:
        - v2
      order: 10
  - name: Create a restriction query
    url: '#create-a-restriction-query'
    identifier: logs-restriction-queries-create-a-restriction-query
    parent: logs-restriction-queries
    generated: true
    params:
      versions:
        - v2
      operationids:
        - CreateRestrictionQuery
      unstable:
        - v2
      order: 2
  - name: List restriction queries
    url: '#list-restriction-queries'
    identifier: logs-restriction-queries-list-restriction-queries
    parent: logs-restriction-queries
    generated: true
    params:
      versions:
        - v2
      operationids:
        - ListRestrictionQueries
      unstable:
        - v2
      order: 1
  - name: Opsgenie Integration
    url: /api/latest/opsgenie-integration/
    identifier: opsgenie-integration
    generated: true
  - name: Update a single service object
    url: '#update-a-single-service-object'
    identifier: opsgenie-integration-update-a-single-service-object
    parent: opsgenie-integration
    generated: true
    params:
      versions:
        - v2
      operationids:
        - UpdateOpsgenieService
      unstable: []
      order: 4
  - name: Get a single service object
    url: '#get-a-single-service-object'
    identifier: opsgenie-integration-get-a-single-service-object
    parent: opsgenie-integration
    generated: true
    params:
      versions:
        - v2
      operationids:
        - GetOpsgenieService
      unstable: []
      order: 3
  - name: Delete a single service object
    url: '#delete-a-single-service-object'
    identifier: opsgenie-integration-delete-a-single-service-object
    parent: opsgenie-integration
    generated: true
    params:
      versions:
        - v2
      operationids:
        - DeleteOpsgenieService
      unstable: []
      order: 5
  - name: Create a new service object
    url: '#create-a-new-service-object'
    identifier: opsgenie-integration-create-a-new-service-object
    parent: opsgenie-integration
    generated: true
    params:
      versions:
        - v2
      operationids:
        - CreateOpsgenieService
      unstable: []
      order: 2
  - name: Get all service objects
    url: '#get-all-service-objects'
    identifier: opsgenie-integration-get-all-service-objects
    parent: opsgenie-integration
    generated: true
    params:
      versions:
        - v2
      operationids:
        - ListOpsgenieServices
      unstable: []
      order: 1
  - name: Processes
    url: /api/latest/processes/
    identifier: processes
    generated: true
  - name: Get all processes
    url: '#get-all-processes'
    identifier: processes-get-all-processes
    parent: processes
    generated: true
    params:
      versions:
        - v2
      operationids:
        - ListProcesses
      unstable: []
      order: 1
  - name: RUM
    url: /api/latest/rum/
    identifier: rum
    generated: true
  - name: Search RUM events
    url: '#search-rum-events'
    identifier: rum-search-rum-events
    parent: rum
    generated: true
    params:
      versions:
        - v2
      operationids:
        - SearchRUMEvents
      unstable: []
      order: 1
  - name: Get a list of RUM events
    url: '#get-a-list-of-rum-events'
    identifier: rum-get-a-list-of-rum-events
    parent: rum
    generated: true
    params:
      versions:
        - v2
      operationids:
        - ListRUMEvents
      unstable: []
      order: 2
  - name: Update a RUM application
    url: '#update-a-rum-application'
    identifier: rum-update-a-rum-application
    parent: rum
    generated: true
    params:
      versions:
        - v2
      operationids:
        - UpdateRUMApplication
      unstable: []
      order: 4
  - name: Get a RUM application
    url: '#get-a-rum-application'
    identifier: rum-get-a-rum-application
    parent: rum
    generated: true
    params:
      versions:
        - v2
      operationids:
        - GetRUMApplication
      unstable: []
      order: 5
  - name: Delete a RUM application
    url: '#delete-a-rum-application'
    identifier: rum-delete-a-rum-application
    parent: rum
    generated: true
    params:
      versions:
        - v2
      operationids:
        - DeleteRUMApplication
      unstable: []
      order: 6
  - name: Create a new RUM application
    url: '#create-a-new-rum-application'
    identifier: rum-create-a-new-rum-application
    parent: rum
    generated: true
    params:
      versions:
        - v2
      operationids:
        - CreateRUMApplication
      unstable: []
      order: 7
  - name: List all the RUM applications
    url: '#list-all-the-rum-applications'
    identifier: rum-list-all-the-rum-applications
    parent: rum
    generated: true
    params:
      versions:
        - v2
      operationids:
        - GetRUMApplications
      unstable: []
      order: 8
  - name: Aggregate RUM events
    url: '#aggregate-rum-events'
    identifier: rum-aggregate-rum-events
    parent: rum
    generated: true
    params:
      versions:
        - v2
      operationids:
        - AggregateRUMEvents
      unstable: []
      order: 3
  - name: Roles
    url: /api/latest/roles/
    identifier: roles
    generated: true
  - name: Add a user to a role
    url: '#add-a-user-to-a-role'
    identifier: roles-add-a-user-to-a-role
    parent: roles
    generated: true
    params:
      versions:
        - v2
      operationids:
        - AddUserToRole
      unstable: []
      order: 10
  - name: Get all users of a role
    url: '#get-all-users-of-a-role'
    identifier: roles-get-all-users-of-a-role
    parent: roles
    generated: true
    params:
      versions:
        - v2
      operationids:
        - ListRoleUsers
      unstable: []
      order: 9
  - name: Remove a user from a role
    url: '#remove-a-user-from-a-role'
    identifier: roles-remove-a-user-from-a-role
    parent: roles
    generated: true
    params:
      versions:
        - v2
      operationids:
        - RemoveUserFromRole
      unstable: []
      order: 11
  - name: Grant permission to a role
    url: '#grant-permission-to-a-role'
    identifier: roles-grant-permission-to-a-role
    parent: roles
    generated: true
    params:
      versions:
        - v2
      operationids:
        - AddPermissionToRole
      unstable: []
      order: 7
  - name: List permissions for a role
    url: '#list-permissions-for-a-role'
    identifier: roles-list-permissions-for-a-role
    parent: roles
    generated: true
    params:
      versions:
        - v2
      operationids:
        - ListRolePermissions
      unstable: []
      order: 6
  - name: Revoke permission
    url: '#revoke-permission'
    identifier: roles-revoke-permission
    parent: roles
    generated: true
    params:
      versions:
        - v2
      operationids:
        - RemovePermissionFromRole
      unstable: []
      order: 8
  - name: Create a new role by cloning an existing role
    url: '#create-a-new-role-by-cloning-an-existing-role'
    identifier: roles-create-a-new-role-by-cloning-an-existing-role
    parent: roles
    generated: true
    params:
      versions:
        - v2
      operationids:
        - CloneRole
      unstable: []
      order: 12
  - name: Update a role
    url: '#update-a-role'
    identifier: roles-update-a-role
    parent: roles
    generated: true
    params:
      versions:
        - v2
      operationids:
        - UpdateRole
      unstable: []
      order: 4
  - name: Get a role
    url: '#get-a-role'
    identifier: roles-get-a-role
    parent: roles
    generated: true
    params:
      versions:
        - v2
      operationids:
        - GetRole
      unstable: []
      order: 3
  - name: Delete role
    url: '#delete-role'
    identifier: roles-delete-role
    parent: roles
    generated: true
    params:
      versions:
        - v2
      operationids:
        - DeleteRole
      unstable: []
      order: 5
  - name: Create role
    url: '#create-role'
    identifier: roles-create-role
    parent: roles
    generated: true
    params:
      versions:
        - v2
      operationids:
        - CreateRole
      unstable: []
      order: 2
  - name: List roles
    url: '#list-roles'
    identifier: roles-list-roles
    parent: roles
    generated: true
    params:
      versions:
        - v2
      operationids:
        - ListRoles
      unstable: []
      order: 1
  - name: List permissions
    url: '#list-permissions'
    identifier: roles-list-permissions
    parent: roles
    generated: true
    params:
      versions:
        - v2
      operationids:
        - ListPermissions
      unstable: []
      order: 1
  - name: Sensitive Data Scanner
    url: /api/latest/sensitive-data-scanner/
    identifier: sensitive-data-scanner
    generated: true
  - name: List standard patterns
    url: '#list-standard-patterns'
    identifier: sensitive-data-scanner-list-standard-patterns
    parent: sensitive-data-scanner
    generated: true
    params:
      versions:
        - v2
      operationids:
        - ListStandardPatterns
      unstable: []
      order: 3
  - name: Update Scanning Rule
    url: '#update-scanning-rule'
    identifier: sensitive-data-scanner-update-scanning-rule
    parent: sensitive-data-scanner
    generated: true
    params:
      versions:
        - v2
      operationids:
        - UpdateScanningRule
      unstable: []
      order: 8
  - name: Delete Scanning Rule
    url: '#delete-scanning-rule'
    identifier: sensitive-data-scanner-delete-scanning-rule
    parent: sensitive-data-scanner
    generated: true
    params:
      versions:
        - v2
      operationids:
        - DeleteScanningRule
      unstable: []
      order: 9
  - name: Create Scanning Rule
    url: '#create-scanning-rule'
    identifier: sensitive-data-scanner-create-scanning-rule
    parent: sensitive-data-scanner
    generated: true
    params:
      versions:
        - v2
      operationids:
        - CreateScanningRule
      unstable: []
      order: 7
  - name: Update Scanning Group
    url: '#update-scanning-group'
    identifier: sensitive-data-scanner-update-scanning-group
    parent: sensitive-data-scanner
    generated: true
    params:
      versions:
        - v2
      operationids:
        - UpdateScanningGroup
      unstable: []
      order: 5
  - name: Delete Scanning Group
    url: '#delete-scanning-group'
    identifier: sensitive-data-scanner-delete-scanning-group
    parent: sensitive-data-scanner
    generated: true
    params:
      versions:
        - v2
      operationids:
        - DeleteScanningGroup
      unstable: []
      order: 6
  - name: Create Scanning Group
    url: '#create-scanning-group'
    identifier: sensitive-data-scanner-create-scanning-group
    parent: sensitive-data-scanner
    generated: true
    params:
      versions:
        - v2
      operationids:
        - CreateScanningGroup
      unstable: []
      order: 4
  - name: Reorder Groups
    url: '#reorder-groups'
    identifier: sensitive-data-scanner-reorder-groups
    parent: sensitive-data-scanner
    generated: true
    params:
      versions:
        - v2
      operationids:
        - ReorderScanningGroups
      unstable: []
      order: 2
  - name: List Scanning Groups
    url: '#list-scanning-groups'
    identifier: sensitive-data-scanner-list-scanning-groups
    parent: sensitive-data-scanner
    generated: true
    params:
      versions:
        - v2
      operationids:
        - ListScanningGroups
      unstable: []
      order: 1
  - name: Service Accounts
    url: /api/latest/service-accounts/
    identifier: service-accounts
    generated: true
  - name: Edit an application key for this service account
    url: '#edit-an-application-key-for-this-service-account'
    identifier: service-accounts-edit-an-application-key-for-this-service-account
    parent: service-accounts
    generated: true
    params:
      versions:
        - v2
      operationids:
        - UpdateServiceAccountApplicationKey
      unstable: []
      order: 2
  - name: Get one application key for this service account
    url: '#get-one-application-key-for-this-service-account'
    identifier: service-accounts-get-one-application-key-for-this-service-account
    parent: service-accounts
    generated: true
    params:
      versions:
        - v2
      operationids:
        - GetServiceAccountApplicationKey
      unstable: []
      order: 1
  - name: Delete an application key for this service account
    url: '#delete-an-application-key-for-this-service-account'
    identifier: service-accounts-delete-an-application-key-for-this-service-account
    parent: service-accounts
    generated: true
    params:
      versions:
        - v2
      operationids:
        - DeleteServiceAccountApplicationKey
      unstable: []
      order: 3
  - name: Create an application key for this service account
    url: '#create-an-application-key-for-this-service-account'
    identifier: service-accounts-create-an-application-key-for-this-service-account
    parent: service-accounts
    generated: true
    params:
      versions:
        - v2
      operationids:
        - CreateServiceAccountApplicationKey
      unstable: []
      order: 5
  - name: List application keys for this service account
    url: '#list-application-keys-for-this-service-account'
    identifier: service-accounts-list-application-keys-for-this-service-account
    parent: service-accounts
    generated: true
    params:
      versions:
        - v2
      operationids:
        - ListServiceAccountApplicationKeys
      unstable: []
      order: 6
  - name: Service Definition
    url: /api/latest/service-definition/
    identifier: service-definition
    generated: true
  - name: Get a single service definition
    url: '#get-a-single-service-definition'
    identifier: service-definition-get-a-single-service-definition
    parent: service-definition
    generated: true
    params:
      versions:
        - v2
      operationids:
        - GetServiceDefinition
      unstable: []
      order: 3
  - name: Delete a single service definition
    url: '#delete-a-single-service-definition'
    identifier: service-definition-delete-a-single-service-definition
    parent: service-definition
    generated: true
    params:
      versions:
        - v2
      operationids:
        - DeleteServiceDefinition
      unstable: []
      order: 4
  - name: Create or update service definition
    url: '#create-or-update-service-definition'
    identifier: service-definition-create-or-update-service-definition
    parent: service-definition
    generated: true
    params:
      versions:
        - v2
      operationids:
        - CreateOrUpdateServiceDefinitions
      unstable: []
      order: 2
  - name: Get all service definitions
    url: '#get-all-service-definitions'
    identifier: service-definition-get-all-service-definitions
    parent: service-definition
    generated: true
    params:
      versions:
        - v2
      operationids:
        - ListServiceDefinitions
      unstable: []
      order: 1<|MERGE_RESOLUTION|>--- conflicted
+++ resolved
@@ -2608,26 +2608,23 @@
     url: security/cspm/custom_rules/schema/
     parent: cspm
     identifier: cspm_schema_gcp_test
-<<<<<<< HEAD
-    weight: 103
+    weight: 104
   - name: Compliance Reports
-=======
-    weight: 104
+    weight: 105
   - name: Findings Reports
->>>>>>> 22e2afbe
     url: security/cspm/frameworks_and_benchmarks
     parent: cspm
-    weight: 105
+    weight: 106
   - name: Security Findings Explorer
     url: /security/cspm/findings
     parent: cspm
     identifier: cspm_findings_explorer
-    weight: 106
+    weight: 107
   - name: Signals Explorer
     url: /security/cspm/signals_explorer/
     parent: cspm
     identifier: signals
-    weight: 107
+    weight: 108
   - name: Cloud Workload Security
     url: security/cloud_workload_security/
     parent: csm
