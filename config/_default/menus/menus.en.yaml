main_left:
  - identifier: product
    name: Product
    url: 'https://www.datadoghq.com/product/'
    weight: -500
  - identifier: infrastructure
    name: Infrastructure
    parent: product
    weight: 1
  - identifier: infrastructure-monitoring
    name: Infrastructure Monitoring
    pre: <i class='icon-host-map'></i>
    url: 'https://www.datadoghq.com/product/infrastructure-monitoring/'
    parent: infrastructure
    weight: 5
  - identifier: container-monitoring
    name: Container Monitoring
    pre: <i class='icon-container'></i>
    url: 'https://www.datadoghq.com/product/container-monitoring/'
    parent: infrastructure
    weight: 10
  - identifier: network-performance
    name: Network Performance Monitoring
    pre: <i class='icon-network'></i>
    url: 'https://www.datadoghq.com/product/network-monitoring/network-performance-monitoring/'
    parent: infrastructure
    weight: 15
  - identifier: network-device
    name: Network Device Monitoring
    pre: <i class='icon-ndm'></i>
    url: 'https://www.datadoghq.com/product/network-monitoring/network-device-monitoring/'
    parent: infrastructure
    weight: 20
  - identifier: serverless
    name: Serverless
    pre: <i class='icon-serverless'></i>
    url: 'https://www.datadoghq.com/product/serverless-monitoring/'
    parent: infrastructure
    weight: 25
  - identifier: logs
    name: Logs
    parent: product
    weight: 30
  - identifier: logs-management
    name: Log Management
    pre: <i class='icon-log'></i>
    url: 'https://www.datadoghq.com/product/log-management/'
    parent: logs
    weight: 35
  - identifier: sensitive-data-scanner
    name: Sensitive Data Scanner
    pre: <i class='icon-sds'></i>
    url: 'https://www.datadoghq.com/product/sensitive-data-scanner/'
    parent: logs
    weight: 40
  - identifier: apm
    name: APM
    parent: product
    weight: 45
  - identifier: distributed-tracing
    name: Distributed Tracing
    pre: <i class='icon-apm'></i>
    url: 'https://www.datadoghq.com/product/apm/'
    parent: apm
    weight: 50
  - identifier: error-tracking
    name: Error Tracking
    pre: <i class='icon-error-tracking'></i>
    url: 'https://www.datadoghq.com/product/error-tracking/'
    parent: apm
    weight: 55
  - identifier: profiler
    name: Continuous Profiler
    pre: <i class='icon-profiling-1'></i>
    url: 'https://www.datadoghq.com/product/code-profiling/'
    parent: apm
    weight: 60
  - identifier: database
    name: Database Monitoring
    pre: <i class='icon-database-2'></i>
    url: 'https://www.datadoghq.com/product/database-monitoring'
    parent: apm
    weight: 65
  - identifier: ci-visibility
    name: CI Visibility
    pre: <i class='icon-ci'></i>
    url: 'https://www.datadoghq.com/product/ci-cd-monitoring/'
    parent: apm
    weight: 70
  - identifier: digital-experience
    name: Digital Experience
    parent: product
    weight: 75
  - identifier: rum
    name: Real User Monitoring
    pre: <i class='icon-rum'></i>
    url: 'https://www.datadoghq.com/product/real-user-monitoring/'
    parent: digital-experience
    weight: 80
  - identifier: synthetics
    name: Synthetic Monitoring
    pre: <i class='icon-synthetics'></i>
    url: 'https://www.datadoghq.com/product/synthetic-monitoring/'
    parent: digital-experience
    weight: 85
  - identifier: session-replay
    name: Session Replay
    pre: <i class='icon-play-circle'></i>
    url: 'https://www.datadoghq.com/product/real-user-monitoring/session-replay/'
    parent: digital-experience
    weight: 90
  - identifier: security
    name: Security
    parent: product
    weight: 95
  - identifier: security-platform
    name: Security Platform
    pre: <i class='icon-security-platform'></i>
    url: 'https://www.datadoghq.com/product/security-platform/'
    parent: security
    weight: 100
  - identifier: posture-management
    name: Posture Management
    pre: <i class='icon-cspm'></i>
    url: 'https://www.datadoghq.com/product/security-platform/cloud-security-posture-management/'
    parent: security
    weight: 105
  - identifier: workload-security
    name: Workload Security
    pre: <i class='icon-cws'></i>
    url: 'https://www.datadoghq.com/product/security-platform/cloud-workload-security/'
    parent: security
    weight: 110
  - identifier: cloud-siem
    name: Cloud SIEM
    pre: <i class='icon-siem'></i>
    url: 'https://www.datadoghq.com/product/security-platform/cloud-siem/'
    parent: security
    weight: 115
  - identifier: platform-capabilities
    name: Platform Capabilities
    parent: product
    weight: 120
  - identifier: dashboards
    name: Dashboards
    pre: <i class='icon-dashboard'></i>
    url: 'https://www.datadoghq.com/product/platform/dashboards/'
    parent: platform-capabilities
    weight: 125
  - identifier: alerts
    name: Alerts
    pre: <i class='icon-monitor'></i>
    url: 'https://www.datadoghq.com/product/platform/alerts/'
    parent: platform-capabilities
    weight: 130
  - identifier: incident
    name: Incident Management
    pre: <i class='icon-incidents'></i>
    url: 'https://www.datadoghq.com/product/incident-management'
    parent: platform-capabilities
    weight: 135
  - identifier: integrations
    name: Integrations
    pre: <i class='icon-integrations'></i>
    url: 'https://www.datadoghq.com/product/platform/integrations/'
    parent: platform-capabilities
    weight: 140
  - identifier: api
    name: API
    pre: <i class='icon-api'></i>
    url: 'https://docs.datadoghq.com/api'
    parent: platform-capabilities
    weight: 145
  - identifier: customers
    name: Customers
    url: 'https://www.datadoghq.com/customers/'
    weight: -480
  - identifier: pricing
    name: Pricing
    url: 'https://www.datadoghq.com/pricing/'
    weight: -480
  - identifier: solutions
    name: Solutions
    weight: -460
  - identifier: industry
    name: Industry
    parent: solutions
    weight: 1
  - name: Financial Services
    parent: industry
    url: 'https://www.datadoghq.com/solutions/financial-services/'
    weight: 2
  - name: Manufacturing & Logistics
    parent: industry
    url: 'https://www.datadoghq.com/solutions/manufacturing-logistics/'
    weight: 3
  - name: Healthcare/Life Sciences
    parent: industry
    url: 'https://www.datadoghq.com/solutions/healthcare/'
    weight: 4
  - name: Retail/E-Commerce
    parent: industry
    url: 'https://www.datadoghq.com/solutions/retail-ecommerce/'
    weight: 5
  - name: Government
    parent: industry
    url: 'https://www.datadoghq.com/solutions/government/'
    weight: 6
  - name: Education
    parent: industry
    url: 'https://www.datadoghq.com/solutions/education/'
    weight: 7
  - name: Media & Entertainment
    parent: industry
    url: 'https://www.datadoghq.com/solutions/media-entertainment/'
    weight: 8
  - name: Technology
    parent: industry
    url: 'https://www.datadoghq.com/solutions/technology/'
    weight: 9
  - name: Gaming
    parent: industry
    url: 'https://www.datadoghq.com/solutions/gaming/'
    weight: 10
  - identifier: technology
    name: Technology
    parent: solutions
    weight: 11
  - name: Amazon Web Services
    parent: technology
    url: 'https://www.datadoghq.com/solutions/aws/'
    weight: 12
  - name: Azure
    parent: technology
    url: 'https://www.datadoghq.com/solutions/azure/'
    weight: 13
  - name: Google Cloud Platform
    parent: technology
    url: 'https://www.datadoghq.com/solutions/gcp/'
    weight: 14
  - name: Kubernetes
    parent: technology
    url: 'https://www.datadoghq.com/solutions/kubernetes/'
    weight: 15
  - name: Red Hat OpenShift
    parent: technology
    url: 'https://www.datadoghq.com/solutions/openshift/'
    weight: 16
  - name: Pivotal Platform
    parent: technology
    url: 'https://www.datadoghq.com/solutions/pivotal-platform/'
    weight: 17
  - identifier: usecase
    name: Use-case
    parent: solutions
    weight: 18
  - name: Cloud Migration
    parent: usecase
    url: 'https://www.datadoghq.com/solutions/cloud-migration/'
    weight: 19
  - name: Monitoring Consolidation
    parent: usecase
    url: 'https://www.datadoghq.com/solutions/monitoring-consolidation/'
    weight: 20
  - name: DevOps
    parent: usecase
    url: 'https://www.datadoghq.com/solutions/devops/'
    weight: 21
  - name: Shift-Left Testing
    parent: usecase
    url: 'https://www.datadoghq.com/solutions/shift-left-testing/'
    weight: 22
  - name: Digital Experience Monitoring
    parent: usecase
    url: 'https://www.datadoghq.com/solutions/digital-experience-monitoring/'
    weight: 23
  - name: Security Analytics
    parent: usecase
    url: 'https://www.datadoghq.com/solutions/security-analytics/'
    weight: 24
  - name: Compliance for CIS Benchmarks
    parent: usecase
    url: 'https://www.datadoghq.com/solutions/security/cis-benchmarks/'
    weight: 25
  - name: Hybrid Cloud Monitoring
    parent: usecase
    url: 'https://www.datadoghq.com/solutions/hybrid-cloud-monitoring/'
    weight: 26
  - name: IoT Monitoring
    parent: usecase
    url: 'https://www.datadoghq.com/solutions/iot-monitoring/'
    weight: 27
  - name: Machine Learning
    parent: usecase
    url: 'https://www.datadoghq.com/solutions/machine-learning/'
    weight: 28
  - name: Real-Time BI
    parent: usecase
    url: 'https://www.datadoghq.com/solutions/business-analytics/'
    weight: 29
  - name: On-Premises Monitoring
    parent: usecase
    url: 'https://www.datadoghq.com/solutions/on-premises-monitoring/'
    weight: 30
  - name: Log Analysis & Correlation
    parent: usecase
    url: 'https://www.datadoghq.com/solutions/log-analysis-and-correlation/'
    weight: 31
main_right:
  - identifier: about
    name: About
    url: 'https://www.datadoghq.com/about/leadership/'
    weight: -490
  - name: Contact
    parent: about
    url: 'https://www.datadoghq.com/about/contact/'
    weight: -490
  - name: Partners
    parent: about
    url: 'https://www.datadoghq.com/partner'
    weight: -480
  - name: Latest News
    parent: about
    url: 'https://www.datadoghq.com/about/latest-news/press-releases/'
    weight: -460
  - name: Leadership
    parent: about
    url: 'https://www.datadoghq.com/about/leadership/'
    weight: -440
  - name: Careers
    parent: about
    url: 'https://www.datadoghq.com/careers/'
    weight: -420
  - name: Analyst Reports
    parent: about
    url: 'https://www.datadoghq.com/about/analyst/'
    weight: -415
  - name: Investor Relations
    parent: about
    url: 'https://investors.datadoghq.com/'
    weight: -410
  - name: Awards
    parent: about
    url: 'https://www.datadoghq.com/about/awards/'
    weight: -405
  - identifier: blog
    name: Blog
    url: 'https://www.datadoghq.com/blog/'
    weight: -480
  - name: The Monitor
    url: 'https://www.datadoghq.com/blog/'
    weight: 100
    parent: blog
  - name: Engineering
    url: 'https://www.datadoghq.com/blog/engineering/'
    parent: blog
    weight: 200
  - name: Pup Culture
    url: 'https://www.datadoghq.com/blog/pup-culture/'
    parent: blog
    weight: 300
  - name: Community
    url: 'https://www.datadoghq.com/blog/community/'
    parent: blog
    weight: 400
  - identifier: docs
    name: Docs
    url: 'https://docs.datadoghq.com/'
    weight: -470
  - identifier: login
    name: Login
    url: 'https://app.datadoghq.com/'
    weight: -460
  - identifier: get_started
    name: Get Started Free
    url: '#'
    weight: -440
main:
  - name: Getting Started
    identifier: getting_started
    url: getting_started/
    pre: hex-ringed
    weight: 10000
  - name: Datadog
    identifier: getting_started_datadog
    url: getting_started/application/
    parent: getting_started
    weight: 1
  - name: Datadog Site
    identifier: getting_started_datadog_site
    url: getting_started/site/
    parent: getting_started
    weight: 2
  - name: Agent
    identifier: getting_started_agent
    url: getting_started/agent/
    parent: getting_started
    weight: 3
  - name: Autodiscovery
    identifier: getting_started_agent_autodiscovery
    url: getting_started/agent/autodiscovery
    parent: getting_started_agent
    weight: 301
  - name: Integrations
    identifier: getting_started_integrations
    url: getting_started/integrations/
    parent: getting_started
    weight: 4
  - name: Dashboards
    identifier: getting_started_dashboards
    url: getting_started/dashboards/
    parent: getting_started
    weight: 5
  - name: Monitors
    identifier: getting_started_monitors
    url: getting_started/monitors/
    parent: getting_started
    weight: 6
  - name: Logs
    identifier: getting_started_logs
    url: getting_started/logs/
    parent: getting_started
    weight: 7
  - name: Tracing
    identifier: getting_started_collect_traces
    url: getting_started/tracing/
    parent: getting_started
    weight: 8
  - name: Profiler
    identifier: getting_started_profiler
    url: getting_started/profiler/
    parent: getting_started
    weight: 9
  - name: Tags
    identifier: tagging_
    url: getting_started/tagging/
    parent: getting_started
    weight: 10
  - name: Assigning Tags
    identifier: assigning_tags
    url: getting_started/tagging/assigning_tags
    parent: tagging_
    weight: 1001
  - name: Unified Service Tagging
    identifier: unified_service_tagging
    url: getting_started/tagging/unified_service_tagging
    parent: tagging_
    weight: 1002
  - name: Using Tags
    identifier: using_tags
    url: getting_started/tagging/using_tags
    parent: tagging_
    weight: 1003
  - name: API
    identifier: getting_started_api
    url: getting_started/api/
    parent: getting_started
    weight: 11
  - name: Synthetic Monitoring
    identifier: getting_started_synthetics
    url: getting_started/synthetics/
    parent: getting_started
    weight: 12
  - name: Browser Tests
    identifier: getting_started_browser_test
    url: getting_started/synthetics/browser_test
    parent: getting_started_synthetics
    weight: 1202
  - name: API Tests
    identifier: getting_started_api_test
    url: getting_started/synthetics/api_test
    parent: getting_started_synthetics
    weight: 1201
  - name: Private Locations
    identifier: getting_started_private_location
    url: getting_started/synthetics/private_location
    parent: getting_started_synthetics
    weight: 1203
  - name: Incident Management
    url: getting_started/incident_management/
    parent: getting_started
    weight: 13
  - name: Database Monitoring
    url: getting_started/database_monitoring/
    parent: getting_started
    weight: 14
  - name: Learning Center
    url: getting_started/learning_center/
    parent: getting_started
    weight: 15
  - name: Agent
    url: agent/
    pre: agent-fill
    weight: 30000
    identifier: agent
  - name: Basic Agent Usage
    url: agent/basic_agent_usage/
    parent: agent
    identifier: basic_agent_usage
    weight: 1
  - name: AIX
    identifier: basic_agent_usage_aix
    url: agent/basic_agent_usage/aix/
    weight: 101
    parent: basic_agent_usage
  - name: Amazon Linux
    identifier: basic_agent_usage_amazon_linux
    url: agent/basic_agent_usage/amazonlinux/
    weight: 102
    parent: basic_agent_usage
  - name: Ansible
    identifier: basic_agent_usage_ansible
    url: agent/basic_agent_usage/ansible/
    parent: basic_agent_usage
    weight: 103
  - name: CentOS
    identifier: basic_agent_usage_centos
    url: agent/basic_agent_usage/centos/
    weight: 104
    parent: basic_agent_usage
  - name: Chef
    identifier: basic_agent_usage_chef
    url: agent/basic_agent_usage/chef/
    weight: 105
    parent: basic_agent_usage
  - name: Debian
    identifier: basic_agent_usage_deb
    url: agent/basic_agent_usage/deb/
    weight: 106
    parent: basic_agent_usage
  - name: Fedora
    identifier: basic_agent_usage_fedora
    url: agent/basic_agent_usage/fedora/
    weight: 107
    parent: basic_agent_usage
  - name: Heroku
    identifier: basic_agent_usage_heroku
    url: agent/basic_agent_usage/heroku/
    weight: 108
    parent: basic_agent_usage
  - name: Mac OS X
    identifier: basic_agent_usage_osx
    url: agent/basic_agent_usage/osx/
    weight: 109
    parent: basic_agent_usage
  - name: Puppet
    identifier: basic_agent_usage_puppet
    url: agent/basic_agent_usage/puppet/
    weight: 110
    parent: basic_agent_usage
  - name: Red Hat
    identifier: basic_agent_usage_redhat
    url: agent/basic_agent_usage/redhat/
    weight: 111
    parent: basic_agent_usage
  - name: SaltStack
    identifier: basic_agent_usage_saltstack
    url: agent/basic_agent_usage/saltstack/
    weight: 112
    parent: basic_agent_usage
  - name: SUSE
    identifier: basic_agent_usage_suse
    url: agent/basic_agent_usage/suse/
    weight: 113
    parent: basic_agent_usage
  - name: Ubuntu
    identifier: basic_agent_usage_ubuntu
    url: agent/basic_agent_usage/ubuntu/
    weight: 114
    parent: basic_agent_usage
  - name: Windows
    identifier: basic_agent_usage_windows
    url: agent/basic_agent_usage/windows/
    weight: 115
    parent: basic_agent_usage
  - name: From Source
    identifier: basic_agent_usage_source
    url: agent/basic_agent_usage/source/
    weight: 116
    parent: basic_agent_usage
  - name: Docker
    url: agent/docker/
    parent: agent
    identifier: agent_docker
    weight: 2
  - name: APM
    url: agent/docker/apm/
    parent: agent_docker
    identifier: agent_docker_apm
    weight: 201
  - name: Log collection
    url: agent/docker/log/
    parent: agent_docker
    identifier: agent_docker_log
    weight: 203
  - name: Tag extraction
    url: agent/docker/tag/
    parent: agent_docker
    identifier: agent_docker_tag
    weight: 204
  - name: Autodiscovery
    url: agent/docker/integrations/
    parent: agent_docker
    identifier: agent_docker_integrations
    weight: 205
  - name: Prometheus
    url: agent/docker/prometheus/
    parent: agent_docker
    identifier: agent_docker_prometheus
    weight: 206
  - name: Data Collected
    url: agent/docker/data_collected/
    parent: agent_docker
    identifier: agent_docker_data_collected
    weight: 207
  - name: Kubernetes
    url: agent/kubernetes/
    parent: agent
    identifier: agent_kubernetes
    weight: 3
  - name: Kubernetes distributions
    url: agent/kubernetes/distributions
    parent: agent_kubernetes
    identifier: agent_kubernetes_distributions
    weight: 301
  - name: APM
    url: agent/kubernetes/apm/
    parent: agent_kubernetes
    identifier: agent_kubernetes_apm
    weight: 302
  - name: Log collection
    url: agent/kubernetes/log/
    parent: agent_kubernetes
    identifier: agent_kubernetes_log
    weight: 303
  - name: Tag extraction
    url: agent/kubernetes/tag/
    parent: agent_kubernetes
    identifier: agent_kubernetes_tag
    weight: 304
  - name: Autodiscovery
    url: agent/kubernetes/integrations/
    parent: agent_kubernetes
    identifier: agent_kubernetes_integrations
    weight: 305
  - name: Prometheus
    url: agent/kubernetes/prometheus/
    parent: agent_kubernetes
    identifier: agent_kubernetes_prometheus
    weight: 306
  - name: Data collected
    url: agent/kubernetes/data_collected/
    parent: agent_kubernetes
    identifier: agent_kubernetes_data_collected
    weight: 307
  - name: Control plane monitoring
    url: agent/kubernetes/control_plane/
    parent: agent_kubernetes
    identifier: agent_kubernetes_control_plane
    weight: 308
  - name: Operator configuration
    url: agent/kubernetes/operator_configuration
    parent: agent_kubernetes
    identifier: agent_kubernetes_operator_configuration
    weight: 309
  - name: Cluster Agent
    url: agent/cluster_agent/
    parent: agent
    identifier: agent_cluster
    weight: 4
  - name: Setup
    url: agent/cluster_agent/setup/
    parent: agent_cluster
    identifier: cluster_agent_setup
    weight: 401
  - name: Event Collection
    url: agent/cluster_agent/event_collection/
    parent: agent_cluster
    identifier: cluster_agent_event_collection
    weight: 402
  - name: Custom & External Metrics
    url: agent/cluster_agent/external_metrics/
    parent: agent_cluster
    identifier: cluster_agent_external_metrics
    weight: 403
  - name: Cluster Checks
    url: agent/cluster_agent/clusterchecks/
    parent: agent_cluster
    weight: 404
  - name: Endpoints Checks
    url: agent/cluster_agent/endpointschecks/
    parent: agent_cluster
    weight: 405
  - name: Admission Controller
    url: agent/cluster_agent/admission_controller/
    parent: agent_cluster
    weight: 406
  - name: Commands & Options
    url: agent/cluster_agent/commands/
    identifier: cluster_agent_commands
    parent: agent_cluster
    weight: 407
  - name: Cluster metadata provider
    url: agent/cluster_agent/metadata_provider/
    identifier: cluster_agent_metadata_provider
    parent: agent_cluster
    weight: 408
  - name: Build
    url: agent/cluster_agent/build/
    identifier: cluster_agent_build
    parent: agent_cluster
    weight: 409
  - name: Cluster Checks Runner
    url: agent/cluster_agent/clusterchecksrunner
    identifier: cluster_agent_clcr
    parent: agent_cluster
    weight: 410
  - name: Troubleshooting
    url: agent/cluster_agent/troubleshooting/
    identifier: cluster_agent_troubleshooting
    parent: agent_cluster
    weight: 411
  - name: Amazon ECS
    url: agent/amazon_ecs/
    parent: agent
    identifier: agent_amazon_ecs
    weight: 5
  - name: APM
    url: agent/amazon_ecs/apm/
    parent: agent_amazon_ecs
    identifier: agent_amazon_ecs_apm
    weight: 501
  - name: Log collection
    url: agent/amazon_ecs/logs/
    parent: agent_amazon_ecs
    identifier: agent_amazon_ecs_logs
    weight: 502
  - name: Tag extraction
    url: agent/amazon_ecs/tags/
    parent: agent_amazon_ecs
    identifier: agent_amazon_ecs_tags
    weight: 503
  - name: Data collected
    url: agent/amazon_ecs/data_collected/
    parent: agent_amazon_ecs
    identifier: agent_amazon_ecs_data_collected
    weight: 504
  - name: AWS Fargate
    url: integrations/ecs_fargate/
    parent: agent
    identifier: ecs_fargate
    weight: 6
  - name: IoT
    url: agent/iot/
    parent: agent
    identifier: agent_iot
    weight: 7
  - name: Log Collection
    url: agent/logs/
    identifier: agent_logs
    parent: agent
    weight: 8
  - name: Advanced Log Collection
    url: agent/logs/advanced_log_collection
    parent: agent_logs
    weight: 801
  - name: Proxy
    url: agent/logs/proxy
    parent: agent_logs
    weight: 802
  - name: Transport
    url: agent/logs/log_transport
    parent: agent_logs
    weight: 803
  - name: Proxy
    url: agent/proxy/
    parent: agent
    identifier: agent_proxy
    weight: 9
  - name: Versions
    url: agent/versions
    parent: agent
    identifier: agent_versions
    weight: 10
  - name: Upgrade to Agent v7
    url: agent/versions/upgrade_to_agent_v7/
    parent: agent_versions
    weight: 1001
  - name: Upgrade to Agent v6
    url: agent/versions/upgrade_to_agent_v6/
    parent: agent_versions
    weight: 1002
  - name: Troubleshooting
    url: agent/troubleshooting/
    parent: agent
    weight: 11
    identifier: agent_troubleshooting
  - name: Debug Mode
    url: agent/troubleshooting/debug_mode/
    parent: agent_troubleshooting
    weight: 1101
  - name: Agent Flare
    url: agent/troubleshooting/send_a_flare/
    parent: agent_troubleshooting
    weight: 1102
  - name: Agent Check Status
    url: agent/troubleshooting/agent_check_status/
    parent: agent_troubleshooting
    weight: 1103
  - name: NTP Issues
    url: agent/troubleshooting/ntp/
    parent: agent_troubleshooting
    weight: 1104
  - name: Permission Issues
    url: agent/troubleshooting/permissions/
    parent: agent_troubleshooting
    weight: 1105
  - name: Integrations Issues
    url: agent/troubleshooting/integrations/
    parent: agent_troubleshooting
    weight: 1106
  - name: Site Issues
    url: agent/troubleshooting/site/
    parent: agent_troubleshooting
    weight: 1107
  - name: Autodiscovery Issues
    url: agent/troubleshooting/autodiscovery/
    parent: agent_troubleshooting
    weight: 1108
  - name: Windows Container Issues
    url: agent/troubleshooting/windows_containers
    weight: 1109
    parent: agent_troubleshooting
  - name: Agent Runtime Configuration
    url: agent/troubleshooting/config
    weight: 1110
    parent: agent_troubleshooting
  - name: Guides
    url: agent/guide/
    identifier: agent_guides
    parent: agent
    weight: 12
  - name: Security
    identifier: agent_security
    url: security/agent/
    parent: agent
    weight: 13
  - name: Integrations
    url: integrations/
    identifier: integrations_top_level
    pre: integrations
    weight: 40000
  - name: Guides
    url: integrations/guide/
    identifier: integration_guides
    parent: integrations_top_level
    weight: 1
  - name: Watchdog
    url: watchdog/
    identifier: watchdog_top_level
    pre: watchdog
    weight: 50000
  - name: Events
    url: events/
    identifier: events_top_level
    pre: events
    weight: 60000
  - name: Stream
    url: events/stream/
    identifier: event_stream
    parent: events_top_level
    weight: 1
  - name: Explorer
    url: events/explorer/
    identifier: event_explorer
    parent: events_top_level
    weight: 2
  - name: Guides
    url: events/guides/
    identifier: events_guides
    parent: events_top_level
    weight: 3
  - name: Custom Agent Check
    url: events/guides/agent/
    parent: events_guides
    weight: 300
  - name: DogStatsD
    url: events/guides/dogstatsd/
    parent: events_guides
    weight: 301
  - name: Email
    url: events/guides/email/
    parent: events_guides
    weight: 302
  - name: API
    url: api/latest/events/#post-an-event
    parent: events_guides
    weight: 303
  - name: Dashboards
    url: dashboards/
    pre: dashboard
    identifier: dashboards
    weight: 70000
  - name: Dashboard Layout
    url: dashboards/dashboards/
    parent: dashboards
    weight: 1
  - name: Timeboard Layout
    url: dashboards/timeboards/
    parent: dashboards
    weight: 2
  - name: Screenboard Layout
    url: dashboards/screenboards/
    parent: dashboards
    weight: 3
  - name: Widgets
    url: dashboards/widgets/
    parent: dashboards
    identifier: dashboards_widgets
    weight: 4
  - name: Alert Graph
    url: dashboards/widgets/alert_graph/
    parent: dashboards_widgets
    weight: 10
  - name: Alert Value
    url: dashboards/widgets/alert_value/
    parent: dashboards_widgets
    weight: 11
  - name: Change
    url: dashboards/widgets/change/
    parent: dashboards_widgets
    weight: 12
  - name: Check Status
    url: dashboards/widgets/check_status/
    parent: dashboards_widgets
    weight: 13
  - name: Distribution
    url: dashboards/widgets/distribution/
    parent: dashboards_widgets
    weight: 14
  - name: Event Stream
    url: dashboards/widgets/event_stream/
    parent: dashboards_widgets
    weight: 15
  - name: Event Timeline
    url: dashboards/widgets/event_timeline/
    parent: dashboards_widgets
    weight: 16
  - name: Free Text
    url: dashboards/widgets/free_text/
    parent: dashboards_widgets
    weight: 17
  - name: Geomap
    url: dashboards/widgets/geomap/
    parent: dashboards_widgets
    weight: 18
  - name: Group
    url: dashboards/widgets/group/
    parent: dashboards_widgets
    weight: 19
  - name: Heat Map
    url: dashboards/widgets/heat_map/
    parent: dashboards_widgets
    weight: 20
  - name: Host Map
    url: dashboards/widgets/hostmap/
    parent: dashboards_widgets
    weight: 21
    identifier: widgets_host_map
  - name: Iframe
    url: dashboards/widgets/iframe/
    parent: dashboards_widgets
    weight: 22
  - name: Image
    url: dashboards/widgets/image/
    parent: dashboards_widgets
    weight: 23
  - name: Log Stream
    url: dashboards/widgets/log_stream/
    parent: dashboards_widgets
    weight: 24
  - name: Monitor Summary
    url: dashboards/widgets/monitor_summary/
    parent: dashboards_widgets
    weight: 25
  - name: Notes and Links
    url: dashboards/widgets/note/
    parent: dashboards_widgets
    weight: 26
  - name: Query Value
    url: dashboards/widgets/query_value/
    parent: dashboards_widgets
    weight: 27
  - name: Scatter Plot
    url: dashboards/widgets/scatter_plot/
    parent: dashboards_widgets
    weight: 28
  - name: SLO Summary
    url: dashboards/widgets/slo/
    parent: dashboards_widgets
    weight: 29
  - name: Service Map
    url: dashboards/widgets/service_map/
    parent: dashboards_widgets
    weight: 30
  - name: Service Summary
    url: dashboards/widgets/service_summary/
    parent: dashboards_widgets
    weight: 31
  - name: Table
    url: dashboards/widgets/table/
    parent: dashboards_widgets
    weight: 32
  - name: Timeseries
    url: dashboards/widgets/timeseries/
    parent: dashboards_widgets
    weight: 33
  - name: Top List
    url: dashboards/widgets/top_list/
    parent: dashboards_widgets
    weight: 34
  - name: Querying
    url: dashboards/querying/
    parent: dashboards
    weight: 5
  - name: Functions
    url: dashboards/functions/
    parent: dashboards
    identifier: dashboards_functions
    weight: 6
  - name: Algorithms
    url: dashboards/functions/algorithms/
    parent: dashboards_functions
    weight: 601
  - name: Arithmetic
    url: dashboards/functions/arithmetic/
    parent: dashboards_functions
    weight: 602
  - name: Count
    url: dashboards/functions/count/
    parent: dashboards_functions
    weight: 603
  - name: Exclusion
    url: dashboards/functions/exclusion/
    parent: dashboards_functions
    weight: 603
  - name: Interpolation
    url: dashboards/functions/interpolation/
    parent: dashboards_functions
    weight: 604
  - name: Rank
    url: dashboards/functions/rank/
    parent: dashboards_functions
    weight: 605
  - name: Rate
    url: dashboards/functions/rate/
    parent: dashboards_functions
    weight: 606
  - name: Regression
    url: dashboards/functions/regression/
    parent: dashboards_functions
    weight: 607
  - name: Rollup
    url: dashboards/functions/rollup/
    parent: dashboards_functions
    weight: 608
  - name: Smoothing
    url: dashboards/functions/smoothing/
    parent: dashboards_functions
    weight: 609
  - name: Timeshift
    url: dashboards/functions/timeshift/
    parent: dashboards_functions
    weight: 610
  - name: Beta
    url: dashboards/functions/beta/
    parent: dashboards_functions
    weight: 611
  - name: Correlations
    url: dashboards/correlations/
    parent: dashboards
    weight: 7
  - name: Template Variables
    url: dashboards/template_variables/
    parent: dashboards
    weight: 8
    identifier: dashboards_temp_variables
  - name: Sharing
    url: dashboards/sharing/
    parent: dashboards
    weight: 9
  - name: Graphing with JSON
    url: dashboards/graphing_json/
    parent: dashboards
    identifier: graphing_json
    weight: 10
  - name: Widget JSON schema
    url: dashboards/graphing_json/widget_json/
    parent: graphing_json
    weight: 1001
  - name: Request JSON schema
    url: dashboards/graphing_json/request_json/
    parent: graphing_json
    weight: 1002
  - name: Guides
    url: dashboards/guide/
    parent: dashboards
    identifier: guides
    weight: 11
  - name: Mobile Application
    url: mobile/
    identifier: mobile
    pre: mobile
    weight: 80000
  - name: Infrastructure
    url: infrastructure/
    identifier: infrastructure
    pre: host-map
    weight: 90000
  - name: Infrastructure List
    url: infrastructure/list/
    parent: infrastructure
    weight: 1
  - name: Host Map
    url: infrastructure/hostmap/
    parent: infrastructure
    weight: 2
    identifier: infrastructure_host_map
  - name: Container Map
    url: infrastructure/containermap/
    parent: infrastructure
    weight: 3
  - name: Live Processes
    url: infrastructure/process/
    parent: infrastructure
    identifier: infrastructure_process
    weight: 4
  - name: Increase Process Retention
    url: infrastructure/process/increase_process_retention/
    parent: infrastructure_process
    weight: 401
  - name: Live Containers
    url: infrastructure/livecontainers/
    parent: infrastructure
    identifier: infrastructure_livecontainers
    weight: 5
  - name: Configuration
    url: infrastructure/livecontainers/configuration
    parent: infrastructure_livecontainers
    weight: 501
  - name: Cloud Cost
    url: infrastructure/cloud_cost_management/
    parent: infrastructure
    weight: 6
  - name: Serverless
    url: serverless
    pre: serverless
    identifier: serverless
    weight: 100000
  - name: Installation
    url: serverless/installation
    parent: serverless
    identifier: serverless_installation
    weight: 1
  - name: Python
    url: serverless/installation/python
    parent: serverless_installation
    identifier: serverless_installation_python
    weight: 101
  - name: Node.js
    url: serverless/installation/nodejs
    parent: serverless_installation
    identifier: serverless_installation_nodejs
    weight: 102
  - name: Ruby
    url: serverless/installation/ruby
    parent: serverless_installation
    identifier: serverless_installation_ruby
    weight: 103
  - name: Java
    url: serverless/installation/java
    parent: serverless_installation
    identifier: serverless_installation_java
    weight: 104
  - name: Go
    url: serverless/installation/go
    parent: serverless_installation
    identifier: serverless_installation_go
    weight: 105
  - name: .NET
    url: serverless/installation/dotnet
    parent: serverless_installation
    identifier: serverless_installation_dotnet
    weight: 106
  - name: Libraries & Integrations
    url: serverless/libraries_integrations
    parent: serverless
    identifier: libraries_integrations
    weight: 2
  - name: Datadog Lambda Extension
    url: serverless/libraries_integrations/extension/
    parent: libraries_integrations
    weight: 201
  - name: Datadog Lambda Library
    url: serverless/libraries_integrations/library/
    parent: libraries_integrations
    weight: 202
  - name: Datadog Forwarder
    url: serverless/libraries_integrations/forwarder/
    parent: libraries_integrations
    weight: 203
  - name: Datadog Serverless Plugin
    url: serverless/libraries_integrations/plugin/
    parent: libraries_integrations
    weight: 204
  - name: Datadog Serverless Macro
    url: serverless/libraries_integrations/macro/
    parent: libraries_integrations
    weight: 205
  - name: Datadog Serverless CLI
    url: serverless/libraries_integrations/cli/
    parent: libraries_integrations
    weight: 206
  - name: Lambda Code Signing
    url: serverless/libraries_integrations/lambda_code_signing/
    parent: libraries_integrations
    weight: 207
  - name: Distributed Tracing
    url: serverless/distributed_tracing
    identifier: serverless_distributed_tracing
    parent: serverless
    weight: 3
  - name: Collect Lambda Payloads
    url: serverless/distributed_tracing/collect_lambda_payloads
    parent: serverless_distributed_tracing
    weight: 301
  - name: Trace Merging (Advanced)
    url: serverless/distributed_tracing/serverless_trace_merging
    parent: serverless_distributed_tracing
    weight: 302
  - name: Trace Propagation (Advanced)
    url: serverless/distributed_tracing/serverless_trace_propagation
    parent: serverless_distributed_tracing
    weight: 303
  - name: Custom Metrics
    url: serverless/custom_metrics
    parent: serverless
    identifier: custom_metrics
    weight: 4
  - name: Enhanced Lambda Metrics
    url: serverless/enhanced_lambda_metrics
    parent: serverless
    weight: 5
  - name: Deployment Tracking
    url: serverless/deployment_tracking
    parent: serverless
    weight: 6
  - name: Troubleshooting
    url: serverless/troubleshooting
    parent: serverless
    identifier: serverless_troubleshooting
    weight: 7
  - name: Insights
    url: serverless/troubleshooting/insights
    parent: serverless_troubleshooting
    weight: 701
  - name: Serverless Tagging
    url: serverless/troubleshooting/serverless_tagging
    parent: serverless_troubleshooting
    weight: 702
  - name: Visualizing Managed Resources
    url: serverless/troubleshooting/connect_invoking_resources
    parent: serverless_troubleshooting
    weight: 703
  - name: Azure App Service Extension
    url: serverless/azure_app_services
    parent: serverless
    identifier: serverless_app_services
    weight: 8
  - name: Glossary
    url: serverless/glossary
    parent: serverless
    identifier: serverless_glossary
    weight: 9
  - name: Guides
    url: serverless/guide/
    identifier: serverless_guides
    parent: serverless
    weight: 10
  - name: Metrics
    url: metrics/
    identifier: metrics_top_level
    pre: metric
    weight: 110000
  - name: Explorer
    url: metrics/explorer/
    parent: metrics_top_level
    identifier: metrics_explorer
    weight: 1
  - name: Distributions
    url: metrics/distributions/
    parent: metrics_explorer
    identifier: metrics_distributions
    weight: 101
  - name: Summary
    url: metrics/summary/
    parent: metrics_top_level
    weight: 2
  - name: Metrics Types
    url: metrics/types/
    parent: metrics_top_level
    weight: 3
  - name: Metrics Units
    url: metrics/units/
    parent: metrics_top_level
    weight: 4
  - name: Metrics Without Limits™
    url: metrics/metrics-without-limits/
    parent: metrics_top_level
    weight: 5
  - name: Advanced Filtering
    url: metrics/advanced-filtering/
    parent: metrics_top_level
    identifier: metrics_advanced_filtering
    weight: 6
  - name: Custom Metrics
    url: metrics/custom_metrics/
    parent: metrics_top_level
    identifier: metrics_custom_metrics
    weight: 7
  - name: Metric Type Modifiers
    url: metrics/type_modifiers/
    parent: metrics_custom_metrics
    identifier: metrics_modifiers
    weight: 701
  - name: 'Submission - Agent Check '
    url: metrics/agent_metrics_submission/
    parent: metrics_custom_metrics
    identifier: dev_tools_metrics_agent
    weight: 702
  - name: Submission - DogStatsD
    url: metrics/dogstatsd_metrics_submission/
    parent: metrics_custom_metrics
    identifier: dev_tools_metrics_dogstatsd
    weight: 703
  - name: Submission - Powershell
    url: metrics/powershell_metrics_submission
    parent: metrics_custom_metrics
    identifier: dev_tools_metrics_powershell
    weight: 704
  - name: 'Submission - API '
    url: api/latest/metrics/#submit-metrics
    parent: metrics_custom_metrics
    identifier: dev_tools_metrics_api
    weight: 705
  - name: Notebooks
    url: notebooks/
    identifier: notebooks
    pre: notebook
    weight: 120000
  - name: Alerting
    url: monitors/
    pre: monitor
    identifier: alerting
    weight: 130000
  - name: Create Monitors
    url: monitors/create/
    parent: alerting
    identifier: monitors_create
    weight: 1
  - name: Monitor Configuration
    url: monitors/create/configuration/
    parent: monitors_create
    identifier: monitor_configuration
    weight: 101
  - name: Monitor Types
    url: monitors/create/types/
    parent: monitors_create
    identifier: monitor_types
    weight: 102
  - name: Host
    url: monitors/create/types/host/
    parent: monitor_types
    identifier: monitor_types_host
    weight: 1021
  - name: Metric
    url: monitors/create/types/metric/
    parent: monitor_types
    identifier: monitor_types_metrics
    weight: 1022
  - name: Anomaly
    url: monitors/create/types/anomaly/
    parent: monitor_types
    identifier: monitor_types_anomaly
    weight: 1023
  - name: Outlier
    url: monitors/create/types/outlier/
    parent: monitor_types
    identifier: monitor_types_outlier
    weight: 1024
  - name: Forecast
    url: monitors/create/types/forecasts/
    parent: monitor_types
    identifier: monitor_types_forecasts
    weight: 1025
  - name: Integration
    url: monitors/create/types/integration/
    parent: monitor_types
    identifier: monitor_types_integration
    weight: 1026
  - name: Live Process
    url: monitors/create/types/process/
    parent: monitor_types
    identifier: monitor_types_process
    weight: 1027
  - name: Process Check
    url: monitors/create/types/process_check/
    parent: monitor_types
    identifier: monitor_types_process_check
    weight: 1028
  - name: Network
    url: monitors/create/types/network/
    parent: monitor_types
    identifier: monitor_types_network
    weight: 1029
  - name: Custom Check
    url: monitors/create/types/custom_check/
    parent: monitor_types
    identifier: monitor_types_custom_check
    weight: 1030
  - name: Event
    url: monitors/create/types/event/
    parent: monitor_types
    identifier: monitor_types_event
    weight: 1031
  - name: Logs
    url: monitors/create/types/log/
    parent: monitor_types
    identifier: monitor_types_log
    weight: 1032
  - name: APM
    url: monitors/create/types/apm/
    parent: monitor_types
    identifier: monitor_types_apm
    weight: 1033
  - name: Real User Monitoring
    url: monitors/create/types/real_user_monitoring/
    parent: monitor_types
    identifier: monitor_types_rum
    weight: 1034
  - name: Watchdog
    url: monitors/create/types/watchdog/
    parent: monitor_types
    identifier: monitor_types_watchdog
    weight: 1035
  - name: Composite
    url: monitors/create/types/composite/
    parent: monitor_types
    identifier: monitor_types_composite
    weight: 1036
  - name: CI Pipelines
    url: monitors/create/types/ci_pipelines/
    parent: monitor_types
    identifier: monitor_types_cipipelines
    weight: 1037
  - name: Notifications
    url: monitors/notify/
    parent: alerting
    identifier: monitors_notify
    weight: 2
  - name: Variables
    url: monitors/notify/variables/
    parent: monitors_notify
    identifier: monitors_notify_variables
    weight: 201
  - name: Downtimes
    url: monitors/notify/downtimes/
    parent: monitors_notify
    identifier: monitors_notify_downtimes
    weight: 202
  - name: Manage Monitors
    url: monitors/manage/
    parent: alerting
    identifier: monitors_manage
    weight: 3
  - name: Search Monitors
    url: monitors/manage/search/
    parent: monitors_manage
    identifier: monitors_manage_search
    weight: 301
  - name: Monitor Status
    url: monitors/manage/status/
    parent: monitors_manage
    identifier: monitors_manage_status
    weight: 302
  - name: Check Summary
    url: monitors/manage/check_summary/
    parent: monitors_manage
    identifier: monitors_check_summary
    weight: 303
  - name: Service Level Objectives
    url: monitors/service_level_objectives/
    weight: 4
    parent: alerting
    identifier: slos
  - name: Incident Management
    url: monitors/incident_management
    parent: alerting
    identifier: incidents
    weight: 8
  - name: Incident Details
    url: monitors/incident_management/incident_details
    parent: incidents
    identifier: incident_details
    weight: 801
  - name: Incident Settings
    url: monitors/incident_management/incident_settings
    parent: incidents
    identifier: incidents_settings
    weight: 802
  - name: Incident Analytics
    url: monitors/incident_management/analytics
    parent: incidents
    identifier: analytics
    weight: 803
  - name: Datadog Clipboard
    url: monitors/incident_management/datadog_clipboard
    parent: incidents
    identifier: incidents_clipboard
    weight: 804
  - name: Monitor-based SLOs
    url: monitors/service_level_objectives/monitor/
    parent: slos
    identifier: slos_monitor
    weight: 401
  - name: Metric-based SLOs
    url: monitors/service_level_objectives/metric/
    parent: slos
    identifier: slos_metric
    weight: 402
  - name: Error Budget Alerts
    url: monitors/service_level_objectives/error_budget/
    parent: slos
    identifier: error_budget
    weight: 403
  - name: Burn Rate Alerts
    url: monitors/service_level_objectives/burn_rate/
    parent: slos
    identifier: burn_rate
    weight: 404
  - name: Incident Management
    url: monitors/incident_management
    parent: alerting
    identifier: incidents
    weight: 5
  - name: Guides
    url: monitors/guide/
    weight: 100
    parent: alerting
    identifier: alerting_guide
  - name: APM & Continuous Profiler
    url: tracing/
    pre: apm
    identifier: tracing
    weight: 140000
  - name: Send traces to Datadog
    url: tracing/setup_overview/
    identifier: tracing_setup_overview
    parent: tracing
    weight: 1
  - name: Compatibility
    url: tracing/setup_overview/compatibility_requirements/java/
    identifier: tracing_compatibility_requirements
    parent: tracing_setup_overview
    weight: 101
  - name: Java
    url: tracing/setup_overview/compatibility_requirements/java/
    parent: tracing_compatibility_requirements
    identifier: tracing_compatibility_requirements_java
    weight: 101
  - name: Python
    url: tracing/setup_overview/compatibility_requirements/python/
    parent: tracing_compatibility_requirements
    identifier: tracing_compatibility_requirements_python
    weight: 102
  - name: Ruby
    url: tracing/setup_overview/compatibility_requirements/ruby/
    parent: tracing_compatibility_requirements
    identifier: tracing_compatibility_requirements_ruby
    weight: 103
  - name: Go
    url: tracing/setup_overview/compatibility_requirements/go/
    parent: tracing_compatibility_requirements
    identifier: tracing_compatibility_requirements_go
    weight: 104
  - name: NodeJS
    url: tracing/setup_overview/compatibility_requirements/nodejs/
    parent: tracing_compatibility_requirements
    identifier: tracing_compatibility_requirements_nodejs
    weight: 105
  - name: PHP
    url: tracing/setup_overview/compatibility_requirements/php/
    parent: tracing_compatibility_requirements
    identifier: tracing_compatibility_requirements_php
    weight: 106
  - name: C++
    url: tracing/setup_overview/compatibility_requirements/cpp/
    parent: tracing_compatibility_requirements
    identifier: tracing_compatibility_requirements_cpp
    weight: 107
  - name: .NET Core
    url: tracing/setup_overview/compatibility_requirements/dotnet-core/
    parent: tracing_compatibility_requirements
    identifier: tracing_compatibility_requirements_dotnet_core
    weight: 108
  - name: .NET Framework
    url: tracing/setup_overview/compatibility_requirements/dotnet-framework/
    parent: tracing_compatibility_requirements
    identifier: tracing_compatibility_requirements_dotnet_framework
    weight: 109
  - name: Add the Datadog Tracing Library
    url: tracing/setup_overview/setup/java/
    parent: tracing_setup_overview
    identifier: tracing_setup_overview_setup
    weight: 102
  - name: Java
    url: tracing/setup_overview/setup/java/
    parent: tracing_setup_overview_setup
    identifier: tracing_setup_overview_setup_java
    weight: 101
  - name: Python
    url: tracing/setup_overview/setup/python/
    parent: tracing_setup_overview_setup
    identifier: tracing_setup_overview_setup_python
    weight: 102
  - name: Ruby
    url: tracing/setup_overview/setup/ruby/
    parent: tracing_setup_overview_setup
    identifier: tracing_setup_overview_setup_ruby
    weight: 103
  - name: Go
    url: tracing/setup_overview/setup/go/
    parent: tracing_setup_overview_setup
    identifier: tracing_setup_overview_setup_go
    weight: 104
  - name: NodeJS
    url: tracing/setup_overview/setup/nodejs/
    parent: tracing_setup_overview_setup
    identifier: tracing_setup_overview_setup_nodejs
    weight: 105
  - name: PHP
    url: tracing/setup_overview/setup/php/
    parent: tracing_setup_overview_setup
    identifier: tracing_setup_overview_setup_php
    weight: 106
  - name: C++
    url: tracing/setup_overview/setup/cpp/
    parent: tracing_setup_overview_setup
    identifier: tracing_setup_overview_setup_cpp
    weight: 107
  - name: .NET Core
    url: tracing/setup_overview/setup/dotnet-core/
    parent: tracing_setup_overview_setup
    identifier: tracing_setup_overview_setup_dotnet_core
    weight: 108
  - name: .NET Framework
    url: tracing/setup_overview/setup/dotnet-framework/
    parent: tracing_setup_overview_setup
    identifier: tracing_setup_overview_setup_dotnet_framework
    weight: 109
  - name: OpenTelemetry and OpenTracing
    url: tracing/setup_overview/open_standards/
    parent: tracing_setup_overview
    identifier: tracing_open_standards_open_standards
    weight: 103
  - name: Java
    url: tracing/setup_overview/open_standards/java/
    parent: tracing_open_standards_open_standards
    identifier: tracing_open_standards_open_standards_java
    weight: 101
  - name: Python
    url: tracing/setup_overview/open_standards/python/
    parent: tracing_open_standards_open_standards
    identifier: tracing_open_standards_open_standards_python
    weight: 102
  - name: Ruby
    url: tracing/setup_overview/open_standards/ruby/
    parent: tracing_open_standards_open_standards
    identifier: tracing_open_standards_open_standards_ruby
    weight: 108
  - name: Go
    url: tracing/setup_overview/open_standards/go/
    parent: tracing_open_standards_open_standards
    identifier: tracing_open_standards_open_standards_go
    weight: 104
  - name: NodeJS
    url: tracing/setup_overview/open_standards/nodejs/
    parent: tracing_open_standards_open_standards
    identifier: tracing_open_standards_open_standards_nodejs
    weight: 105
  - name: PHP
    url: tracing/setup_overview/open_standards/php/
    parent: tracing_open_standards_open_standards
    identifier: tracing_open_standards_open_standards_php
    weight: 106
  - name: .NET
    url: tracing/setup_overview/open_standards/dotnet/
    parent: tracing_open_standards_open_standards
    identifier: tracing_open_standards_open_standards_dotnet
    weight: 108
  - name: Trace Serverless Functions
    url: serverless/distributed_tracing/
    parent: tracing_setup_overview
    identifier: tracing_serverless_functions
    weight: 104
  - name: Trace Proxies
    url: tracing/setup_overview/proxy_setup/
    parent: tracing_setup_overview
    identifier: tracing_proxy_setup
    weight: 105
  - name: Custom Instrumentation
    url: tracing/setup_overview/custom_instrumentation/java/
    parent: tracing_setup_overview
    identifier: tracing_setup_overview_custom_instrumentation
    weight: 106
  - name: Java
    url: tracing/setup_overview/custom_instrumentation/java/
    parent: tracing_setup_overview_custom_instrumentation
    identifier: tracing_setup_overview_custom_instrumentation_java
    weight: 101
  - name: Python
    url: tracing/setup_overview/custom_instrumentation/python/
    parent: tracing_setup_overview_custom_instrumentation
    identifier: tracing_setup_overview_custom_instrumentation_python
    weight: 102
  - name: Ruby
    url: tracing/setup_overview/custom_instrumentation/ruby/
    parent: tracing_setup_overview_custom_instrumentation
    identifier: tracing_setup_overview_custom_instrumentation_ruby
    weight: 108
  - name: Go
    url: tracing/setup_overview/custom_instrumentation/go/
    parent: tracing_setup_overview_custom_instrumentation
    identifier: tracing_setup_overview_custom_instrumentation_go
    weight: 104
  - name: NodeJS
    url: tracing/setup_overview/custom_instrumentation/nodejs/
    parent: tracing_setup_overview_custom_instrumentation
    identifier: tracing_setup_overview_custom_instrumentation_nodejs
    weight: 105
  - name: PHP
    url: tracing/setup_overview/custom_instrumentation/php/
    parent: tracing_setup_overview_custom_instrumentation
    identifier: tracing_setup_overview_custom_instrumentation_php
    weight: 106
  - name: C++
    url: tracing/setup_overview/custom_instrumentation/cpp/
    parent: tracing_setup_overview_custom_instrumentation
    identifier: tracing_setup_overview_custom_instrumentation_cpp
    weight: 106
  - name: .NET
    url: tracing/setup_overview/custom_instrumentation/dotnet/
    parent: tracing_setup_overview_custom_instrumentation
    identifier: tracing_setup_overview_custom_instrumentation_dotnet
    weight: 108
  - name: Configure Data Security
    url: tracing/setup_overview/configure_data_security/
    parent: tracing_setup_overview
    identifier: tracing_configure_data_security
    weight: 107
  - name: Trace Explorer
    url: tracing/trace_explorer/
    parent: tracing
    identifier: trace_explorer
    weight: 2
  - name: Query Syntax
    url: tracing/trace_explorer/query_syntax/
    parent: trace_explorer
    weight: 203
  - name: Request Flow Map
    url: tracing/trace_explorer/request_flow_map/
    parent: trace_explorer
    weight: 204
  - name: Monitoring Analytics
    url: monitors/create/types/apm/
    parent: trace_explorer
    weight: 205
  - name: Trace Ingestion
    url: tracing/trace_ingestion/
    parent: tracing
    identifier: trace_ingestion
    weight: 4
  - name: Ingestion Mechanisms
    url: tracing/trace_ingestion/mechanisms
    parent: trace_ingestion
    identifier: ingestion_mechanisms
    weight: 401
  - name: Ingestion Controls
    url: tracing/trace_ingestion/ingestion_controls
    parent: trace_ingestion
    identifier: ingestion_control_page
    weight: 402
  - name: Trace Retention
    url: tracing/trace_retention/
    parent: tracing
    identifier: trace_retention
    weight: 5
  - name: Usage Metrics
    url: tracing/trace_retention/usage_metrics/
    parent: trace_retention
    identifier: trace_retention_and_ingestion_usage_metrics
    weight: 501
  - name: Generate Metrics from Spans
    url: tracing/generate_metrics/
    parent: tracing
    identifier: generate_metrics
    weight: 6
  - name: Deployment Tracking
    url: tracing/deployment_tracking/
    parent: tracing
    identifier: deployment_tracking
    weight: 8
  - name: Connect Logs and Traces
    url: tracing/connect_logs_and_traces/
    parent: tracing
    identifier: tracing_connect_logs_and_traces
    weight: 9
  - name: Java
    url: tracing/connect_logs_and_traces/java/
    parent: tracing_connect_logs_and_traces
    identifier: tracing_connect_logs_and_traces_java
    weight: 901
  - name: Python
    url: tracing/connect_logs_and_traces/python/
    parent: tracing_connect_logs_and_traces
    identifier: tracing_connect_logs_and_traces_python
    weight: 902
  - name: Go
    url: tracing/connect_logs_and_traces/go/
    parent: tracing_connect_logs_and_traces
    identifier: tracing_connect_logs_and_traces_go
    weight: 903
  - name: Ruby
    url: tracing/connect_logs_and_traces/ruby/
    parent: tracing_connect_logs_and_traces
    identifier: tracing_connect_logs_and_traces_ruby
    weight: 904
  - name: PHP
    url: tracing/connect_logs_and_traces/php/
    parent: tracing_connect_logs_and_traces
    identifier: tracing_connect_logs_and_traces_php
    weight: 905
  - name: NodeJS
    url: tracing/connect_logs_and_traces/nodejs/
    parent: tracing_connect_logs_and_traces
    identifier: tracing_connect_logs_and_traces_nodejs
    weight: 906
  - name: .NET
    url: tracing/connect_logs_and_traces/dotnet/
    parent: tracing_connect_logs_and_traces
    identifier: tracing_connect_logs_and_traces_dotnet
    weight: 907
  - name: OpenTelemetry
    url: tracing/connect_logs_and_traces/opentelemetry/
    parent: tracing_connect_logs_and_traces
    identifier: tracing_connect_logs_and_traces_opentelemetry
    weight: 908
  - name: Connect Synthetic Tests and Traces
    url: synthetics/apm/
    parent: tracing
    identifier: tracing_connect_synthetics_and_traces
    weight: 10
  - name: Connect RUM and Traces
    url: real_user_monitoring/connect_rum_and_traces/
    parent: tracing
    identifier: tracing_connect_rum_and_traces
    weight: 11
  - name: Runtime Metrics
    url: tracing/runtime_metrics/
    parent: tracing
    identifier: tracing_runtime_metrics
    weight: 12
  - name: Java
    url: tracing/runtime_metrics/java/
    parent: tracing_runtime_metrics
    identifier: tracing_runtime_metrics_java
    weight: 1201
  - name: Python
    url: tracing/runtime_metrics/python/
    parent: tracing_runtime_metrics
    identifier: tracing_runtime_metrics_python
    weight: 1202
  - name: Ruby
    url: tracing/runtime_metrics/ruby/
    parent: tracing_runtime_metrics
    identifier: tracing_runtime_metrics_ruby
    weight: 1203
  - name: NodeJS
    url: tracing/runtime_metrics/nodejs/
    parent: tracing_runtime_metrics
    identifier: tracing_runtime_metrics_nodejs
    weight: 1204
  - name: .NET
    url: tracing/runtime_metrics/dotnet/
    parent: tracing_runtime_metrics
    identifier: tracing_runtime_metrics_dotnet
    weight: 1205
  - name: Go
    url: tracing/runtime_metrics/go/
    parent: tracing_runtime_metrics
    identifier: tracing_runtime_metrics_go
    weight: 1206
  - name: Continuous Profiler
    url: tracing/profiler/
    parent: tracing
    identifier: profiler
    weight: 13
  - name: Enabling the Profiler
    url: tracing/profiler/enabling/java/
    parent: profiler
    identifier: profiler_enabling
    weight: 1301
  - name: Enabling the Java Profiler
    url: tracing/profiler/enabling/java/
    parent: profiler_enabling
    identifier: profiler_enabling_java
    weight: 101
  - name: Enabling the Python Profiler
    url: tracing/profiler/enabling/python/
    parent: profiler_enabling
    identifier: profiler_enabling_python
    weight: 102
  - name: Enabling the Go Profiler
    url: tracing/profiler/enabling/go/
    parent: profiler_enabling
    identifier: profiler_enabling_go
    weight: 103
  - name: Enabling the Ruby Profiler
    url: tracing/profiler/enabling/ruby/
    parent: profiler_enabling
    identifier: profiler_enabling_ruby
    weight: 104
  - name: Enabling the Node.js Profiler
    url: tracing/profiler/enabling/nodejs/
    parent: profiler_enabling
    identifier: profiler_enabling_nodejs
    weight: 105
  - name: Enabling the .NET Profiler
    url: tracing/profiler/enabling/dotnet/
    parent: profiler_enabling
    identifier: profiler_enabling_dotnet
    weight: 106
  - name: Enabling the PHP Profiler
    url: tracing/profiler/enabling/php/
    parent: profiler_enabling
    identifier: profiler_enabling_php
    weight: 107
  - name: Enabling the Linux Profiler
    url: tracing/profiler/enabling/linux/
    parent: profiler_enabling
    identifier: profiler_enabling_linux
    weight: 108
  - name: Search Profiles
    url: tracing/profiler/search_profiles/
    parent: profiler
    identifier: profiler_search_profiles
    weight: 1302
  - name: Investigate Slow Traces or Endpoints
    url: tracing/profiler/connect_traces_and_profiles/
    parent: profiler
    identifier: profiler_traces_profiles
    weight: 1303
  - name: Compare Profiles
    url: tracing/profiler/compare_profiles
    parent: profiler
    identifier: profiler_compare
    weight: 1304
  - name: Profiler Troubleshooting
    url: tracing/profiler/profiler_troubleshooting/
    parent: profiler
    identifier: profiler_profiler_troubleshooting
    weight: 1305
  - name: APM Glossary
    url: tracing/visualization/
    parent: tracing
    identifier: tracing_vis
    weight: 14
  - name: Services List
    url: tracing/visualization/services_list/
    parent: tracing_vis
    weight: 1401
  - name: Service Page
    url: tracing/visualization/service/
    parent: tracing_vis
    weight: 1402
  - name: Resource Page
    url: tracing/visualization/resource/
    parent: tracing_vis
    weight: 1403
  - name: Trace View
    url: tracing/visualization/trace/
    parent: tracing_vis
    weight: 1404
  - name: Service Map
    url: tracing/visualization/services_map/
    parent: tracing_vis
    weight: 1405
  - name: Error Tracking
    url: tracing/error_tracking/
    identifier: tracing_error_tracking
    parent: tracing
    weight: 15
  - name: Explorer
    url: tracing/error_tracking/explorer/
    parent: tracing_error_tracking
    identifier: tracing_error_tracking_explorer
    weight: 1501
  - name: Guides
    url: tracing/guide/
    identifier: tracing_guides
    parent: tracing
    weight: 16
  - name: Troubleshooting
    url: tracing/troubleshooting/
    identifier: tracing_troubleshooting
    parent: tracing
    weight: 17
  - name: Tracer Startup Logs
    url: tracing/troubleshooting/tracer_startup_logs
    identifier: tracing_troubleshooting_startup_logs
    parent: tracing_troubleshooting
    weight: 1701
  - name: Tracer Debug Logs
    url: tracing/troubleshooting/tracer_debug_logs
    identifier: tracing_troubleshooting_debug_logs
    parent: tracing_troubleshooting
    weight: 1702
  - name: Connection Errors
    url: tracing/troubleshooting/connection_errors
    identifier: tracing_troubleshooting_connection_errors
    parent: tracing_troubleshooting
    weight: 1703
  - name: Agent Rate Limits
    url: tracing/troubleshooting/agent_rate_limits
    identifier: tracing_troubleshooting_rate_limits
    parent: tracing_troubleshooting
    weight: 1704
  - name: Agent APM metrics
    url: tracing/troubleshooting/agent_apm_metrics
    identifier: tracing_troubleshooting_apm_metrics
    parent: tracing_troubleshooting
    weight: 1705
  - name: PHP 5 Deep Call Stacks
    url: tracing/troubleshooting/php_5_deep_call_stacks
    identifier: tracing_troubleshooting_php_5_deep_call_stacks
    parent: tracing_troubleshooting
    weight: 1706
  - name: CI Visibility
    url: continuous_integration/
    pre: ci
    identifier: ci
    weight: 150000
  - name: Tracing Tests
    url: continuous_integration/setup_tests/
    parent: ci
    identifier: setup_tests
    weight: 1
  - name: Installing the Agent
    url: continuous_integration/setup_tests/agent/
    parent: setup_tests
    identifier: ci_agent
    weight: 101
  - name: Tests in Containers
    url: continuous_integration/setup_tests/containers/
    parent: setup_tests
    identifier: ci_containers
    weight: 102
  - name: .NET
    url: continuous_integration/setup_tests/dotnet/
    parent: setup_tests
    identifier: ci_dotnet
    weight: 103
  - name: Java
    url: continuous_integration/setup_tests/java/
    parent: setup_tests
    identifier: ci_java
    weight: 104
  - name: JavaScript
    url: continuous_integration/setup_tests/javascript/
    parent: setup_tests
    identifier: ci_javascript
    weight: 105
  - name: Python
    url: continuous_integration/setup_tests/python/
    parent: setup_tests
    identifier: ci_python
    weight: 106
  - name: Ruby
    url: continuous_integration/setup_tests/ruby/
    parent: setup_tests
    identifier: ci_ruby
    weight: 107
  - name: Swift
    url: continuous_integration/setup_tests/swift/
    parent: setup_tests
    identifier: ci_swift
    weight: 108
  - name: JUnit Report Uploads
    url: continuous_integration/setup_tests/junit_upload/
    parent: setup_tests
    identifier: ci_junit
    weight: 109
  - name: Tracing Pipelines
    url: continuous_integration/setup_pipelines/
    parent: ci
    identifier: setup_pipelines
    weight: 2
  - name: Buildkite
    url: continuous_integration/setup_pipelines/buildkite/
    parent: setup_pipelines
    identifier: ci_buildkite
    weight: 201
  - name: CircleCI
    url: continuous_integration/setup_pipelines/circleci/
    parent: setup_pipelines
    identifier: ci_circleci
    weight: 202
  - name: GitHub Actions
    url: continuous_integration/setup_pipelines/github/
    parent: setup_pipelines
    identifier: ci_github
    weight: 203
  - name: GitLab
    url: continuous_integration/setup_pipelines/gitlab/
    parent: setup_pipelines
    identifier: ci_gitlab
    weight: 204
  - name: Jenkins
    url: continuous_integration/setup_pipelines/jenkins/
    parent: setup_pipelines
    identifier: ci_jenkins
    weight: 205
  - name: Custom Commands
    url: continuous_integration/setup_pipelines/custom_commands/
    parent: setup_pipelines
    identifier: ci_custom_commands
    weight: 210
  - name: Exploring Tests
    url: continuous_integration/explore_tests/
    parent: ci
    identifier: explore_tests
    weight: 3
  - name: Exploring Pipelines
    url: continuous_integration/explore_pipelines/
    parent: ci
    identifier: explore_pipelines
    weight: 4
  - name: Guides
    url: continuous_integration/guides/
    parent: ci
    identifier: ci_guides
    weight: 5
  - name: Troubleshooting
    url: continuous_integration/troubleshooting/
    parent: ci
    identifier: ci_troubleshooting
    weight: 6
  - name: Database Monitoring
    url: database_monitoring/
    pre: database-2
    identifier: dbm
    weight: 160000
  - name: Setting Up Postgres
    url: database_monitoring/setup_postgres/
    parent: dbm
    identifier: dbm_setup_postgres
    weight: 1
  - name: Self-hosted
    url: database_monitoring/setup_postgres/selfhosted
    parent: dbm_setup_postgres
    identifier: dbm_setup_postgres_selfhosted
    weight: 101
  - name: RDS
    url: database_monitoring/setup_postgres/rds
    parent: dbm_setup_postgres
    identifier: dbm_setup_postgres_rds
    weight: 102
  - name: Aurora
    url: database_monitoring/setup_postgres/aurora
    parent: dbm_setup_postgres
    identifier: dbm_setup_postgres_aurora
    weight: 103
  - name: Google Cloud SQL
    url: database_monitoring/setup_postgres/gcsql
    parent: dbm_setup_postgres
    identifier: dbm_setup_postgres_gcsql
    weight: 104
  - name: Advanced Configuration
    url: database_monitoring/setup_postgres/advanced_configuration
    parent: dbm_setup_postgres
    identifier: dbm_postgres_advanced_configuration
    weight: 105
  - name: Setting Up MySQL
    url: database_monitoring/setup_mysql/
    parent: dbm
    identifier: dbm_setup_mysql
    weight: 2
  - name: Self-hosted
    url: database_monitoring/setup_mysql/selfhosted
    parent: dbm_setup_mysql
    identifier: dbm_setup_mysql_selfhosted
    weight: 101
  - name: RDS
    url: database_monitoring/setup_mysql/rds
    parent: dbm_setup_mysql
    identifier: dbm_setup_mysql_rds
    weight: 102
  - name: Aurora
    url: database_monitoring/setup_mysql/aurora
    parent: dbm_setup_mysql
    identifier: dbm_setup_mysql_aurora
    weight: 103
  - name: Google Cloud SQL
    url: database_monitoring/setup_mysql/gcsql
    parent: dbm_setup_mysql
    identifier: dbm_setup_mysql_gcsql
    weight: 104
  - name: Advanced Configuration
    url: database_monitoring/setup_mysql/advanced_configuration
    parent: dbm_setup_mysql
    identifier: dbm_mysql_advanced_configuration
    weight: 105
  - name: Data Collected
    url: database_monitoring/data_collected
    parent: dbm
    identifier: dbm_data_collected
    weight: 3
  - name: Exploring Query Metrics
    url: database_monitoring/query_metrics/
    parent: dbm
    identifier: dbm_query_metrics
    weight: 4
  - name: Exploring Query Samples
    url: database_monitoring/query_samples/
    parent: dbm
    identifier: dbm_query_samples
    weight: 5
  - name: Troubleshooting
    url: database_monitoring/troubleshooting/
    parent: dbm
    identifier: dbm_troubleshooting
    weight: 6
  - name: Log Management
    url: logs/
    pre: log
    identifier: log_management
    weight: 170000
  - name: Log Collection & Integrations
    url: logs/log_collection/
    parent: log_management
    identifier: log_collection
    weight: 1
  - name: Browser
    identifier: log_browser
    url: logs/log_collection/javascript/
    parent: log_collection
    weight: 101
  - name: Android
    identifier: log_android
    url: logs/log_collection/android/
    parent: log_collection
    weight: 102
  - name: iOS
    identifier: log_ios
    url: logs/log_collection/ios/
    parent: log_collection
    weight: 103
  - name: C#
    url: logs/log_collection/csharp/
    parent: log_collection
    weight: 104
  - name: Go
    identifier: log_go
    url: logs/log_collection/go/
    parent: log_collection
    weight: 105
  - name: Java
    url: logs/log_collection/java/
    parent: log_collection
    identifier: log_collection_java
    weight: 106
  - name: NodeJS
    url: logs/log_collection/nodejs/
    parent: log_collection
    weight: 107
  - name: PHP
    identifier: log_php
    url: logs/log_collection/php/
    parent: log_collection
    weight: 108
  - name: Python
    identifier: log_python
    url: logs/log_collection/python/
    parent: log_collection
    weight: 109
  - name: Ruby
    url: logs/log_collection/ruby/
    parent: log_collection
    identifier: log_collection_ruby
    weight: 110
  - name: Other Integrations
    url: integrations/#cat-log-collection
    identifier: other_integrations
    parent: log_collection
    weight: 111
  - name: Log Configuration
    url: logs/log_configuration/
    parent: log_management
    identifier: log_configuration
    weight: 2
  - name: Pipelines
    url: logs/log_configuration/pipelines/
    parent: log_configuration
    identifier: log_pipelines
    weight: 201
  - name: Processors
    url: logs/log_configuration/processors/
    parent: log_configuration
    weight: 202
  - name: Parsing
    url: logs/log_configuration/parsing/
    parent: log_configuration
    weight: 203
  - name: Attributes and Aliasing
    url: logs/log_collection/?tab=host#attributes-and-tags
    parent: log_processing
    weight: 204
  - name: Attributes and Aliasing
    url: logs/log_configuration/attributes_naming_convention/
    parent: log_configuration
    weight: 205
  - name: Generate Metrics
    url: logs/log_configuration/logs_to_metrics/
    parent: log_configuration
    identifier: log_to_metrics
    weight: 206
  - name: Indexes
    url: logs/log_configuration/indexes
    parent: log_configuration
    identifier: log_indexes
    weight: 207
  - name: Archives
    url: logs/log_configuration/archives/
    parent: log_configuration
    identifier: log_archives
    weight: 208
  - name: Rehydrate from Archives
    url: logs/log_configuration/rehydrating
    parent: log_configuration
    weight: 209
  - name: Connect Logs and Traces
    url: tracing/connect_logs_and_traces/
    parent: log_management
    identifier: logs_traces_connection
    weight: 3
  - name: Log Explorer
    url: logs/explorer/
    parent: log_management
    identifier: log_explorer
    weight: 5
  - name: Live Tail
    url: logs/explorer/live_tail/
    parent: log_explorer
    weight: 501
  - name: Search
    url: logs/explorer/search/
    parent: log_explorer
    weight: 502
  - name: Search Syntax
    url: logs/explorer/search_syntax/
    parent: log_explorer
    weight: 503
  - name: Facets
    url: logs/explorer/facets/
    parent: log_explorer
    weight: 504
  - name: Group
    url: logs/explorer/group/
    parent: log_explorer
    weight: 505
  - name: Visualize
    url: logs/explorer/visualize/
    parent: log_explorer
    weight: 506
  - name: Log Side Panel
    url: logs/explorer/side_panel/
    parent: log_explorer
    weight: 507
  - name: Export
    url: logs/explorer/export/
    parent: log_explorer
    weight: 508
  - name: Saved Views
    url: logs/explorer/saved_views/
    parent: log_explorer
    weight: 509
  - name: Guides
    url: logs/guide/
    parent: log_management
    identifier: log_guides
    weight: 6
  - name: Security
    url: security/logs/
    parent: log_management
    identifier: log_security
    weight: 7
  - name: Troubleshooting
    url: logs/troubleshooting
    parent: log_management
    identifier: log_troubleshooting
    weight: 8
  - name: Security Platform
    url: security_platform/
    pre: security-platform
    identifier: security_platform
    weight: 180000
  - name: Cloud SIEM
    url: security_platform/cloud_siem/
    parent: security_platform
    identifier: cloud_siem
    weight: 1
  - name: Getting Started
    url: security_platform/cloud_siem/getting_started
    parent: cloud_siem
    identifier: cloud_siem_getting_started
    weight: 101
  - name: Security Home
    url: security_platform/cloud_siem/security_home
    parent: cloud_siem
    identifier: cloud_siem_security_home
    weight: 102
  - name: Log Detection Rules
    url: security_platform/cloud_siem/log_detection_rules
    parent: cloud_siem
    identifier: cloud_siem_log_detection_rules
    weight: 103
  - name: OOTB Rules
    url: /security_platform/default_rules#cat-cloud-siem
    parent: cloud_siem
    identifier: cloud_siem_default_rules
    weight: 104
  - name: Signals Explorer
    url: /security_platform/explorer
    parent: cloud_siem
    identifier: cloud_siem_signals_explorer
    weight: 105
  - name: Cloud Security Posture Management
    url: security_platform/cspm/
    parent: security_platform
    identifier: cspm
    weight: 2
  - name: Getting Started
    url: security_platform/cspm/getting_started
    parent: cspm
    identifier: cspm_getting_started
    weight: 201
  - name: Frameworks and Benchmarks
    url: security_platform/cspm/frameworks_and_benchmarks
    parent: cspm
    weight: 202
  - name: OOTB Cloud Rules
    url: security_platform/default_rules/#cat-posture-management-cloud
    parent: cspm
    identifier: ootb_cloud_rules
    weight: 203
  - name: OOTB Infrastructure Rules
    url: security_platform/default_rules/#cat-posture-management-infra
    parent: cspm
    identifier: ootb_infrastructure_rules
    weight: 204
  - name: Posture Findings
    url: /security_platform/cspm/findings
    parent: cspm
    identifier: cspm_findings_explorer
    weight: 204
  - name: Signals Explorer
    url: /security_platform/cspm/signals_explorer/
    parent: cspm
    identifier: signals
    weight: 205
  - name: Cloud Workload Security
    url: security_platform/cloud_workload_security/
    parent: security_platform
    identifier: cloud_workload_security
    weight: 3
  - name: Getting Started
    url: security_platform/cloud_workload_security/getting_started
    parent: cloud_workload_security
    identifier: cws_getting_started
    weight: 301
  - name: Agent Expressions
    url: security_platform/cloud_workload_security/agent_expressions
    parent: cloud_workload_security
    identifier: cws_agent_expressions
    weight: 302
  - name: Workload Security Detection Rules
    url: security_platform/cloud_workload_security/workload_security_rules
    parent: cloud_workload_security
    identifier: cws_workload_security_rules
    weight: 303
  - name: Workload Security Events
    url: security_platform/cloud_workload_security/backend
    parent: cloud_workload_security
    identifier: cws_backend_event_schema_documentation
    weight: 304
  - name: OOTB Rules
    url: security_platform/default_rules#cat-workload-security
    parent: cloud_workload_security
    identifier: cws_workload_default_rules
    weight: 305
  - name: Signals Explorer
    url: security_platform/explorer
    parent: cloud_workload_security
    identifier: cws_workload_signals_explorer
    weight: 306
  - name: Troubleshooting
    url: security_platform/cloud_workload_security/troubleshooting
    parent: cloud_workload_security
    identifier: cws_troubleshooting
    weight: 307
  - name: Application Security
    url: security_platform/application_security/
    parent: security_platform
    identifier: application_security
    weight: 4
  - name: Getting Started
    url: security_platform/application_security/getting_started/
    parent: application_security
    identifier: appsec_getting_started
    weight: 401
  - name: Java
    url: security_platform/application_security/getting_started/java/
    parent: appsec_getting_started
    identifier: appsec_java
    weight: 101
  - name: .NET
    url: security_platform/application_security/getting_started/dotnet/
    parent: appsec_getting_started
    identifier: appsec_dotnet
    weight: 102
  - name: Go
    url: security_platform/application_security/getting_started/go/
    parent: appsec_getting_started
    identifier: appsec_go
    weight: 103
  - name: Ruby
    url: security_platform/application_security/getting_started/ruby/
    parent: appsec_getting_started
    identifier: appsec_ruby
    weight: 104
  - name: PHP
    url: security_platform/application_security/getting_started/php/
    parent: appsec_getting_started
    identifier: appsec_php
    weight: 105
  - name: NodeJS
    url: security_platform/application_security/getting_started/nodejs/
    parent: appsec_getting_started
    identifier: appsec_nodejs
    weight: 106
  - name: OOTB Rules
    url: security_platform/default_rules/#cat-application-security
    parent: application_security
    identifier: appsec_default_rules
    weight: 402
  - name: Setup and Configure
    url: security_platform/application_security/setup_and_configure/
    parent: application_security
    identifier: appsec_configuration
    weight: 403
<<<<<<< HEAD
  - name: Custom Rules
    url: security_platform/application_security/custom_rules/
    parent: application_security
    identifier: appsec_custom_rules
=======
  - name: Troubleshooting
    url: security_platform/application_security/troubleshooting
    parent: application_security
    identifier: appsec_troubleshooting
>>>>>>> bbe98d66
    weight: 404
  - name: Detection Rules
    url: security_platform/detection_rules/
    parent: security_platform
    identifier: security_rules
    weight: 5
  - name: OOTB Rules
    url: security_platform/default_rules/#all
    parent: security_rules
    identifier: ootb_rules
    weight: 501
  - name: Notification Rules
    url: security_platform/notification_rules/
    parent: security_platform
    weight: 6
  - name: Signals Explorer
    url: security_platform/explorer
    parent: security_platform
    identifier: signals_explorer
    weight: 7
  - name: Guides
    url: security_platform/guide/
    parent: security_platform
    identifier: security_platform_guides
    weight: 8
  - name: Synthetic Monitoring
    url: synthetics/
    pre: synthetics
    identifier: synthetics
    weight: 190000
  - name: API Tests
    url: synthetics/api_tests/
    parent: synthetics
    weight: 1
    identifier: api_tests
  - name: HTTP
    url: synthetics/api_tests/http_tests
    parent: api_tests
    weight: 101
  - name: SSL
    url: synthetics/api_tests/ssl_tests
    parent: api_tests
    weight: 102
  - name: DNS
    url: synthetics/api_tests/dns_tests
    parent: api_tests
    weight: 103
  - name: WebSocket
    url: synthetics/api_tests/websocket_tests
    parent: api_tests
    weight: 104
  - name: TCP
    url: synthetics/api_tests/tcp_tests
    parent: api_tests
    weight: 105
  - name: UDP
    url: synthetics/api_tests/udp_tests
    parent: api_tests
    weight: 106
  - name: ICMP
    url: synthetics/api_tests/icmp_tests
    parent: api_tests
    weight: 107
  - name: Multistep API Tests
    url: synthetics/multistep
    parent: synthetics
    identifier: synthetics_multistep
    weight: 2
  - name: Browser Tests
    url: synthetics/browser_tests/
    parent: synthetics
    identifier: synthetics_browser_tests
    weight: 3
  - name: Steps
    url: synthetics/browser_tests/actions
    parent: synthetics_browser_tests
    weight: 301
  - name: Test Results & Performance
    url: synthetics/browser_tests/test_results
    parent: synthetics_browser_tests
    weight: 302
  - name: Advanced Options for Steps
    url: synthetics/browser_tests/advanced_options
    parent: synthetics_browser_tests
    weight: 303
  - name: Private Locations
    url: synthetics/private_locations
    parent: synthetics
    identifier: synthetics_private_location
    weight: 4
  - name: Configuration
    url: synthetics/private_locations/configuration
    parent: synthetics_private_location
    identifier: synthetics_private_location_configuration
    weight: 401
  - name: Dimensioning
    url: synthetics/private_locations/dimensioning
    parent: synthetics_private_location
    identifier: synthetics_private_location_dimensioning
    weight: 402
  - name: Monitoring
    url: synthetics/private_locations/monitoring
    parent: synthetics_private_location
    identifier: synthetics_private_location_monitoring
    weight: 403
  - name: CI/CD Integrations
    url: /synthetics/cicd_integrations
    parent: synthetics
    identifier: synthetics_cicd_integrations
    weight: 5
  - name: Configuration
    url: /synthetics/cicd_integrations/configuration
    parent: synthetics_cicd_integrations
    identifier: synthetics_cicd_integrations_configuration
    weight: 501
  - name: GitHub Actions
    url: /synthetics/cicd_integrations/github_actions
    parent: synthetics_cicd_integrations
    identifier: synthetics_cicd_integrations_github_actions
    weight: 502
  - name: Jenkins
    url: /synthetics/cicd_integrations/jenkins
    parent: synthetics_cicd_integrations
    identifier: synthetics_cicd_integrations_jenkins
    weight: 503
  - name: CI Results Explorer
    url: /synthetics/ci_results_explorer
    parent: synthetics
    identifier: synthetics_ci_results_explorer
    weight: 6
  - name: Testing Tunnel
    url: /synthetics/testing_tunnel
    parent: synthetics
    identifier: synthetics_testing_tunnel
    weight: 7
  - name: APM Integration
    url: synthetics/apm/
    parent: synthetics
    identifier: synthetics_apm
    weight: 8
  - name: Settings
    url: synthetics/settings/
    parent: synthetics
    weight: 9
  - name: Search and Manage
    url: synthetics/search/
    parent: synthetics
    weight: 10
  - name: Metrics
    url: synthetics/metrics/
    parent: synthetics
    weight: 11
  - name: Guides
    url: synthetics/guide/
    parent: synthetics
    identifier: synthetics_guides
    weight: 12
  - name: Troubleshooting
    url: synthetics/troubleshooting/
    parent: synthetics
    identifier: synthetics_troubleshooting
    weight: 13
  - name: Security
    url: security/synthetics/
    parent: synthetics
    weight: 14
  - name: RUM & Session Replay
    url: real_user_monitoring/
    pre: rum
    identifier: rum
    weight: 155000
  - name: Browser Monitoring
    url: real_user_monitoring/browser/
    parent: rum
    identifier: rum_browser
    weight: 1
  - name: Data Collected
    url: real_user_monitoring/browser/data_collected/
    parent: rum_browser
    identifier: rum_data_collected
    weight: 101
  - name: Modifying Data and Context
    url: real_user_monitoring/browser/modifying_data_and_context/
    parent: rum_browser
    identifier: rum_modify
    weight: 102
  - name: Monitoring Page Performance
    url: real_user_monitoring/browser/monitoring_page_performance/
    parent: rum_browser
    identifier: page_performance
    weight: 103
  - name: Monitoring Resource Performance
    url: real_user_monitoring/browser/monitoring_resource_performance/
    parent: rum_browser
    identifier: resource_performance
    weight: 104
  - name: Collecting Browser Errors
    url: real_user_monitoring/browser/collecting_browser_errors/
    parent: rum_browser
    identifier: collect_errors
    weight: 105
  - name: Tracking User Actions
    url: real_user_monitoring/browser/tracking_user_actions/
    parent: rum_browser
    identifier: track_actions
    weight: 106
  - name: Troubleshooting
    url: real_user_monitoring/browser/troubleshooting/
    parent: rum_browser
    identifier: troubleshooting
    weight: 107
  - name: Android Monitoring
    url: real_user_monitoring/android/
    parent: rum
    identifier: rum_android
    weight: 2
  - name: Data Collected
    url: real_user_monitoring/android/data_collected/
    parent: rum_android
    identifier: rum_android_data_collected
    weight: 201
  - name: Advanced Configuration
    url: real_user_monitoring/android/advanced_configuration/
    parent: rum_android
    identifier: rum_android_advanced
    weight: 202
  - name: Mobile Vitals
    url: real_user_monitoring/android/mobile_vitals/
    parent: rum_android
    identifier: rum_android_mobile_vitals
    weight: 203
  - name: Integrated Libraries
    url: real_user_monitoring/android/integrated_libraries/
    parent: rum_android
    identifier: rum_android_libraries
    weight: 204
  - name: Troubleshooting
    url: real_user_monitoring/android/troubleshooting/
    parent: rum_android
    identifier: rum_troubleshooting_android
    weight: 205
  - name: iOS Monitoring
    url: real_user_monitoring/ios/
    parent: rum
    identifier: rum_ios
    weight: 3
  - name: Data Collected
    url: real_user_monitoring/ios/data_collected/
    parent: rum_ios
    identifier: rum_ios_data_collected
    weight: 301
  - name: Crash Reporting
    url: real_user_monitoring/ios/crash_reporting/
    parent: rum_ios
    identifier: rum_ios_crash_reporting
    weight: 302
  - name: Advanced Configuration
    url: real_user_monitoring/ios/advanced_configuration/
    parent: rum_ios
    identifier: rum_ios_advanced
    weight: 303
  - name: Troubleshooting
    url: real_user_monitoring/ios/troubleshooting/
    parent: rum_ios
    identifier: rum_troubleshooting_ios
    weight: 304
  - name: React Native Monitoring
    url: real_user_monitoring/reactnative/
    parent: rum
    identifier: rum_reactnative
    weight: 4
  - name: Session Replay
    url: real_user_monitoring/session_replay/
    parent: rum
    identifier: rum_session_replay
    weight: 5
  - name: Privacy Options
    url: real_user_monitoring/session_replay/privacy_options
    parent: rum_session_replay
    identifier: rum_session_replay_privacy_options
    weight: 501
  - name: Developer Tools
    url: real_user_monitoring/session_replay/developer_tools
    parent: rum_session_replay
    identifier: rum_session_replay_developer_tools
    weight: 502
  - name: Dashboards
    url: real_user_monitoring/dashboards/
    parent: rum
    identifier: rum_dashboards
    weight: 6
  - name: Performance Overview
    url: real_user_monitoring/dashboards/performance_overview_dashboard
    parent: rum_dashboards
    identifier: rum_dashboards_performance
    weight: 501
  - name: Resources
    url: real_user_monitoring/dashboards/resources_dashboard
    parent: rum_dashboards
    identifier: rum_dashboards_resources
    weight: 502
  - name: Errors
    url: real_user_monitoring/dashboards/errors_dashboard
    parent: rum_dashboards
    identifier: rum_dashboards_errors
    weight: 503
  - name: Explorer
    url: real_user_monitoring/explorer/
    parent: rum
    identifier: rum_explorer
    weight: 7
  - name: Search
    url: real_user_monitoring/explorer/search/
    parent: rum_explorer
    identifier: rum_explorer_search
    weight: 601
  - name: Search Syntax
    url: real_user_monitoring/explorer/search_syntax/
    parent: rum_explorer
    identifier: rum_explorer_search_syntax
    weight: 602
  - name: Group
    url: real_user_monitoring/explorer/group/
    parent: rum_explorer
    identifier: rum_explorer_group
    weight: 603
  - name: Visualize
    url: real_user_monitoring/explorer/visualize/
    parent: rum_explorer
    identifier: rum_explorer_visualize
    weight: 604
  - name: Events
    url: real_user_monitoring/explorer/events/
    parent: rum_explorer
    identifier: rum_explorer_events
    weight: 605
  - name: Saved Views
    url: real_user_monitoring/explorer/saved_views/
    parent: rum_explorer
    identifier: rum_explorer_saved_views
    weight: 606
  - name: Watchdog Insights for RUM
    url: real_user_monitoring/explorer/watchdog_insights/
    parent: rum_explorer
    identifier: rum_explorer_watchdog_insights
    weight: 607
  - name: Connect RUM and Traces
    url: real_user_monitoring/connect_rum_and_traces
    parent: rum
    identifier: rum_connect_rum_and_traces
    weight: 8
  - name: Error Tracking
    url: real_user_monitoring/error_tracking/
    parent: rum
    identifier: rum_error_tracking
    weight: 9
  - name: Explorer
    url: real_user_monitoring/error_tracking/explorer
    parent: rum_error_tracking
    identifier: rum_error_tracking_explorer
    weight: 801
  - name: Track Browser Errors
    url: real_user_monitoring/error_tracking/browser_errors
    parent: rum_error_tracking
    identifier: rum_error_tracking_browser
    weight: 802
  - name: Track Android Errors
    url: real_user_monitoring/error_tracking/android
    parent: rum_error_tracking
    identifier: rum_error_tracking_android
    weight: 803
  - name: Track iOS Errors
    url: real_user_monitoring/ios/crash_reporting/
    parent: rum_error_tracking
    identifier: rum_error_tracking_ios
    weight: 804
  - name: Guides
    url: real_user_monitoring/guide/
    parent: rum
    identifier: rum_guides
    weight: 10
  - name: Network Monitoring
    url: network_monitoring/
    pre: network
    identifier: nm_parent
    weight: 200000
  - name: Network Performance Monitoring
    url: network_monitoring/performance/
    parent: nm_parent
    identifier: npm
    weight: 100
  - name: Setup
    url: network_monitoring/performance/setup/
    parent: npm
    identifier: npm_setup
    weight: 101
  - name: Network Page
    url: network_monitoring/performance/network_page/
    parent: npm
    identifier: npm_page
    weight: 102
  - name: Network Map
    url: network_monitoring/performance/network_map/
    parent: npm
    identifier: npm_map
    weight: 103
  - name: Guides
    url: network_monitoring/performance/guide/
    identifier: npm_guides
    parent: npm
    weight: 104
  - name: DNS Monitoring
    url: network_monitoring/dns/
    parent: nm_parent
    identifier: dns_monitoring
    weight: 200
  - name: Network Device Monitoring
    url: network_monitoring/devices
    parent: nm_parent
    identifier: ndm
    weight: 300
  - name: Setup
    url: network_monitoring/devices/setup
    parent: ndm
    identifier: ndm_setup
    weight: 301
  - name: Profiles
    url: network_monitoring/devices/profiles
    parent: ndm
    identifier: ndm_profiles
    weight: 302
  - name: Data Collected
    url: network_monitoring/devices/data
    parent: ndm
    identifier: ndm_data
    weight: 303
  - name: Troubleshooting
    url: network_monitoring/devices/troubleshooting
    parent: ndm
    identifier: ndm_trouble
    weight: 304
  - name: Guides
    url: network_monitoring/devices/guide/
    parent: ndm
    identifier: ndm_guide
    weight: 305
  - name: Developers
    url: developers/
    pre: dev-code
    identifier: dev_tools
    weight: 210000
  - name: DogStatsD
    url: developers/dogstatsd/
    parent: dev_tools
    identifier: dev_tools_dogstatsd
    weight: 1
  - name: Datagram Format
    url: developers/dogstatsd/datagram_shell
    parent: dev_tools_dogstatsd
    weight: 101
  - name: Unix Domain Socket
    url: /developers/dogstatsd/unix_socket
    parent: dev_tools_dogstatsd
    weight: 102
  - name: High Throughput Data
    url: developers/dogstatsd/high_throughput/
    parent: dev_tools_dogstatsd
    weight: 103
  - name: Data Aggregation
    url: developers/dogstatsd/data_aggregation/
    parent: dev_tools_dogstatsd
    weight: 104
  - name: DogStatsD Mapper
    url: developers/dogstatsd/dogstatsd_mapper/
    parent: dev_tools_dogstatsd
    weight: 105
  - name: Custom Checks
    url: developers/custom_checks/
    parent: dev_tools
    identifier: custom_checks
    weight: 2
  - name: Writing a Custom Agent Check
    url: developers/custom_checks/write_agent_check/
    parent: custom_checks
    weight: 201
  - name: Writing a Custom OpenMetrics Check
    url: developers/custom_checks/prometheus/
    parent: custom_checks
    weight: 202
  - name: Integrations
    url: developers/integrations/
    parent: dev_tools
    identifier: dev_tools_integrations
    weight: 3
  - name: Create a New Integration
    url: developers/integrations/new_check_howto/
    parent: dev_tools_integrations
    weight: 301
  - name: Integration Assets Reference
    url: developers/integrations/check_references/
    parent: dev_tools_integrations
    weight: 302
  - name: Create an Integration Dashboard
    url: developers/integrations/create-an-integration-dashboard
    parent: dev_tools_integrations
    weight: 303
  - name: Python
    url: developers/integrations/python/
    parent: dev_tools_integrations
    weight: 304
  - name: Legacy
    url: developers/integrations/legacy/
    parent: dev_tools_integrations
    weight: 305
  - name: Marketplace
    url: developers/marketplace/
    parent: dev_tools
    identifier: marketplace
    weight: 4
  - name: Datadog Apps
    url: developers/datadog_apps
    parent: dev_tools
    weight: 5
  - name: Service Checks
    url: developers/service_checks/
    parent: dev_tools
    identifier: dev_tools_service_check
    weight: 7
  - name: 'Submission - Agent Check '
    url: developers/service_checks/agent_service_checks_submission/
    parent: dev_tools_service_check
    identifier: dev_tools_service_check_agent_check
    weight: 701
  - name: Submission - DogStatsD
    url: developers/service_checks/dogstatsd_service_checks_submission/
    parent: dev_tools_service_check
    identifier: dev_tools_service_check_dogstatsd
    weight: 702
  - name: Submission - API
    url: api/v1/service-checks/
    parent: dev_tools_service_check
    identifier: dev_tools_service_check_api
    weight: 703
  - name: Community
    url: developers/community/
    parent: dev_tools
    identifier: dev_community
    weight: 8
  - name: Libraries
    url: developers/community/libraries/
    parent: dev_community
    weight: 801
  - name: Community Office Hours
    url: developers/community/office_hours/
    parent: dev_community
    weight: 802
  - name: Guides
    url: developers/guide/
    parent: dev_tools
    identifier: dev_tools_guides
    weight: 10
  - name: API
    url: api/
    pre: api
    identifier: api
    weight: 220000
  - name: Account Management
    url: account_management/
    pre: cog-2
    identifier: account_management
    weight: 230000
  - name: Switching Between Orgs
    url: account_management/org_switching/
    parent: account_management
    weight: 1
  - name: Organization Settings
    url: account_management/org_settings/
    parent: account_management
    identifier: organization_settings
    weight: 2
  - name: User Management
    url: account_management/users/
    parent: organization_settings
    identifier: account_management_users
    weight: 201
  - name: Login Methods
    url: account_management/login_methods/
    parent: organization_settings
    identifier: login_methods
    weight: 202
  - name: Audit Logs
    url: account_management/audit_logs
    parent: organization_settings
    weight: 203
  - name: OAuth Apps
    url: account_management/org_settings/oauth_apps
    parent: organization_settings
    weight: 204
  - name: Sensitive Data Scanner
    url: account_management/org_settings/sensitive_data_detection
    parent: organization_settings
    weight: 205
  - name: RBAC
    url: account_management/rbac/
    parent: account_management
    identifier: account_management_rbac
    weight: 3
  - name: Permissions
    url: account_management/rbac/permissions
    parent: account_management_rbac
    identifier: account_management_rbac_permissions
    weight: 301
  - name: SSO with SAML
    url: account_management/saml/
    identifier: account_management_saml
    parent: account_management
    weight: 4
  - name: Active Directory
    url: account_management/saml/activedirectory/
    parent: account_management_saml
    weight: 401
  - name: Auth0
    url: account_management/saml/auth0/
    parent: account_management_saml
    weight: 402
  - name: Azure
    url: account_management/saml/azure/
    parent: account_management_saml
    weight: 403
  - name: Google
    url: account_management/saml/google/
    parent: account_management_saml
    weight: 404
  - name: NoPassword
    url: account_management/saml/lastpass/
    parent: account_management_saml
    weight: 405
  - name: Okta
    url: account_management/saml/okta/
    parent: account_management_saml
    weight: 406
  - name: SafeNet
    url: account_management/saml/safenet/
    parent: account_management_saml
    weight: 407
  - name: Troubleshooting
    url: account_management/saml/troubleshooting/
    parent: account_management_saml
    weight: 408
  - name: API and Application Keys
    url: account_management/api-app-keys/
    parent: account_management
    weight: 5
  - name: Plan and Usage
    url: account_management/plan_and_usage/
    parent: account_management
    weight: 6
  - name: Billing
    url: account_management/billing/
    parent: account_management
    weight: 7
  - name: Multi-org Accounts
    url: account_management/multi_organization/
    parent: account_management
    weight: 8
  - name: Security
    url: security/
    pre: security-lock
    identifier: security
    weight: 240000
  - name: Agent
    url: security/agent/
    parent: security
    weight: 1
  - name: APM (Tracing)
    url: /tracing/setup_overview/configure_data_security/
    parent: security
    weight: 2
  - name: Log Management
    url: security/logs/
    parent: security
    weight: 3
  - name: Synthetic Monitoring
    url: security/synthetics/
    parent: security
    weight: 4
  - name: Other considerations
    url: security/other/
    parent: security
    weight: 5
  - name: Help
    url: help/
    pre: info-fill
    identifier: help_top_level
    weight: 240000
  - name: Aggregating Agents
    url: agent/vector_aggregation/
    parent: agent
    identifier: vector_aggregation
    weight: 13
api:
  - name: Overview
    url: /api/latest/
    identifier: API overview
    weight: -10
  - name: Using the API
    url: /api/latest/using-the-api/
    parent: API overview
    weight: 5
  - name: Authorization Scopes
    url: /api/latest/scopes/
    identifier: API Scopes
    parent: API overview
    weight: 6
  - name: Rate Limits
    url: /api/latest/rate-limits/
    parent: API overview
    weight: 7
    identifier: rate-limits
  - name: AWS Integration
    url: /api/latest/aws-integration/
    identifier: aws-integration
    generated: true
  - name: Generate a new external ID
    url: '#generate-a-new-external-id'
    identifier: generate-a-new-external-id
    parent: aws-integration
    generated: true
    params:
      versions:
        - v1
      operationids:
        - CreateNewAWSExternalID
      unstable: []
      order: 4
  - name: Set an AWS tag filter
    url: '#set-an-aws-tag-filter'
    identifier: set-an-aws-tag-filter
    parent: aws-integration
    generated: true
    params:
      versions:
        - v1
      operationids:
        - CreateAWSTagFilter
      unstable: []
      order: 2
  - name: Get all AWS tag filters
    url: '#get-all-aws-tag-filters'
    identifier: get-all-aws-tag-filters
    parent: aws-integration
    generated: true
    params:
      versions:
        - v1
      operationids:
        - ListAWSTagFilters
      unstable: []
      order: 1
  - name: Delete a tag filtering entry
    url: '#delete-a-tag-filtering-entry'
    identifier: delete-a-tag-filtering-entry
    parent: aws-integration
    generated: true
    params:
      versions:
        - v1
      operationids:
        - DeleteAWSTagFilter
      unstable: []
      order: 3
  - name: List namespace rules
    url: '#list-namespace-rules'
    identifier: list-namespace-rules
    parent: aws-integration
    generated: true
    params:
      versions:
        - v1
      operationids:
        - ListAvailableAWSNamespaces
      unstable: []
      order: 5
  - name: Update an AWS integration
    url: '#update-an-aws-integration'
    identifier: update-an-aws-integration
    parent: aws-integration
    generated: true
    params:
      versions:
        - v1
      operationids:
        - UpdateAWSAccount
      unstable: []
      order: 9
  - name: Create an AWS integration
    url: '#create-an-aws-integration'
    identifier: create-an-aws-integration
    parent: aws-integration
    generated: true
    params:
      versions:
        - v1
      operationids:
        - CreateAWSAccount
      unstable: []
      order: 8
  - name: List all AWS integrations
    url: '#list-all-aws-integrations'
    identifier: list-all-aws-integrations
    parent: aws-integration
    generated: true
    params:
      versions:
        - v1
      operationids:
        - ListAWSAccounts
      unstable: []
      order: 6
  - name: Delete an AWS integration
    url: '#delete-an-aws-integration'
    identifier: delete-an-aws-integration
    parent: aws-integration
    generated: true
    params:
      versions:
        - v1
      operationids:
        - DeleteAWSAccount
      unstable: []
      order: 7
  - name: AWS Logs Integration
    url: /api/latest/aws-logs-integration/
    identifier: aws-logs-integration
    generated: true
  - name: Check permissions for log services
    url: '#check-permissions-for-log-services'
    identifier: check-permissions-for-log-services
    parent: aws-logs-integration
    generated: true
    params:
      versions:
        - v1
      operationids:
        - CheckAWSLogsServicesAsync
      unstable: []
      order: 6
  - name: Enable an AWS Logs integration
    url: '#enable-an-aws-logs-integration'
    identifier: enable-an-aws-logs-integration
    parent: aws-logs-integration
    generated: true
    params:
      versions:
        - v1
      operationids:
        - EnableAWSLogServices
      unstable: []
      order: 5
  - name: Get list of AWS log ready services
    url: '#get-list-of-aws-log-ready-services'
    identifier: get-list-of-aws-log-ready-services
    parent: aws-logs-integration
    generated: true
    params:
      versions:
        - v1
      operationids:
        - ListAWSLogsServices
      unstable: []
      order: 4
  - name: Check that an AWS Lambda Function exists
    url: '#check-that-an-aws-lambda-function-exists'
    identifier: check-that-an-aws-lambda-function-exists
    parent: aws-logs-integration
    generated: true
    params:
      versions:
        - v1
      operationids:
        - CheckAWSLogsLambdaAsync
      unstable: []
      order: 7
  - name: Add AWS Log Lambda ARN
    url: '#add-aws-log-lambda-arn'
    identifier: add-aws-log-lambda-arn
    parent: aws-logs-integration
    generated: true
    params:
      versions:
        - v1
      operationids:
        - CreateAWSLambdaARN
      unstable: []
      order: 2
  - name: List all AWS Logs integrations
    url: '#list-all-aws-logs-integrations'
    identifier: list-all-aws-logs-integrations
    parent: aws-logs-integration
    generated: true
    params:
      versions:
        - v1
      operationids:
        - ListAWSLogsIntegrations
      unstable: []
      order: 1
  - name: Delete an AWS Logs integration
    url: '#delete-an-aws-logs-integration'
    identifier: delete-an-aws-logs-integration
    parent: aws-logs-integration
    generated: true
    params:
      versions:
        - v1
      operationids:
        - DeleteAWSLambdaARN
      unstable: []
      order: 3
  - name: Authentication
    url: /api/latest/authentication/
    identifier: authentication
    generated: true
  - name: Validate API key
    url: '#validate-api-key'
    identifier: validate-api-key
    parent: authentication
    generated: true
    params:
      versions:
        - v1
      operationids:
        - Validate
      unstable: []
      order: 1
  - name: Azure Integration
    url: /api/latest/azure-integration/
    identifier: azure-integration
    generated: true
  - name: Update Azure integration host filters
    url: '#update-azure-integration-host-filters'
    identifier: update-azure-integration-host-filters
    parent: azure-integration
    generated: true
    params:
      versions:
        - v1
      operationids:
        - UpdateAzureHostFilters
      unstable: []
      order: 5
  - name: Update an Azure integration
    url: '#update-an-azure-integration'
    identifier: update-an-azure-integration
    parent: azure-integration
    generated: true
    params:
      versions:
        - v1
      operationids:
        - UpdateAzureIntegration
      unstable: []
      order: 4
  - name: Create an Azure integration
    url: '#create-an-azure-integration'
    identifier: create-an-azure-integration
    parent: azure-integration
    generated: true
    params:
      versions:
        - v1
      operationids:
        - CreateAzureIntegration
      unstable: []
      order: 2
  - name: List all Azure integrations
    url: '#list-all-azure-integrations'
    identifier: list-all-azure-integrations
    parent: azure-integration
    generated: true
    params:
      versions:
        - v1
      operationids:
        - ListAzureIntegration
      unstable: []
      order: 1
  - name: Delete an Azure integration
    url: '#delete-an-azure-integration'
    identifier: delete-an-azure-integration
    parent: azure-integration
    generated: true
    params:
      versions:
        - v1
      operationids:
        - DeleteAzureIntegration
      unstable: []
      order: 3
  - name: Dashboard Lists
    url: /api/latest/dashboard-lists/
    identifier: dashboard-lists
    generated: true
  - name: Update items of a dashboard list
    url: '#update-items-of-a-dashboard-list'
    identifier: update-items-of-a-dashboard-list
    parent: dashboard-lists
    generated: true
    params:
      versions:
        - v2
      operationids:
        - UpdateDashboardListItems
      unstable: []
      order: 3
  - name: Add Items to a Dashboard List
    url: '#add-items-to-a-dashboard-list'
    identifier: add-items-to-a-dashboard-list
    parent: dashboard-lists
    generated: true
    params:
      versions:
        - v2
      operationids:
        - CreateDashboardListItems
      unstable: []
      order: 2
  - name: Get items of a Dashboard List
    url: '#get-items-of-a-dashboard-list'
    identifier: get-items-of-a-dashboard-list
    parent: dashboard-lists
    generated: true
    params:
      versions:
        - v2
      operationids:
        - GetDashboardListItems
      unstable: []
      order: 1
  - name: Delete items from a dashboard list
    url: '#delete-items-from-a-dashboard-list'
    identifier: delete-items-from-a-dashboard-list
    parent: dashboard-lists
    generated: true
    params:
      versions:
        - v2
      operationids:
        - DeleteDashboardListItems
      unstable: []
      order: 4
  - name: Update a dashboard list
    url: '#update-a-dashboard-list'
    identifier: update-a-dashboard-list
    parent: dashboard-lists
    generated: true
    params:
      versions:
        - v1
      operationids:
        - UpdateDashboardList
      unstable: []
      order: 4
  - name: Get a dashboard list
    url: '#get-a-dashboard-list'
    identifier: get-a-dashboard-list
    parent: dashboard-lists
    generated: true
    params:
      versions:
        - v1
      operationids:
        - GetDashboardList
      unstable: []
      order: 3
  - name: Delete a dashboard list
    url: '#delete-a-dashboard-list'
    identifier: delete-a-dashboard-list
    parent: dashboard-lists
    generated: true
    params:
      versions:
        - v1
      operationids:
        - DeleteDashboardList
      unstable: []
      order: 5
  - name: Create a dashboard list
    url: '#create-a-dashboard-list'
    identifier: create-a-dashboard-list
    parent: dashboard-lists
    generated: true
    params:
      versions:
        - v1
      operationids:
        - CreateDashboardList
      unstable: []
      order: 2
  - name: Get all dashboard lists
    url: '#get-all-dashboard-lists'
    identifier: get-all-dashboard-lists
    parent: dashboard-lists
    generated: true
    params:
      versions:
        - v1
      operationids:
        - ListDashboardLists
      unstable: []
      order: 1
  - name: Dashboards
    url: /api/latest/dashboards/
    identifier: dashboards
    generated: true
  - name: Update a dashboard
    url: '#update-a-dashboard'
    identifier: update-a-dashboard
    parent: dashboards
    generated: true
    params:
      versions:
        - v1
      operationids:
        - UpdateDashboard
      unstable: []
      order: 6
  - name: Get a dashboard
    url: '#get-a-dashboard'
    identifier: get-a-dashboard
    parent: dashboards
    generated: true
    params:
      versions:
        - v1
      operationids:
        - GetDashboard
      unstable: []
      order: 7
  - name: Delete a dashboard
    url: '#delete-a-dashboard'
    identifier: delete-a-dashboard
    parent: dashboards
    generated: true
    params:
      versions:
        - v1
      operationids:
        - DeleteDashboard
      unstable: []
      order: 3
  - name: Send shared dashboard invitation email
    url: '#send-shared-dashboard-invitation-email'
    identifier: send-shared-dashboard-invitation-email
    parent: dashboards
    generated: true
    params:
      versions:
        - v1
      operationids:
        - SendPublicDashboardInvitation
      unstable: []
      order: 6
  - name: Get all invitations for a shared dashboard
    url: '#get-all-invitations-for-a-shared-dashboard'
    identifier: get-all-invitations-for-a-shared-dashboard
    parent: dashboards
    generated: true
    params:
      versions:
        - v1
      operationids:
        - GetPublicDashboardInvitations
      unstable: []
      order: 5
  - name: Revoke shared dashboard invitations
    url: '#revoke-shared-dashboard-invitations'
    identifier: revoke-shared-dashboard-invitations
    parent: dashboards
    generated: true
    params:
      versions:
        - v1
      operationids:
        - DeletePublicDashboardInvitation
      unstable: []
      order: 7
  - name: Update a shared dashboard
    url: '#update-a-shared-dashboard'
    identifier: update-a-shared-dashboard
    parent: dashboards
    generated: true
    params:
      versions:
        - v1
      operationids:
        - UpdatePublicDashboard
      unstable: []
      order: 3
  - name: Get a shared dashboard
    url: '#get-a-shared-dashboard'
    identifier: get-a-shared-dashboard
    parent: dashboards
    generated: true
    params:
      versions:
        - v1
      operationids:
        - GetPublicDashboard
      unstable: []
      order: 2
  - name: Revoke a shared dashboard URL
    url: '#revoke-a-shared-dashboard-url'
    identifier: revoke-a-shared-dashboard-url
    parent: dashboards
    generated: true
    params:
      versions:
        - v1
      operationids:
        - DeletePublicDashboard
      unstable: []
      order: 4
  - name: Create a shared dashboard
    url: '#create-a-shared-dashboard'
    identifier: create-a-shared-dashboard
    parent: dashboards
    generated: true
    params:
      versions:
        - v1
      operationids:
        - CreatePublicDashboard
      unstable: []
      order: 1
  - name: Create a new dashboard
    url: '#create-a-new-dashboard'
    identifier: create-a-new-dashboard
    parent: dashboards
    generated: true
    params:
      versions:
        - v1
      operationids:
        - CreateDashboard
      unstable: []
      order: 1
  - name: Restore deleted dashboards
    url: '#restore-deleted-dashboards'
    identifier: restore-deleted-dashboards
    parent: dashboards
    generated: true
    params:
      versions:
        - v1
      operationids:
        - RestoreDashboards
      unstable: []
      order: 5
  - name: Get all dashboards
    url: '#get-all-dashboards'
    identifier: get-all-dashboards
    parent: dashboards
    generated: true
    params:
      versions:
        - v1
      operationids:
        - ListDashboards
      unstable: []
      order: 2
  - name: Delete dashboards
    url: '#delete-dashboards'
    identifier: delete-dashboards
    parent: dashboards
    generated: true
    params:
      versions:
        - v1
      operationids:
        - DeleteDashboards
      unstable: []
      order: 4
  - name: Downtimes
    url: /api/latest/downtimes/
    identifier: downtimes
    generated: true
  - name: Get all downtimes for a monitor
    url: '#get-all-downtimes-for-a-monitor'
    identifier: get-all-downtimes-for-a-monitor
    parent: downtimes
    generated: true
    params:
      versions:
        - v1
      operationids:
        - ListMonitorDowntimes
      unstable: []
      order: 7
  - name: Update a downtime
    url: '#update-a-downtime'
    identifier: update-a-downtime
    parent: downtimes
    generated: true
    params:
      versions:
        - v1
      operationids:
        - UpdateDowntime
      unstable: []
      order: 6
  - name: Get a downtime
    url: '#get-a-downtime'
    identifier: get-a-downtime
    parent: downtimes
    generated: true
    params:
      versions:
        - v1
      operationids:
        - GetDowntime
      unstable: []
      order: 5
  - name: Cancel a downtime
    url: '#cancel-a-downtime'
    identifier: cancel-a-downtime
    parent: downtimes
    generated: true
    params:
      versions:
        - v1
      operationids:
        - CancelDowntime
      unstable: []
      order: 4
  - name: Cancel downtimes by scope
    url: '#cancel-downtimes-by-scope'
    identifier: cancel-downtimes-by-scope
    parent: downtimes
    generated: true
    params:
      versions:
        - v1
      operationids:
        - CancelDowntimesByScope
      unstable: []
      order: 3
  - name: Schedule a downtime
    url: '#schedule-a-downtime'
    identifier: schedule-a-downtime
    parent: downtimes
    generated: true
    params:
      versions:
        - v1
      operationids:
        - CreateDowntime
      unstable: []
      order: 2
  - name: Get all downtimes
    url: '#get-all-downtimes'
    identifier: get-all-downtimes
    parent: downtimes
    generated: true
    params:
      versions:
        - v1
      operationids:
        - ListDowntimes
      unstable: []
      order: 1
  - name: Embeddable Graphs
    url: /api/latest/embeddable-graphs/
    identifier: embeddable-graphs
    generated: true
  - name: Revoke embed
    url: '#revoke-embed'
    identifier: revoke-embed
    parent: embeddable-graphs
    generated: true
    params:
      versions:
        - v1
      operationids:
        - RevokeEmbeddableGraph
      unstable: []
      order: 0
  - name: Enable embed
    url: '#enable-embed'
    identifier: enable-embed
    parent: embeddable-graphs
    generated: true
    params:
      versions:
        - v1
      operationids:
        - EnableEmbeddableGraph
      unstable: []
      order: 0
  - name: Get specific embed
    url: '#get-specific-embed'
    identifier: get-specific-embed
    parent: embeddable-graphs
    generated: true
    params:
      versions:
        - v1
      operationids:
        - GetEmbeddableGraph
      unstable: []
      order: 0
  - name: Create embed
    url: '#create-embed'
    identifier: create-embed
    parent: embeddable-graphs
    generated: true
    params:
      versions:
        - v1
      operationids:
        - CreateEmbeddableGraph
      unstable: []
      order: 0
  - name: Get all embeds
    url: '#get-all-embeds'
    identifier: get-all-embeds
    parent: embeddable-graphs
    generated: true
    params:
      versions:
        - v1
      operationids:
        - ListEmbeddableGraphs
      unstable: []
      order: 0
  - name: Events
    url: /api/latest/events/
    identifier: events
    generated: true
  - name: Get an event
    url: '#get-an-event'
    identifier: get-an-event
    parent: events
    generated: true
    params:
      versions:
        - v1
      operationids:
        - GetEvent
      unstable: []
      order: 2
  - name: Post an event
    url: '#post-an-event'
    identifier: post-an-event
    parent: events
    generated: true
    params:
      versions:
        - v1
      operationids:
        - CreateEvent
      unstable: []
      order: 1
  - name: Query the event stream
    url: '#query-the-event-stream'
    identifier: query-the-event-stream
    parent: events
    generated: true
    params:
      versions:
        - v1
      operationids:
        - ListEvents
      unstable: []
      order: 1
  - name: GCP Integration
    url: /api/latest/gcp-integration/
    identifier: gcp-integration
    generated: true
  - name: Update a GCP integration
    url: '#update-a-gcp-integration'
    identifier: update-a-gcp-integration
    parent: gcp-integration
    generated: true
    params:
      versions:
        - v1
      operationids:
        - UpdateGCPIntegration
      unstable: []
      order: 4
  - name: Create a GCP integration
    url: '#create-a-gcp-integration'
    identifier: create-a-gcp-integration
    parent: gcp-integration
    generated: true
    params:
      versions:
        - v1
      operationids:
        - CreateGCPIntegration
      unstable: []
      order: 2
  - name: List all GCP integrations
    url: '#list-all-gcp-integrations'
    identifier: list-all-gcp-integrations
    parent: gcp-integration
    generated: true
    params:
      versions:
        - v1
      operationids:
        - ListGCPIntegration
      unstable: []
      order: 1
  - name: Delete a GCP integration
    url: '#delete-a-gcp-integration'
    identifier: delete-a-gcp-integration
    parent: gcp-integration
    generated: true
    params:
      versions:
        - v1
      operationids:
        - DeleteGCPIntegration
      unstable: []
      order: 3
  - name: Hosts
    url: /api/latest/hosts/
    identifier: hosts
    generated: true
  - name: Get the total number of active hosts
    url: '#get-the-total-number-of-active-hosts'
    identifier: get-the-total-number-of-active-hosts
    parent: hosts
    generated: true
    params:
      versions:
        - v1
      operationids:
        - GetHostTotals
      unstable: []
      order: 2
  - name: Get all hosts for your organization
    url: '#get-all-hosts-for-your-organization'
    identifier: get-all-hosts-for-your-organization
    parent: hosts
    generated: true
    params:
      versions:
        - v1
      operationids:
        - ListHosts
      unstable: []
      order: 1
  - name: Unmute a host
    url: '#unmute-a-host'
    identifier: unmute-a-host
    parent: hosts
    generated: true
    params:
      versions:
        - v1
      operationids:
        - UnmuteHost
      unstable: []
      order: 4
  - name: Mute a host
    url: '#mute-a-host'
    identifier: mute-a-host
    parent: hosts
    generated: true
    params:
      versions:
        - v1
      operationids:
        - MuteHost
      unstable: []
      order: 3
  - name: IP Ranges
    url: /api/latest/ip-ranges/
    identifier: ip-ranges
    generated: true
  - name: List IP Ranges
    url: '#list-ip-ranges'
    identifier: list-ip-ranges
    parent: ip-ranges
    generated: true
    params:
      versions:
        - v1
      operationids:
        - GetIPRanges
      unstable: []
      order: 1
  - name: Key Management
    url: /api/latest/key-management/
    identifier: key-management
    generated: true
  - name: Edit an application key owned by current user
    url: '#edit-an-application-key-owned-by-current-user'
    identifier: edit-an-application-key-owned-by-current-user
    parent: key-management
    generated: true
    params:
      versions:
        - v2
      operationids:
        - UpdateCurrentUserApplicationKey
      unstable: []
      order: 0
  - name: Get one application key owned by current user
    url: '#get-one-application-key-owned-by-current-user'
    identifier: get-one-application-key-owned-by-current-user
    parent: key-management
    generated: true
    params:
      versions:
        - v2
      operationids:
        - GetCurrentUserApplicationKey
      unstable: []
      order: 0
  - name: Delete an application key owned by current user
    url: '#delete-an-application-key-owned-by-current-user'
    identifier: delete-an-application-key-owned-by-current-user
    parent: key-management
    generated: true
    params:
      versions:
        - v2
      operationids:
        - DeleteCurrentUserApplicationKey
      unstable: []
      order: 0
  - name: Create an application key for current user
    url: '#create-an-application-key-for-current-user'
    identifier: create-an-application-key-for-current-user
    parent: key-management
    generated: true
    params:
      versions:
        - v2
      operationids:
        - CreateCurrentUserApplicationKey
      unstable: []
      order: 0
  - name: Get all application keys owned by current user
    url: '#get-all-application-keys-owned-by-current-user'
    identifier: get-all-application-keys-owned-by-current-user
    parent: key-management
    generated: true
    params:
      versions:
        - v2
      operationids:
        - ListCurrentUserApplicationKeys
      unstable: []
      order: 0
  - name: Edit an application key
    url: '#edit-an-application-key'
    identifier: edit-an-application-key
    parent: key-management
    generated: true
    params:
      versions:
        - v1
        - v2
      operationids:
        - UpdateApplicationKey
      unstable: []
      order: 9
  - name: Get an application key
    url: '#get-an-application-key'
    identifier: get-an-application-key
    parent: key-management
    generated: true
    params:
      versions:
        - v1
        - v2
      operationids:
        - GetApplicationKey
      unstable: []
      order: 8
  - name: Delete an application key
    url: '#delete-an-application-key'
    identifier: delete-an-application-key
    parent: key-management
    generated: true
    params:
      versions:
        - v1
        - v2
      operationids:
        - DeleteApplicationKey
      unstable: []
      order: 10
  - name: Create an application key
    url: '#create-an-application-key'
    identifier: create-an-application-key
    parent: key-management
    generated: true
    params:
      versions:
        - v1
      operationids:
        - CreateApplicationKey
      unstable: []
      order: 7
  - name: Get all application keys
    url: '#get-all-application-keys'
    identifier: get-all-application-keys
    parent: key-management
    generated: true
    params:
      versions:
        - v1
        - v2
      operationids:
        - ListApplicationKeys
      unstable: []
      order: 6
  - name: Edit an API key
    url: '#edit-an-api-key'
    identifier: edit-an-api-key
    parent: key-management
    generated: true
    params:
      versions:
        - v1
        - v2
      operationids:
        - UpdateAPIKey
      unstable: []
      order: 4
  - name: Get API key
    url: '#get-api-key'
    identifier: get-api-key
    parent: key-management
    generated: true
    params:
      versions:
        - v1
        - v2
      operationids:
        - GetAPIKey
      unstable: []
      order: 3
  - name: Delete an API key
    url: '#delete-an-api-key'
    identifier: delete-an-api-key
    parent: key-management
    generated: true
    params:
      versions:
        - v1
        - v2
      operationids:
        - DeleteAPIKey
      unstable: []
      order: 5
  - name: Create an API key
    url: '#create-an-api-key'
    identifier: create-an-api-key
    parent: key-management
    generated: true
    params:
      versions:
        - v1
        - v2
      operationids:
        - CreateAPIKey
      unstable: []
      order: 2
  - name: Get all API keys
    url: '#get-all-api-keys'
    identifier: get-all-api-keys
    parent: key-management
    generated: true
    params:
      versions:
        - v1
        - v2
      operationids:
        - ListAPIKeys
      unstable: []
      order: 1
  - name: Logs
    url: /api/latest/logs/
    identifier: logs
    generated: true
  - name: Get a list of logs
    url: '#get-a-list-of-logs'
    identifier: get-a-list-of-logs
    parent: logs
    generated: true
    params:
      versions:
        - v2
      operationids:
        - ListLogsGet
      unstable: []
      order: 3
  - name: Aggregate events
    url: '#aggregate-events'
    identifier: aggregate-events
    parent: logs
    generated: true
    params:
      versions:
        - v2
      operationids:
        - AggregateLogs
      unstable: []
      order: 1
  - name: Send logs
    url: '#send-logs'
    identifier: send-logs
    parent: logs
    generated: true
    params:
      versions:
        - v1
        - v2
      operationids:
        - SubmitLog
      unstable: []
      order: 1
  - name: Search logs
    url: '#search-logs'
    identifier: search-logs
    parent: logs
    generated: true
    params:
      versions:
        - v1
        - v2
      operationids:
        - ListLogs
      unstable: []
      order: 1
  - name: Logs Indexes
    url: /api/latest/logs-indexes/
    identifier: logs-indexes
    generated: true
  - name: Update an index
    url: '#update-an-index'
    identifier: update-an-index
    parent: logs-indexes
    generated: true
    params:
      versions:
        - v1
      operationids:
        - UpdateLogsIndex
      unstable: []
      order: 4
  - name: Get an index
    url: '#get-an-index'
    identifier: get-an-index
    parent: logs-indexes
    generated: true
    params:
      versions:
        - v1
      operationids:
        - GetLogsIndex
      unstable: []
      order: 3
  - name: Create an index
    url: '#create-an-index'
    identifier: create-an-index
    parent: logs-indexes
    generated: true
    params:
      versions:
        - v1
      operationids:
        - CreateLogsIndex
      unstable: []
      order: 2
  - name: Get all indexes
    url: '#get-all-indexes'
    identifier: get-all-indexes
    parent: logs-indexes
    generated: true
    params:
      versions:
        - v1
      operationids:
        - ListLogIndexes
      unstable: []
      order: 1
  - name: Update indexes order
    url: '#update-indexes-order'
    identifier: update-indexes-order
    parent: logs-indexes
    generated: true
    params:
      versions:
        - v1
      operationids:
        - UpdateLogsIndexOrder
      unstable: []
      order: 6
  - name: Get indexes order
    url: '#get-indexes-order'
    identifier: get-indexes-order
    parent: logs-indexes
    generated: true
    params:
      versions:
        - v1
      operationids:
        - GetLogsIndexOrder
      unstable: []
      order: 5
  - name: Logs Pipelines
    url: /api/latest/logs-pipelines/
    identifier: logs-pipelines
    generated: true
  - name: Update a pipeline
    url: '#update-a-pipeline'
    identifier: update-a-pipeline
    parent: logs-pipelines
    generated: true
    params:
      versions:
        - v1
      operationids:
        - UpdateLogsPipeline
      unstable: []
      order: 7
  - name: Get a pipeline
    url: '#get-a-pipeline'
    identifier: get-a-pipeline
    parent: logs-pipelines
    generated: true
    params:
      versions:
        - v1
      operationids:
        - GetLogsPipeline
      unstable: []
      order: 5
  - name: Delete a pipeline
    url: '#delete-a-pipeline'
    identifier: delete-a-pipeline
    parent: logs-pipelines
    generated: true
    params:
      versions:
        - v1
      operationids:
        - DeleteLogsPipeline
      unstable: []
      order: 6
  - name: Create a pipeline
    url: '#create-a-pipeline'
    identifier: create-a-pipeline
    parent: logs-pipelines
    generated: true
    params:
      versions:
        - v1
      operationids:
        - CreateLogsPipeline
      unstable: []
      order: 4
  - name: Get all pipelines
    url: '#get-all-pipelines'
    identifier: get-all-pipelines
    parent: logs-pipelines
    generated: true
    params:
      versions:
        - v1
      operationids:
        - ListLogsPipelines
      unstable: []
      order: 3
  - name: Update pipeline order
    url: '#update-pipeline-order'
    identifier: update-pipeline-order
    parent: logs-pipelines
    generated: true
    params:
      versions:
        - v1
      operationids:
        - UpdateLogsPipelineOrder
      unstable: []
      order: 2
  - name: Get pipeline order
    url: '#get-pipeline-order'
    identifier: get-pipeline-order
    parent: logs-pipelines
    generated: true
    params:
      versions:
        - v1
      operationids:
        - GetLogsPipelineOrder
      unstable: []
      order: 1
  - name: Metrics
    url: /api/latest/metrics/
    identifier: metrics
    generated: true
  - name: List distinct metric volumes by metric name
    url: '#list-distinct-metric-volumes-by-metric-name'
    identifier: list-distinct-metric-volumes-by-metric-name
    parent: metrics
    generated: true
    params:
      versions:
        - v2
      operationids:
        - ListVolumesByMetricName
      unstable: []
      order: 7
  - name: Create a tag configuration
    url: '#create-a-tag-configuration'
    identifier: create-a-tag-configuration
    parent: metrics
    generated: true
    params:
      versions:
        - v2
      operationids:
        - CreateTagConfiguration
      unstable:
        - v2
      order: 1
  - name: Update a tag configuration
    url: '#update-a-tag-configuration'
    identifier: update-a-tag-configuration
    parent: metrics
    generated: true
    params:
      versions:
        - v2
      operationids:
        - UpdateTagConfiguration
      unstable:
        - v2
      order: 3
  - name: List tag configuration by name
    url: '#list-tag-configuration-by-name'
    identifier: list-tag-configuration-by-name
    parent: metrics
    generated: true
    params:
      versions:
        - v2
      operationids:
        - ListTagConfigurationByName
      unstable:
        - v2
      order: 2
  - name: Delete a tag configuration
    url: '#delete-a-tag-configuration'
    identifier: delete-a-tag-configuration
    parent: metrics
    generated: true
    params:
      versions:
        - v2
      operationids:
        - DeleteTagConfiguration
      unstable:
        - v2
      order: 4
  - name: List tags by metric name
    url: '#list-tags-by-metric-name'
    identifier: list-tags-by-metric-name
    parent: metrics
    generated: true
    params:
      versions:
        - v2
      operationids:
        - ListTagsByMetricName
      unstable: []
      order: 6
  - name: Configure tags for multiple metrics
    url: '#configure-tags-for-multiple-metrics'
    identifier: configure-tags-for-multiple-metrics
    parent: metrics
    generated: true
    params:
      versions:
        - v2
      operationids:
        - DeleteBulkTagsMetricsConfiguration
        - CreateBulkTagsMetricsConfiguration
      unstable: []
      order: 9
  - name: List tag configurations
    url: '#list-tag-configurations'
    identifier: list-tag-configurations
    parent: metrics
    generated: true
    params:
      versions:
        - v2
      operationids:
        - ListTagConfigurations
      unstable:
        - v2
      order: 5
  - name: Submit metrics
    url: '#submit-metrics'
    identifier: submit-metrics
    parent: metrics
    generated: true
    params:
      versions:
        - v1
      operationids:
        - SubmitMetrics
      unstable: []
      order: 1
  - name: Search metrics
    url: '#search-metrics'
    identifier: search-metrics
    parent: metrics
    generated: true
    params:
      versions:
        - v1
      operationids:
        - ListMetrics
      unstable: []
      order: 4
  - name: Query timeseries points
    url: '#query-timeseries-points'
    identifier: query-timeseries-points
    parent: metrics
    generated: true
    params:
      versions:
        - v1
      operationids:
        - QueryMetrics
      unstable: []
      order: 5
  - name: Edit metric metadata
    url: '#edit-metric-metadata'
    identifier: edit-metric-metadata
    parent: metrics
    generated: true
    params:
      versions:
        - v1
      operationids:
        - UpdateMetricMetadata
      unstable: []
      order: 3
  - name: Get metric metadata
    url: '#get-metric-metadata'
    identifier: get-metric-metadata
    parent: metrics
    generated: true
    params:
      versions:
        - v1
      operationids:
        - GetMetricMetadata
      unstable: []
      order: 2
  - name: Get active metrics list
    url: '#get-active-metrics-list'
    identifier: get-active-metrics-list
    parent: metrics
    generated: true
    params:
      versions:
        - v1
      operationids:
        - ListActiveMetrics
      unstable: []
      order: 1
  - name: Monitors
    url: /api/latest/monitors/
    identifier: monitors
    generated: true
  - name: Unmute all monitors
    url: '#unmute-all-monitors'
    identifier: unmute-all-monitors
    parent: monitors
    generated: true
    params:
      versions:
        - v1
      operationids:
        - UnmuteAllMonitors
      unstable: []
      order: 0
  - name: Mute all monitors
    url: '#mute-all-monitors'
    identifier: mute-all-monitors
    parent: monitors
    generated: true
    params:
      versions:
        - v1
      operationids:
        - MuteAllMonitors
      unstable: []
      order: 0
  - name: Unmute a monitor
    url: '#unmute-a-monitor'
    identifier: unmute-a-monitor
    parent: monitors
    generated: true
    params:
      versions:
        - v1
      operationids:
        - UnmuteMonitor
      unstable: []
      order: 0
  - name: Mute a monitor
    url: '#mute-a-monitor'
    identifier: mute-a-monitor
    parent: monitors
    generated: true
    params:
      versions:
        - v1
      operationids:
        - MuteMonitor
      unstable: []
      order: 0
  - name: Edit a monitor
    url: '#edit-a-monitor'
    identifier: edit-a-monitor
    parent: monitors
    generated: true
    params:
      versions:
        - v1
      operationids:
        - UpdateMonitor
      unstable: []
      order: 3
  - name: Get a monitor's details
    url: '#get-a-monitors-details'
    identifier: get-a-monitors-details
    parent: monitors
    generated: true
    params:
      versions:
        - v1
      operationids:
        - GetMonitor
      unstable: []
      order: 4
  - name: Delete a monitor
    url: '#delete-a-monitor'
    identifier: delete-a-monitor
    parent: monitors
    generated: true
    params:
      versions:
        - v1
      operationids:
        - DeleteMonitor
      unstable: []
      order: 5
  - name: Validate a monitor
    url: '#validate-a-monitor'
    identifier: validate-a-monitor
    parent: monitors
    generated: true
    params:
      versions:
        - v1
      operationids:
        - ValidateMonitor
      unstable: []
      order: 7
  - name: Monitors search
    url: '#monitors-search'
    identifier: monitors-search
    parent: monitors
    generated: true
    params:
      versions:
        - v1
      operationids:
        - SearchMonitors
      unstable: []
      order: 1
  - name: Monitors group search
    url: '#monitors-group-search'
    identifier: monitors-group-search
    parent: monitors
    generated: true
    params:
      versions:
        - v1
      operationids:
        - SearchMonitorGroups
      unstable: []
      order: 2
  - name: Check if a monitor can be deleted
    url: '#check-if-a-monitor-can-be-deleted'
    identifier: check-if-a-monitor-can-be-deleted
    parent: monitors
    generated: true
    params:
      versions:
        - v1
      operationids:
        - CheckCanDeleteMonitor
      unstable: []
      order: 6
  - name: Create a monitor
    url: '#create-a-monitor'
    identifier: create-a-monitor
    parent: monitors
    generated: true
    params:
      versions:
        - v1
      operationids:
        - CreateMonitor
      unstable: []
      order: 1
  - name: Get all monitor details
    url: '#get-all-monitor-details'
    identifier: get-all-monitor-details
    parent: monitors
    generated: true
    params:
      versions:
        - v1
      operationids:
        - ListMonitors
      unstable: []
      order: 2
  - name: Notebooks
    url: /api/latest/notebooks/
    identifier: notebooks
    generated: true
  - name: Update a notebook
    url: '#update-a-notebook'
    identifier: update-a-notebook
    parent: notebooks
    generated: true
    params:
      versions:
        - v1
      operationids:
        - UpdateNotebook
      unstable: []
      order: 0
  - name: Get a notebook
    url: '#get-a-notebook'
    identifier: get-a-notebook
    parent: notebooks
    generated: true
    params:
      versions:
        - v1
      operationids:
        - GetNotebook
      unstable: []
      order: 0
  - name: Delete a notebook
    url: '#delete-a-notebook'
    identifier: delete-a-notebook
    parent: notebooks
    generated: true
    params:
      versions:
        - v1
      operationids:
        - DeleteNotebook
      unstable: []
      order: 0
  - name: Create a notebook
    url: '#create-a-notebook'
    identifier: create-a-notebook
    parent: notebooks
    generated: true
    params:
      versions:
        - v1
      operationids:
        - CreateNotebook
      unstable: []
      order: 0
  - name: Get all notebooks
    url: '#get-all-notebooks'
    identifier: get-all-notebooks
    parent: notebooks
    generated: true
    params:
      versions:
        - v1
      operationids:
        - ListNotebooks
      unstable: []
      order: 0
  - name: Organizations
    url: /api/latest/organizations/
    identifier: organizations
    generated: true
  - name: Upload IdP metadata
    url: '#upload-idp-metadata'
    identifier: upload-idp-metadata
    parent: organizations
    generated: true
    params:
      versions:
        - v1
      operationids:
        - UploadIdPForOrg
      unstable: []
      order: 5
  - name: Update your organization
    url: '#update-your-organization'
    identifier: update-your-organization
    parent: organizations
    generated: true
    params:
      versions:
        - v1
      operationids:
        - UpdateOrg
      unstable: []
      order: 4
  - name: Get organization information
    url: '#get-organization-information'
    identifier: get-organization-information
    parent: organizations
    generated: true
    params:
      versions:
        - v1
      operationids:
        - GetOrg
      unstable: []
      order: 3
  - name: Create a child organization
    url: '#create-a-child-organization'
    identifier: create-a-child-organization
    parent: organizations
    generated: true
    params:
      versions:
        - v1
      operationids:
        - CreateChildOrg
      unstable: []
      order: 1
  - name: List your managed organizations
    url: '#list-your-managed-organizations'
    identifier: list-your-managed-organizations
    parent: organizations
    generated: true
    params:
      versions:
        - v1
      operationids:
        - ListOrgs
      unstable: []
      order: 2
  - name: PagerDuty Integration
    url: /api/latest/pagerduty-integration/
    identifier: pagerduty-integration
    generated: true
  - name: Update a single service object
    url: '#update-a-single-service-object'
    identifier: update-a-single-service-object
    parent: pagerduty-integration
    generated: true
    params:
      versions:
        - v1
      operationids:
        - UpdatePagerDutyIntegrationService
      unstable: []
      order: 3
  - name: Get a single service object
    url: '#get-a-single-service-object'
    identifier: get-a-single-service-object
    parent: pagerduty-integration
    generated: true
    params:
      versions:
        - v1
      operationids:
        - GetPagerDutyIntegrationService
      unstable: []
      order: 2
  - name: Delete a single service object
    url: '#delete-a-single-service-object'
    identifier: delete-a-single-service-object
    parent: pagerduty-integration
    generated: true
    params:
      versions:
        - v1
      operationids:
        - DeletePagerDutyIntegrationService
      unstable: []
      order: 4
  - name: Create a new service object
    url: '#create-a-new-service-object'
    identifier: create-a-new-service-object
    parent: pagerduty-integration
    generated: true
    params:
      versions:
        - v1
      operationids:
        - CreatePagerDutyIntegrationService
      unstable: []
      order: 1
  - name: Screenboards
    url: /api/latest/screenboards/
    identifier: screenboards
    generated: true
  - name: Service Checks
    url: /api/latest/service-checks/
    identifier: service-checks
    generated: true
  - name: Submit a Service Check
    url: '#submit-a-service-check'
    identifier: submit-a-service-check
    parent: service-checks
    generated: true
    params:
      versions:
        - v1
      operationids:
        - SubmitServiceCheck
      unstable: []
      order: 1
  - name: Service Dependencies
    url: /api/latest/service-dependencies/
    identifier: service-dependencies
    generated: true
  - name: Get one APM service's dependencies
    url: '#get-one-apm-services-dependencies'
    identifier: get-one-apm-services-dependencies
    parent: service-dependencies
    generated: true
    params:
      versions:
        - v1
      operationids:
        - ListSingleServiceDependencies
      unstable:
        - v1
      order: 2
  - name: Get all APM service dependencies
    url: '#get-all-apm-service-dependencies'
    identifier: get-all-apm-service-dependencies
    parent: service-dependencies
    generated: true
    params:
      versions:
        - v1
      operationids:
        - ListServiceDependencies
      unstable:
        - v1
      order: 1
  - name: Service Level Objective Corrections
    url: /api/latest/service-level-objective-corrections/
    identifier: service-level-objective-corrections
    generated: true
  - name: Update an SLO correction
    url: '#update-an-slo-correction'
    identifier: update-an-slo-correction
    parent: service-level-objective-corrections
    generated: true
    params:
      versions:
        - v1
      operationids:
        - UpdateSLOCorrection
      unstable:
        - v1
      order: 4
  - name: Get an SLO correction for an SLO
    url: '#get-an-slo-correction-for-an-slo'
    identifier: get-an-slo-correction-for-an-slo
    parent: service-level-objective-corrections
    generated: true
    params:
      versions:
        - v1
      operationids:
        - GetSLOCorrection
      unstable:
        - v1
      order: 3
  - name: Delete an SLO correction
    url: '#delete-an-slo-correction'
    identifier: delete-an-slo-correction
    parent: service-level-objective-corrections
    generated: true
    params:
      versions:
        - v1
      operationids:
        - DeleteSLOCorrection
      unstable:
        - v1
      order: 5
  - name: Create an SLO correction
    url: '#create-an-slo-correction'
    identifier: create-an-slo-correction
    parent: service-level-objective-corrections
    generated: true
    params:
      versions:
        - v1
      operationids:
        - CreateSLOCorrection
      unstable:
        - v1
      order: 1
  - name: Get all SLO corrections
    url: '#get-all-slo-corrections'
    identifier: get-all-slo-corrections
    parent: service-level-objective-corrections
    generated: true
    params:
      versions:
        - v1
      operationids:
        - ListSLOCorrection
      unstable:
        - v1
      order: 2
  - name: Service Level Objectives
    url: /api/latest/service-level-objectives/
    identifier: service-level-objectives
    generated: true
  - name: Get an SLO's history
    url: '#get-an-slos-history'
    identifier: get-an-slos-history
    parent: service-level-objectives
    generated: true
    params:
      versions:
        - v1
      operationids:
        - GetSLOHistory
      unstable:
        - v1
      order: 6
  - name: Get Corrections For an SLO
    url: '#get-corrections-for-an-slo'
    identifier: get-corrections-for-an-slo
    parent: service-level-objectives
    generated: true
    params:
      versions:
        - v1
      operationids:
        - GetSLOCorrections
      unstable:
        - v1
      order: 6
  - name: Update an SLO
    url: '#update-an-slo'
    identifier: update-an-slo
    parent: service-level-objectives
    generated: true
    params:
      versions:
        - v1
      operationids:
        - UpdateSLO
      unstable: []
      order: 3
  - name: Get an SLO's details
    url: '#get-an-slos-details'
    identifier: get-an-slos-details
    parent: service-level-objectives
    generated: true
    params:
      versions:
        - v1
      operationids:
        - GetSLO
      unstable: []
      order: 4
  - name: Delete an SLO
    url: '#delete-an-slo'
    identifier: delete-an-slo
    parent: service-level-objectives
    generated: true
    params:
      versions:
        - v1
      operationids:
        - DeleteSLO
      unstable: []
      order: 5
  - name: Check if SLOs can be safely deleted
    url: '#check-if-slos-can-be-safely-deleted'
    identifier: check-if-slos-can-be-safely-deleted
    parent: service-level-objectives
    generated: true
    params:
      versions:
        - v1
      operationids:
        - CheckCanDeleteSLO
      unstable: []
      order: 7
  - name: Bulk Delete SLO Timeframes
    url: '#bulk-delete-slo-timeframes'
    identifier: bulk-delete-slo-timeframes
    parent: service-level-objectives
    generated: true
    params:
      versions:
        - v1
      operationids:
        - DeleteSLOTimeframeInBulk
      unstable: []
      order: 8
  - name: Create an SLO object
    url: '#create-an-slo-object'
    identifier: create-an-slo-object
    parent: service-level-objectives
    generated: true
    params:
      versions:
        - v1
      operationids:
        - CreateSLO
      unstable: []
      order: 1
  - name: Get all SLOs
    url: '#get-all-slos'
    identifier: get-all-slos
    parent: service-level-objectives
    generated: true
    params:
      versions:
        - v1
      operationids:
        - ListSLOs
      unstable: []
      order: 2
  - name: Slack Integration
    url: /api/latest/slack-integration/
    identifier: slack-integration
    generated: true
  - name: Update a Slack integration channel
    url: '#update-a-slack-integration-channel'
    identifier: update-a-slack-integration-channel
    parent: slack-integration
    generated: true
    params:
      versions:
        - v1
      operationids:
        - UpdateSlackIntegrationChannel
      unstable: []
      order: 4
  - name: Get a Slack integration channel
    url: '#get-a-slack-integration-channel'
    identifier: get-a-slack-integration-channel
    parent: slack-integration
    generated: true
    params:
      versions:
        - v1
      operationids:
        - GetSlackIntegrationChannel
      unstable: []
      order: 3
  - name: Remove a Slack integration channel
    url: '#remove-a-slack-integration-channel'
    identifier: remove-a-slack-integration-channel
    parent: slack-integration
    generated: true
    params:
      versions:
        - v1
      operationids:
        - RemoveSlackIntegrationChannel
      unstable: []
      order: 5
  - name: Create a Slack integration channel
    url: '#create-a-slack-integration-channel'
    identifier: create-a-slack-integration-channel
    parent: slack-integration
    generated: true
    params:
      versions:
        - v1
      operationids:
        - CreateSlackIntegrationChannel
      unstable: []
      order: 2
  - name: Get all channels in a Slack integration
    url: '#get-all-channels-in-a-slack-integration'
    identifier: get-all-channels-in-a-slack-integration
    parent: slack-integration
    generated: true
    params:
      versions:
        - v1
      operationids:
        - GetSlackIntegrationChannels
      unstable: []
      order: 1
  - name: Add channels to Slack integration
    url: '#add-channels-to-slack-integration'
    identifier: add-channels-to-slack-integration
    parent: slack-integration
    generated: true
    params:
      versions:
        - v1
      operationids:
        - UpdateSlackIntegration
      unstable: []
      order: 0
  - name: Create a Slack integration
    url: '#create-a-slack-integration'
    identifier: create-a-slack-integration
    parent: slack-integration
    generated: true
    params:
      versions:
        - v1
      operationids:
        - CreateSlackIntegration
      unstable: []
      order: 0
  - name: Get info about a Slack integration
    url: '#get-info-about-a-slack-integration'
    identifier: get-info-about-a-slack-integration
    parent: slack-integration
    generated: true
    params:
      versions:
        - v1
      operationids:
        - GetSlackIntegration
      unstable: []
      order: 0
  - name: Delete a Slack integration
    url: '#delete-a-slack-integration'
    identifier: delete-a-slack-integration
    parent: slack-integration
    generated: true
    params:
      versions:
        - v1
      operationids:
        - DeleteSlackIntegration
      unstable: []
      order: 0
  - name: Snapshots
    url: /api/latest/snapshots/
    identifier: snapshots
    generated: true
  - name: Take graph snapshots
    url: '#take-graph-snapshots'
    identifier: take-graph-snapshots
    parent: snapshots
    generated: true
    params:
      versions:
        - v1
      operationids:
        - GetGraphSnapshot
      unstable: []
      order: 1
  - name: Synthetics
    url: /api/latest/synthetics/
    identifier: synthetics
    generated: true
  - name: Edit a global variable
    url: '#edit-a-global-variable'
    identifier: edit-a-global-variable
    parent: synthetics
    generated: true
    params:
      versions:
        - v1
      operationids:
        - EditGlobalVariable
      unstable: []
      order: 18
  - name: Get a global variable
    url: '#get-a-global-variable'
    identifier: get-a-global-variable
    parent: synthetics
    generated: true
    params:
      versions:
        - v1
      operationids:
        - GetGlobalVariable
      unstable: []
      order: 19
  - name: Delete a global variable
    url: '#delete-a-global-variable'
    identifier: delete-a-global-variable
    parent: synthetics
    generated: true
    params:
      versions:
        - v1
      operationids:
        - DeleteGlobalVariable
      unstable: []
      order: 20
  - name: Create a global variable
    url: '#create-a-global-variable'
    identifier: create-a-global-variable
    parent: synthetics
    generated: true
    params:
      versions:
        - v1
      operationids:
        - CreateGlobalVariable
      unstable: []
      order: 17
  - name: Get all global variables
    url: '#get-all-global-variables'
    identifier: get-all-global-variables
    parent: synthetics
    generated: true
    params:
      versions:
        - v1
      operationids:
        - ListGlobalVariables
      unstable: []
      order: 16
  - name: Pause or start a test
    url: '#pause-or-start-a-test'
    identifier: pause-or-start-a-test
    parent: synthetics
    generated: true
    params:
      versions:
        - v1
      operationids:
        - UpdateTestPauseStatus
      unstable: []
      order: 5
  - name: Get an API test result
    url: '#get-an-api-test-result'
    identifier: get-an-api-test-result
    parent: synthetics
    generated: true
    params:
      versions:
        - v1
      operationids:
        - GetAPITestResult
      unstable: []
      order: 11
  - name: Get an API test's latest results summaries
    url: '#get-an-api-tests-latest-results-summaries'
    identifier: get-an-api-tests-latest-results-summaries
    parent: synthetics
    generated: true
    params:
      versions:
        - v1
      operationids:
        - GetAPITestLatestResults
      unstable: []
      order: 13
  - name: Edit a test
    url: '#edit-a-test'
    identifier: edit-a-test
    parent: synthetics
    generated: true
    params:
      versions:
        - v1
      operationids:
        - UpdateTest
      unstable: []
      order: 26
  - name: Get a test configuration
    url: '#get-a-test-configuration'
    identifier: get-a-test-configuration
    parent: synthetics
    generated: true
    params:
      versions:
        - v1
      operationids:
        - GetTest
      unstable: []
      order: 26
  - name: Trigger tests from CI/CD pipelines
    url: '#trigger-tests-from-ci/cd-pipelines'
    identifier: trigger-tests-from-ci/cd-pipelines
    parent: synthetics
    generated: true
    params:
      versions:
        - v1
      operationids:
        - TriggerCITests
      unstable: []
      order: 6
  - name: Trigger Synthetics tests
    url: '#trigger-synthetics-tests'
    identifier: trigger-synthetics-tests
    parent: synthetics
    generated: true
    params:
      versions:
        - v1
      operationids:
        - TriggerTests
      unstable: []
      order: 7
  - name: Delete tests
    url: '#delete-tests'
    identifier: delete-tests
    parent: synthetics
    generated: true
    params:
      versions:
        - v1
      operationids:
        - DeleteTests
      unstable: []
      order: 15
  - name: Get a browser test result
    url: '#get-a-browser-test-result'
    identifier: get-a-browser-test-result
    parent: synthetics
    generated: true
    params:
      versions:
        - v1
      operationids:
        - GetBrowserTestResult
      unstable: []
      order: 12
  - name: Get a browser test's latest results summaries
    url: '#get-a-browser-tests-latest-results-summaries'
    identifier: get-a-browser-tests-latest-results-summaries
    parent: synthetics
    generated: true
    params:
      versions:
        - v1
      operationids:
        - GetBrowserTestLatestResults
      unstable: []
      order: 14
  - name: Edit a browser test
    url: '#edit-a-browser-test'
    identifier: edit-a-browser-test
    parent: synthetics
    generated: true
    params:
      versions:
        - v1
      operationids:
        - UpdateBrowserTest
      unstable: []
      order: 4
  - name: Get a browser test
    url: '#get-a-browser-test'
    identifier: get-a-browser-test
    parent: synthetics
    generated: true
    params:
      versions:
        - v1
      operationids:
        - GetBrowserTest
      unstable: []
      order: 9
  - name: Create a browser test
    url: '#create-a-browser-test'
    identifier: create-a-browser-test
    parent: synthetics
    generated: true
    params:
      versions:
        - v1
      operationids:
        - CreateSyntheticsBrowserTest
      unstable: []
      order: 2
  - name: Edit an API test
    url: '#edit-an-api-test'
    identifier: edit-an-api-test
    parent: synthetics
    generated: true
    params:
      versions:
        - v1
      operationids:
        - UpdateAPITest
      unstable: []
      order: 3
  - name: Get an API test
    url: '#get-an-api-test'
    identifier: get-an-api-test
    parent: synthetics
    generated: true
    params:
      versions:
        - v1
      operationids:
        - GetAPITest
      unstable: []
      order: 8
  - name: Create an API test
    url: '#create-an-api-test'
    identifier: create-an-api-test
    parent: synthetics
    generated: true
    params:
      versions:
        - v1
      operationids:
        - CreateSyntheticsAPITest
      unstable: []
      order: 1
  - name: Create a test
    url: '#create-a-test'
    identifier: create-a-test
    parent: synthetics
    generated: true
    params:
      versions:
        - v1
      operationids:
        - CreateTest
      unstable: []
      order: 27
  - name: Get the list of all tests
    url: '#get-the-list-of-all-tests'
    identifier: get-the-list-of-all-tests
    parent: synthetics
    generated: true
    params:
      versions:
        - v1
      operationids:
        - ListTests
      unstable: []
      order: 10
  - name: Edit a private location
    url: '#edit-a-private-location'
    identifier: edit-a-private-location
    parent: synthetics
    generated: true
    params:
      versions:
        - v1
      operationids:
        - UpdatePrivateLocation
      unstable: []
      order: 23
  - name: Get a private location
    url: '#get-a-private-location'
    identifier: get-a-private-location
    parent: synthetics
    generated: true
    params:
      versions:
        - v1
      operationids:
        - GetPrivateLocation
      unstable: []
      order: 22
  - name: Delete a private location
    url: '#delete-a-private-location'
    identifier: delete-a-private-location
    parent: synthetics
    generated: true
    params:
      versions:
        - v1
      operationids:
        - DeletePrivateLocation
      unstable: []
      order: 25
  - name: Create a private location
    url: '#create-a-private-location'
    identifier: create-a-private-location
    parent: synthetics
    generated: true
    params:
      versions:
        - v1
      operationids:
        - CreatePrivateLocation
      unstable: []
      order: 21
  - name: Get all locations (public and private)
    url: '#get-all-locations-public-and-private'
    identifier: get-all-locations-public-and-private
    parent: synthetics
    generated: true
    params:
      versions:
        - v1
      operationids:
        - ListLocations
      unstable: []
      order: 24
  - name: Get details of batch
    url: '#get-details-of-batch'
    identifier: get-details-of-batch
    parent: synthetics
    generated: true
    params:
      versions:
        - v1
      operationids:
        - GetSyntheticsCIBatch
      unstable: []
      order: 27
  - name: Tags
    url: /api/latest/tags/
    identifier: tags
    generated: true
  - name: Update host tags
    url: '#update-host-tags'
    identifier: update-host-tags
    parent: tags
    generated: true
    params:
      versions:
        - v1
      operationids:
        - UpdateHostTags
      unstable: []
      order: 4
  - name: Add tags to a host
    url: '#add-tags-to-a-host'
    identifier: add-tags-to-a-host
    parent: tags
    generated: true
    params:
      versions:
        - v1
      operationids:
        - CreateHostTags
      unstable: []
      order: 3
  - name: Get host tags
    url: '#get-host-tags'
    identifier: get-host-tags
    parent: tags
    generated: true
    params:
      versions:
        - v1
      operationids:
        - GetHostTags
      unstable: []
      order: 2
  - name: Remove host tags
    url: '#remove-host-tags'
    identifier: remove-host-tags
    parent: tags
    generated: true
    params:
      versions:
        - v1
      operationids:
        - DeleteHostTags
      unstable: []
      order: 5
  - name: Get Tags
    url: '#get-tags'
    identifier: get-tags
    parent: tags
    generated: true
    params:
      versions:
        - v1
      operationids:
        - ListHostTags
      unstable: []
      order: 1
  - name: Timeboards
    url: /api/latest/timeboards/
    identifier: timeboards
    generated: true
  - name: Usage Metering
    url: /api/latest/usage-metering/
    identifier: usage-metering
    generated: true
  - name: Get all custom metrics by hourly average
    url: '#get-all-custom-metrics-by-hourly-average'
    identifier: get-all-custom-metrics-by-hourly-average
    parent: usage-metering
    generated: true
    params:
      versions:
        - v1
      operationids:
        - GetUsageTopAvgMetrics
      unstable: []
      order: 5
  - name: Get hourly usage for custom metrics
    url: '#get-hourly-usage-for-custom-metrics'
    identifier: get-hourly-usage-for-custom-metrics
    parent: usage-metering
    generated: true
    params:
      versions:
        - v1
      operationids:
        - GetUsageTimeseries
      unstable: []
      order: 4
  - name: Get hourly usage for Synthetics Browser Checks
    url: '#get-hourly-usage-for-synthetics-browser-checks'
    identifier: get-hourly-usage-for-synthetics-browser-checks
    parent: usage-metering
    generated: true
    params:
      versions:
        - v1
      operationids:
        - GetUsageSyntheticsBrowser
      unstable: []
      order: 10
  - name: Get hourly usage for Synthetics API Checks
    url: '#get-hourly-usage-for-synthetics-api-checks'
    identifier: get-hourly-usage-for-synthetics-api-checks
    parent: usage-metering
    generated: true
    params:
      versions:
        - v1
      operationids:
        - GetUsageSyntheticsAPI
      unstable: []
      order: 9
  - name: Get hourly usage for Synthetics Checks
    url: '#get-hourly-usage-for-synthetics-checks'
    identifier: get-hourly-usage-for-synthetics-checks
    parent: usage-metering
    generated: true
    params:
      versions:
        - v1
      operationids:
        - GetUsageSynthetics
      unstable: []
      order: 8
  - name: Get usage across your multi-org account
    url: '#get-usage-across-your-multi-org-account'
    identifier: get-usage-across-your-multi-org-account
    parent: usage-metering
    generated: true
    params:
      versions:
        - v1
      operationids:
        - GetUsageSummary
      unstable: []
      order: 16
  - name: Get hourly usage for SNMP devices
    url: '#get-hourly-usage-for-snmp-devices'
    identifier: get-hourly-usage-for-snmp-devices
    parent: usage-metering
    generated: true
    params:
      versions:
        - v1
      operationids:
        - GetUsageSNMP
      unstable: []
      order: 18
  - name: Get hourly usage for Sensitive Data Scanner
    url: '#get-hourly-usage-for-sensitive-data-scanner'
    identifier: get-hourly-usage-for-sensitive-data-scanner
    parent: usage-metering
    generated: true
    params:
      versions:
        - v1
      operationids:
        - GetUsageSDS
      unstable: []
      order: 36
  - name: Get hourly usage for RUM Sessions
    url: '#get-hourly-usage-for-rum-sessions'
    identifier: get-hourly-usage-for-rum-sessions
    parent: usage-metering
    generated: true
    params:
      versions:
        - v1
      operationids:
        - GetUsageRumSessions
      unstable: []
      order: 13
  - name: Get hourly usage for RUM Units
    url: '#get-hourly-usage-for-rum-units'
    identifier: get-hourly-usage-for-rum-units
    parent: usage-metering
    generated: true
    params:
      versions:
        - v1
      operationids:
        - GetUsageRumUnits
      unstable: []
      order: 37
  - name: Get hourly usage for profiled hosts
    url: '#get-hourly-usage-for-profiled-hosts'
    identifier: get-hourly-usage-for-profiled-hosts
    parent: usage-metering
    generated: true
    params:
      versions:
        - v1
      operationids:
        - GetUsageProfiling
      unstable: []
      order: 24
  - name: Get hourly usage for Network Hosts
    url: '#get-hourly-usage-for-network-hosts'
    identifier: get-hourly-usage-for-network-hosts
    parent: usage-metering
    generated: true
    params:
      versions:
        - v1
      operationids:
        - GetUsageNetworkHosts
      unstable: []
      order: 14
  - name: Get hourly usage for Network Flows
    url: '#get-hourly-usage-for-network-flows'
    identifier: get-hourly-usage-for-network-flows
    parent: usage-metering
    generated: true
    params:
      versions:
        - v1
      operationids:
        - GetUsageNetworkFlows
      unstable: []
      order: 15
  - name: Get Monthly Usage Attribution
    url: '#get-monthly-usage-attribution'
    identifier: get-monthly-usage-attribution
    parent: usage-metering
    generated: true
    params:
      versions:
        - v1
      operationids:
        - GetMonthlyUsageAttribution
      unstable:
        - v1
      order: 31
  - name: Get hourly usage for Logs by Index
    url: '#get-hourly-usage-for-logs-by-index'
    identifier: get-hourly-usage-for-logs-by-index
    parent: usage-metering
    generated: true
    params:
      versions:
        - v1
      operationids:
        - GetUsageLogsByIndex
      unstable: []
      order: 3
  - name: Get hourly logs usage by retention
    url: '#get-hourly-logs-usage-by-retention'
    identifier: get-hourly-logs-usage-by-retention
    parent: usage-metering
    generated: true
    params:
      versions:
        - v1
      operationids:
        - GetUsageLogsByRetention
      unstable: []
      order: 0
  - name: Get hourly usage for Logs
    url: '#get-hourly-usage-for-logs'
    identifier: get-hourly-usage-for-logs
    parent: usage-metering
    generated: true
    params:
      versions:
        - v1
      operationids:
        - GetUsageLogs
      unstable: []
      order: 2
  - name: Get hourly usage for IoT
    url: '#get-hourly-usage-for-iot'
    identifier: get-hourly-usage-for-iot
    parent: usage-metering
    generated: true
    params:
      versions:
        - v1
      operationids:
        - GetUsageInternetOfThings
      unstable: []
      order: 28
  - name: Get hourly usage for ingested spans
    url: '#get-hourly-usage-for-ingested-spans'
    identifier: get-hourly-usage-for-ingested-spans
    parent: usage-metering
    generated: true
    params:
      versions:
        - v1
      operationids:
        - GetIngestedSpans
      unstable: []
      order: 26
  - name: Get hourly usage for indexed spans
    url: '#get-hourly-usage-for-indexed-spans'
    identifier: get-hourly-usage-for-indexed-spans
    parent: usage-metering
    generated: true
    params:
      versions:
        - v1
      operationids:
        - GetUsageIndexedSpans
      unstable: []
      order: 7
  - name: Get hourly usage for incident management
    url: '#get-hourly-usage-for-incident-management'
    identifier: get-hourly-usage-for-incident-management
    parent: usage-metering
    generated: true
    params:
      versions:
        - v1
      operationids:
        - GetIncidentManagement
      unstable: []
      order: 27
  - name: Get Hourly Usage Attribution
    url: '#get-hourly-usage-attribution'
    identifier: get-hourly-usage-attribution
    parent: usage-metering
    generated: true
    params:
      versions:
        - v1
      operationids:
        - GetHourlyUsageAttribution
      unstable:
        - v1
      order: 30
  - name: Get hourly usage for hosts and containers
    url: '#get-hourly-usage-for-hosts-and-containers'
    identifier: get-hourly-usage-for-hosts-and-containers
    parent: usage-metering
    generated: true
    params:
      versions:
        - v1
      operationids:
        - GetUsageHosts
      unstable: []
      order: 1
  - name: Get hourly usage for Fargate
    url: '#get-hourly-usage-for-fargate'
    identifier: get-hourly-usage-for-fargate
    parent: usage-metering
    generated: true
    params:
      versions:
        - v1
      operationids:
        - GetUsageFargate
      unstable: []
      order: 11
  - name: Get hourly usage for Database Monitoring
    url: '#get-hourly-usage-for-database-monitoring'
    identifier: get-hourly-usage-for-database-monitoring
    parent: usage-metering
    generated: true
    params:
      versions:
        - v1
      operationids:
        - GetUsageDBM
      unstable: []
      order: 35
  - name: Get hourly usage for Cloud Workload Security
    url: '#get-hourly-usage-for-cloud-workload-security'
    identifier: get-hourly-usage-for-cloud-workload-security
    parent: usage-metering
    generated: true
    params:
      versions:
        - v1
      operationids:
        - GetUsageCWS
      unstable: []
      order: 34
  - name: Get hourly usage for CSPM
    url: '#get-hourly-usage-for-cspm'
    identifier: get-hourly-usage-for-cspm
    parent: usage-metering
    generated: true
    params:
      versions:
        - v1
      operationids:
        - GetUsageCloudSecurityPostureManagement
      unstable: []
      order: 32
  - name: Get hourly usage for CI Visibility
    url: '#get-hourly-usage-for-ci-visibility'
    identifier: get-hourly-usage-for-ci-visibility
    parent: usage-metering
    generated: true
    params:
      versions:
        - v1
      operationids:
        - GetUsageCIApp
      unstable: []
      order: 38
  - name: Get billable usage across your account
    url: '#get-billable-usage-across-your-account'
    identifier: get-billable-usage-across-your-account
    parent: usage-metering
    generated: true
    params:
      versions:
        - v1
      operationids:
        - GetUsageBillableSummary
      unstable: []
      order: 19
  - name: Get hourly usage for Lambda
    url: '#get-hourly-usage-for-lambda'
    identifier: get-hourly-usage-for-lambda
    parent: usage-metering
    generated: true
    params:
      versions:
        - v1
      operationids:
        - GetUsageLambda
      unstable: []
      order: 12
  - name: Get hourly usage for audit logs
    url: '#get-hourly-usage-for-audit-logs'
    identifier: get-hourly-usage-for-audit-logs
    parent: usage-metering
    generated: true
    params:
      versions:
        - v1
      operationids:
        - GetUsageAuditLogs
      unstable: []
      order: 33
  - name: Get Usage Attribution
    url: '#get-usage-attribution'
    identifier: get-usage-attribution
    parent: usage-metering
    generated: true
    params:
      versions:
        - v1
      operationids:
        - GetUsageAttribution
      unstable:
        - v1
      order: 29
  - name: Get hourly usage for analyzed logs
    url: '#get-hourly-usage-for-analyzed-logs'
    identifier: get-hourly-usage-for-analyzed-logs
    parent: usage-metering
    generated: true
    params:
      versions:
        - v1
      operationids:
        - GetUsageAnalyzedLogs
      unstable: []
      order: 17
  - name: Get specified monthly custom reports
    url: '#get-specified-monthly-custom-reports'
    identifier: get-specified-monthly-custom-reports
    parent: usage-metering
    generated: true
    params:
      versions:
        - v1
      operationids:
        - GetSpecifiedMonthlyCustomReports
      unstable:
        - v1
      order: 23
  - name: Get the list of available monthly custom reports
    url: '#get-the-list-of-available-monthly-custom-reports'
    identifier: get-the-list-of-available-monthly-custom-reports
    parent: usage-metering
    generated: true
    params:
      versions:
        - v1
      operationids:
        - GetMonthlyCustomReports
      unstable:
        - v1
      order: 22
  - name: Get specified daily custom reports
    url: '#get-specified-daily-custom-reports'
    identifier: get-specified-daily-custom-reports
    parent: usage-metering
    generated: true
    params:
      versions:
        - v1
      operationids:
        - GetSpecifiedDailyCustomReports
      unstable:
        - v1
      order: 21
  - name: Get the list of available daily custom reports
    url: '#get-the-list-of-available-daily-custom-reports'
    identifier: get-the-list-of-available-daily-custom-reports
    parent: usage-metering
    generated: true
    params:
      versions:
        - v1
      operationids:
        - GetDailyCustomReports
      unstable:
        - v1
      order: 20
  - name: Users
    url: /api/latest/users/
    identifier: users
    generated: true
  - name: Get a user permissions
    url: '#get-a-user-permissions'
    identifier: get-a-user-permissions
    parent: users
    generated: true
    params:
      versions:
        - v2
      operationids:
        - ListUserPermissions
      unstable: []
      order: 7
  - name: Get a user organization
    url: '#get-a-user-organization'
    identifier: get-a-user-organization
    parent: users
    generated: true
    params:
      versions:
        - v2
      operationids:
        - ListUserOrganizations
      unstable: []
      order: 6
  - name: Get a user invitation
    url: '#get-a-user-invitation'
    identifier: get-a-user-invitation
    parent: users
    generated: true
    params:
      versions:
        - v2
      operationids:
        - GetInvitation
      unstable: []
      order: 9
  - name: Send invitation emails
    url: '#send-invitation-emails'
    identifier: send-invitation-emails
    parent: users
    generated: true
    params:
      versions:
        - v2
      operationids:
        - SendInvitations
      unstable: []
      order: 8
  - name: Create a service account
    url: '#create-a-service-account'
    identifier: create-a-service-account
    parent: users
    generated: true
    params:
      versions:
        - v2
      operationids:
        - CreateServiceAccount
      unstable: []
      order: 1
  - name: Update a user
    url: '#update-a-user'
    identifier: update-a-user
    parent: users
    generated: true
    params:
      versions:
        - v1
        - v2
      operationids:
        - UpdateUser
      unstable: []
      order: 4
  - name: Get user details
    url: '#get-user-details'
    identifier: get-user-details
    parent: users
    generated: true
    params:
      versions:
        - v1
        - v2
      operationids:
        - GetUser
      unstable: []
      order: 3
  - name: Disable a user
    url: '#disable-a-user'
    identifier: disable-a-user
    parent: users
    generated: true
    params:
      versions:
        - v1
        - v2
      operationids:
        - DisableUser
      unstable: []
      order: 5
  - name: Create a user
    url: '#create-a-user'
    identifier: create-a-user
    parent: users
    generated: true
    params:
      versions:
        - v1
        - v2
      operationids:
        - CreateUser
      unstable: []
      order: 1
  - name: List all users
    url: '#list-all-users'
    identifier: list-all-users
    parent: users
    generated: true
    params:
      versions:
        - v1
        - v2
      operationids:
        - ListUsers
      unstable: []
      order: 2
  - name: Webhooks Integration
    url: /api/latest/webhooks-integration/
    identifier: webhooks-integration
    generated: true
  - name: Update a webhook
    url: '#update-a-webhook'
    identifier: update-a-webhook
    parent: webhooks-integration
    generated: true
    params:
      versions:
        - v1
      operationids:
        - UpdateWebhooksIntegration
      unstable: []
      order: 3
  - name: Get a webhook integration
    url: '#get-a-webhook-integration'
    identifier: get-a-webhook-integration
    parent: webhooks-integration
    generated: true
    params:
      versions:
        - v1
      operationids:
        - GetWebhooksIntegration
      unstable: []
      order: 2
  - name: Delete a webhook
    url: '#delete-a-webhook'
    identifier: delete-a-webhook
    parent: webhooks-integration
    generated: true
    params:
      versions:
        - v1
      operationids:
        - DeleteWebhooksIntegration
      unstable: []
      order: 4
  - name: Create a webhooks integration
    url: '#create-a-webhooks-integration'
    identifier: create-a-webhooks-integration
    parent: webhooks-integration
    generated: true
    params:
      versions:
        - v1
      operationids:
        - CreateWebhooksIntegration
      unstable: []
      order: 1
  - name: Update a custom variable
    url: '#update-a-custom-variable'
    identifier: update-a-custom-variable
    parent: webhooks-integration
    generated: true
    params:
      versions:
        - v1
      operationids:
        - UpdateWebhooksIntegrationCustomVariable
      unstable: []
      order: 7
  - name: Get a custom variable
    url: '#get-a-custom-variable'
    identifier: get-a-custom-variable
    parent: webhooks-integration
    generated: true
    params:
      versions:
        - v1
      operationids:
        - GetWebhooksIntegrationCustomVariable
      unstable: []
      order: 6
  - name: Delete a custom variable
    url: '#delete-a-custom-variable'
    identifier: delete-a-custom-variable
    parent: webhooks-integration
    generated: true
    params:
      versions:
        - v1
      operationids:
        - DeleteWebhooksIntegrationCustomVariable
      unstable: []
      order: 8
  - name: Create a custom variable
    url: '#create-a-custom-variable'
    identifier: create-a-custom-variable
    parent: webhooks-integration
    generated: true
    params:
      versions:
        - v1
      operationids:
        - CreateWebhooksIntegrationCustomVariable
      unstable: []
      order: 5
  - name: AuthN Mappings
    url: /api/latest/authn-mappings/
    identifier: authn-mappings
    generated: true
  - name: Edit an AuthN Mapping
    url: '#edit-an-authn-mapping'
    identifier: edit-an-authn-mapping
    parent: authn-mappings
    generated: true
    params:
      versions:
        - v2
      operationids:
        - UpdateAuthNMapping
      unstable: []
      order: 2
  - name: Get an AuthN Mapping by UUID
    url: '#get-an-authn-mapping-by-uuid'
    identifier: get-an-authn-mapping-by-uuid
    parent: authn-mappings
    generated: true
    params:
      versions:
        - v2
      operationids:
        - GetAuthNMapping
      unstable: []
      order: 1
  - name: Delete an AuthN Mapping
    url: '#delete-an-authn-mapping'
    identifier: delete-an-authn-mapping
    parent: authn-mappings
    generated: true
    params:
      versions:
        - v2
      operationids:
        - DeleteAuthNMapping
      unstable: []
      order: 3
  - name: Create an AuthN Mapping
    url: '#create-an-authn-mapping'
    identifier: create-an-authn-mapping
    parent: authn-mappings
    generated: true
    params:
      versions:
        - v2
      operationids:
        - CreateAuthNMapping
      unstable: []
      order: 5
  - name: List all AuthN Mappings
    url: '#list-all-authn-mappings'
    identifier: list-all-authn-mappings
    parent: authn-mappings
    generated: true
    params:
      versions:
        - v2
      operationids:
        - ListAuthNMappings
      unstable: []
      order: 4
  - name: Cloud Workload Security
    url: /api/latest/cloud-workload-security/
    identifier: cloud-workload-security
    generated: true
  - name: Update a Cloud Workload Security Agent rule
    url: '#update-a-cloud-workload-security-agent-rule'
    identifier: update-a-cloud-workload-security-agent-rule
    parent: cloud-workload-security
    generated: true
    params:
      versions:
        - v2
      operationids:
        - UpdateCloudWorkloadSecurityAgentRule
      unstable: []
      order: 5
  - name: Get a Cloud Workload Security Agent rule
    url: '#get-a-cloud-workload-security-agent-rule'
    identifier: get-a-cloud-workload-security-agent-rule
    parent: cloud-workload-security
    generated: true
    params:
      versions:
        - v2
      operationids:
        - GetCloudWorkloadSecurityAgentRule
      unstable: []
      order: 2
  - name: Delete a Cloud Workload Security Agent rule
    url: '#delete-a-cloud-workload-security-agent-rule'
    identifier: delete-a-cloud-workload-security-agent-rule
    parent: cloud-workload-security
    generated: true
    params:
      versions:
        - v2
      operationids:
        - DeleteCloudWorkloadSecurityAgentRule
      unstable: []
      order: 6
  - name: Create a Cloud Workload Security Agent rule
    url: '#create-a-cloud-workload-security-agent-rule'
    identifier: create-a-cloud-workload-security-agent-rule
    parent: cloud-workload-security
    generated: true
    params:
      versions:
        - v2
      operationids:
        - CreateCloudWorkloadSecurityAgentRule
      unstable: []
      order: 4
  - name: Get all Cloud Workload Security Agent rules
    url: '#get-all-cloud-workload-security-agent-rules'
    identifier: get-all-cloud-workload-security-agent-rules
    parent: cloud-workload-security
    generated: true
    params:
      versions:
        - v2
      operationids:
        - ListCloudWorkloadSecurityAgentRules
      unstable: []
      order: 3
  - name: Get the latest Cloud Workload Security policy
    url: '#get-the-latest-cloud-workload-security-policy'
    identifier: get-the-latest-cloud-workload-security-policy
    parent: cloud-workload-security
    generated: true
    params:
      versions:
        - v2
      operationids:
        - DownloadCloudWorkloadPolicyFile
      unstable: []
      order: 1
  - name: Incident Services
    url: /api/latest/incident-services/
    identifier: incident-services
    generated: true
  - name: Update an existing incident service
    url: '#update-an-existing-incident-service'
    identifier: update-an-existing-incident-service
    parent: incident-services
    generated: true
    params:
      versions:
        - v2
      operationids:
        - UpdateIncidentService
      unstable:
        - v2
      order: 0
  - name: Get details of an incident service
    url: '#get-details-of-an-incident-service'
    identifier: get-details-of-an-incident-service
    parent: incident-services
    generated: true
    params:
      versions:
        - v2
      operationids:
        - GetIncidentService
      unstable:
        - v2
      order: 0
  - name: Delete an existing incident service
    url: '#delete-an-existing-incident-service'
    identifier: delete-an-existing-incident-service
    parent: incident-services
    generated: true
    params:
      versions:
        - v2
      operationids:
        - DeleteIncidentService
      unstable:
        - v2
      order: 0
  - name: Create a new incident service
    url: '#create-a-new-incident-service'
    identifier: create-a-new-incident-service
    parent: incident-services
    generated: true
    params:
      versions:
        - v2
      operationids:
        - CreateIncidentService
      unstable:
        - v2
      order: 0
  - name: Get a list of all incident services
    url: '#get-a-list-of-all-incident-services'
    identifier: get-a-list-of-all-incident-services
    parent: incident-services
    generated: true
    params:
      versions:
        - v2
      operationids:
        - ListIncidentServices
      unstable:
        - v2
      order: 0
  - name: Incident Teams
    url: /api/latest/incident-teams/
    identifier: incident-teams
    generated: true
  - name: Update an existing incident team
    url: '#update-an-existing-incident-team'
    identifier: update-an-existing-incident-team
    parent: incident-teams
    generated: true
    params:
      versions:
        - v2
      operationids:
        - UpdateIncidentTeam
      unstable:
        - v2
      order: 0
  - name: Get details of an incident team
    url: '#get-details-of-an-incident-team'
    identifier: get-details-of-an-incident-team
    parent: incident-teams
    generated: true
    params:
      versions:
        - v2
      operationids:
        - GetIncidentTeam
      unstable:
        - v2
      order: 0
  - name: Delete an existing incident team
    url: '#delete-an-existing-incident-team'
    identifier: delete-an-existing-incident-team
    parent: incident-teams
    generated: true
    params:
      versions:
        - v2
      operationids:
        - DeleteIncidentTeam
      unstable:
        - v2
      order: 0
  - name: Create a new incident team
    url: '#create-a-new-incident-team'
    identifier: create-a-new-incident-team
    parent: incident-teams
    generated: true
    params:
      versions:
        - v2
      operationids:
        - CreateIncidentTeam
      unstable:
        - v2
      order: 0
  - name: Get a list of all incident teams
    url: '#get-a-list-of-all-incident-teams'
    identifier: get-a-list-of-all-incident-teams
    parent: incident-teams
    generated: true
    params:
      versions:
        - v2
      operationids:
        - ListIncidentTeams
      unstable:
        - v2
      order: 0
  - name: Incidents
    url: /api/latest/incidents/
    identifier: incidents
    generated: true
  - name: Update an existing incident
    url: '#update-an-existing-incident'
    identifier: update-an-existing-incident
    parent: incidents
    generated: true
    params:
      versions:
        - v2
      operationids:
        - UpdateIncident
      unstable:
        - v2
      order: 0
  - name: Get the details of an incident
    url: '#get-the-details-of-an-incident'
    identifier: get-the-details-of-an-incident
    parent: incidents
    generated: true
    params:
      versions:
        - v2
      operationids:
        - GetIncident
      unstable:
        - v2
      order: 0
  - name: Delete an existing incident
    url: '#delete-an-existing-incident'
    identifier: delete-an-existing-incident
    parent: incidents
    generated: true
    params:
      versions:
        - v2
      operationids:
        - DeleteIncident
      unstable:
        - v2
      order: 0
  - name: Create an incident
    url: '#create-an-incident'
    identifier: create-an-incident
    parent: incidents
    generated: true
    params:
      versions:
        - v2
      operationids:
        - CreateIncident
      unstable:
        - v2
      order: 0
  - name: Get a list of incidents
    url: '#get-a-list-of-incidents'
    identifier: get-a-list-of-incidents
    parent: incidents
    generated: true
    params:
      versions:
        - v2
      operationids:
        - ListIncidents
      unstable:
        - v2
      order: 0
  - name: Logs Archives
    url: /api/latest/logs-archives/
    identifier: logs-archives
    generated: true
  - name: Grant role to an archive
    url: '#grant-role-to-an-archive'
    identifier: grant-role-to-an-archive
    parent: logs-archives
    generated: true
    params:
      versions:
        - v2
      operationids:
        - AddReadRoleToArchive
      unstable: []
      order: 7
  - name: List read roles for an archive
    url: '#list-read-roles-for-an-archive'
    identifier: list-read-roles-for-an-archive
    parent: logs-archives
    generated: true
    params:
      versions:
        - v2
      operationids:
        - ListArchiveReadRoles
      unstable: []
      order: 6
  - name: Revoke role from an archive
    url: '#revoke-role-from-an-archive'
    identifier: revoke-role-from-an-archive
    parent: logs-archives
    generated: true
    params:
      versions:
        - v2
      operationids:
        - RemoveRoleFromArchive
      unstable: []
      order: 8
  - name: Update an archive
    url: '#update-an-archive'
    identifier: update-an-archive
    parent: logs-archives
    generated: true
    params:
      versions:
        - v2
      operationids:
        - UpdateLogsArchive
      unstable: []
      order: 4
  - name: Get an archive
    url: '#get-an-archive'
    identifier: get-an-archive
    parent: logs-archives
    generated: true
    params:
      versions:
        - v2
      operationids:
        - GetLogsArchive
      unstable: []
      order: 3
  - name: Delete an archive
    url: '#delete-an-archive'
    identifier: delete-an-archive
    parent: logs-archives
    generated: true
    params:
      versions:
        - v2
      operationids:
        - DeleteLogsArchive
      unstable: []
      order: 5
  - name: Create an archive
    url: '#create-an-archive'
    identifier: create-an-archive
    parent: logs-archives
    generated: true
    params:
      versions:
        - v2
      operationids:
        - CreateLogsArchive
      unstable: []
      order: 2
  - name: Get all archives
    url: '#get-all-archives'
    identifier: get-all-archives
    parent: logs-archives
    generated: true
    params:
      versions:
        - v2
      operationids:
        - ListLogsArchives
      unstable: []
      order: 1
  - name: Update archive order
    url: '#update-archive-order'
    identifier: update-archive-order
    parent: logs-archives
    generated: true
    params:
      versions:
        - v2
      operationids:
        - UpdateLogsArchiveOrder
      unstable: []
      order: 10
  - name: Get archive order
    url: '#get-archive-order'
    identifier: get-archive-order
    parent: logs-archives
    generated: true
    params:
      versions:
        - v2
      operationids:
        - GetLogsArchiveOrder
      unstable: []
      order: 9
  - name: Logs Metrics
    url: /api/latest/logs-metrics/
    identifier: logs-metrics
    generated: true
  - name: Update a log-based metric
    url: '#update-a-log-based-metric'
    identifier: update-a-log-based-metric
    parent: logs-metrics
    generated: true
    params:
      versions:
        - v2
      operationids:
        - UpdateLogsMetric
      unstable: []
      order: 4
  - name: Get a log-based metric
    url: '#get-a-log-based-metric'
    identifier: get-a-log-based-metric
    parent: logs-metrics
    generated: true
    params:
      versions:
        - v2
      operationids:
        - GetLogsMetric
      unstable: []
      order: 3
  - name: Delete a log-based metric
    url: '#delete-a-log-based-metric'
    identifier: delete-a-log-based-metric
    parent: logs-metrics
    generated: true
    params:
      versions:
        - v2
      operationids:
        - DeleteLogsMetric
      unstable: []
      order: 5
  - name: Create a log-based metric
    url: '#create-a-log-based-metric'
    identifier: create-a-log-based-metric
    parent: logs-metrics
    generated: true
    params:
      versions:
        - v2
      operationids:
        - CreateLogsMetric
      unstable: []
      order: 2
  - name: Get all log-based metrics
    url: '#get-all-log-based-metrics'
    identifier: get-all-log-based-metrics
    parent: logs-metrics
    generated: true
    params:
      versions:
        - v2
      operationids:
        - ListLogsMetrics
      unstable: []
      order: 1
  - name: Logs Restriction Queries
    url: /api/latest/logs-restriction-queries/
    identifier: logs-restriction-queries
    generated: true
  - name: Grant role to a restriction query
    url: '#grant-role-to-a-restriction-query'
    identifier: grant-role-to-a-restriction-query
    parent: logs-restriction-queries
    generated: true
    params:
      versions:
        - v2
      operationids:
        - AddRoleToRestrictionQuery
      unstable:
        - v2
      order: 7
  - name: List roles for a restriction query
    url: '#list-roles-for-a-restriction-query'
    identifier: list-roles-for-a-restriction-query
    parent: logs-restriction-queries
    generated: true
    params:
      versions:
        - v2
      operationids:
        - ListRestrictionQueryRoles
      unstable:
        - v2
      order: 6
  - name: Revoke role from a restriction query
    url: '#revoke-role-from-a-restriction-query'
    identifier: revoke-role-from-a-restriction-query
    parent: logs-restriction-queries
    generated: true
    params:
      versions:
        - v2
      operationids:
        - RemoveRoleFromRestrictionQuery
      unstable:
        - v2
      order: 8
  - name: Update a restriction query
    url: '#update-a-restriction-query'
    identifier: update-a-restriction-query
    parent: logs-restriction-queries
    generated: true
    params:
      versions:
        - v2
      operationids:
        - UpdateRestrictionQuery
      unstable:
        - v2
      order: 4
  - name: Get a restriction query
    url: '#get-a-restriction-query'
    identifier: get-a-restriction-query
    parent: logs-restriction-queries
    generated: true
    params:
      versions:
        - v2
      operationids:
        - GetRestrictionQuery
      unstable:
        - v2
      order: 3
  - name: Delete a restriction query
    url: '#delete-a-restriction-query'
    identifier: delete-a-restriction-query
    parent: logs-restriction-queries
    generated: true
    params:
      versions:
        - v2
      operationids:
        - DeleteRestrictionQuery
      unstable:
        - v2
      order: 5
  - name: Get all restriction queries for a given user
    url: '#get-all-restriction-queries-for-a-given-user'
    identifier: get-all-restriction-queries-for-a-given-user
    parent: logs-restriction-queries
    generated: true
    params:
      versions:
        - v2
      operationids:
        - ListUserRestrictionQueries
      unstable:
        - v2
      order: 9
  - name: Get restriction query for a given role
    url: '#get-restriction-query-for-a-given-role'
    identifier: get-restriction-query-for-a-given-role
    parent: logs-restriction-queries
    generated: true
    params:
      versions:
        - v2
      operationids:
        - GetRoleRestrictionQuery
      unstable:
        - v2
      order: 10
  - name: Create a restriction query
    url: '#create-a-restriction-query'
    identifier: create-a-restriction-query
    parent: logs-restriction-queries
    generated: true
    params:
      versions:
        - v2
      operationids:
        - CreateRestrictionQuery
      unstable:
        - v2
      order: 2
  - name: List restriction queries
    url: '#list-restriction-queries'
    identifier: list-restriction-queries
    parent: logs-restriction-queries
    generated: true
    params:
      versions:
        - v2
      operationids:
        - ListRestrictionQueries
      unstable:
        - v2
      order: 1
  - name: Processes
    url: /api/latest/processes/
    identifier: processes
    generated: true
  - name: Get all processes
    url: '#get-all-processes'
    identifier: get-all-processes
    parent: processes
    generated: true
    params:
      versions:
        - v2
      operationids:
        - ListProcesses
      unstable: []
      order: 1
  - name: Roles
    url: /api/latest/roles/
    identifier: roles
    generated: true
  - name: Add a user to a role
    url: '#add-a-user-to-a-role'
    identifier: add-a-user-to-a-role
    parent: roles
    generated: true
    params:
      versions:
        - v2
      operationids:
        - AddUserToRole
      unstable: []
      order: 10
  - name: Get all users of a role
    url: '#get-all-users-of-a-role'
    identifier: get-all-users-of-a-role
    parent: roles
    generated: true
    params:
      versions:
        - v2
      operationids:
        - ListRoleUsers
      unstable: []
      order: 9
  - name: Remove a user from a role
    url: '#remove-a-user-from-a-role'
    identifier: remove-a-user-from-a-role
    parent: roles
    generated: true
    params:
      versions:
        - v2
      operationids:
        - RemoveUserFromRole
      unstable: []
      order: 11
  - name: Grant permission to a role
    url: '#grant-permission-to-a-role'
    identifier: grant-permission-to-a-role
    parent: roles
    generated: true
    params:
      versions:
        - v2
      operationids:
        - AddPermissionToRole
      unstable: []
      order: 7
  - name: List permissions for a role
    url: '#list-permissions-for-a-role'
    identifier: list-permissions-for-a-role
    parent: roles
    generated: true
    params:
      versions:
        - v2
      operationids:
        - ListRolePermissions
      unstable: []
      order: 6
  - name: Revoke permission
    url: '#revoke-permission'
    identifier: revoke-permission
    parent: roles
    generated: true
    params:
      versions:
        - v2
      operationids:
        - RemovePermissionFromRole
      unstable: []
      order: 8
  - name: Create a new role by cloning an existing role
    url: '#create-a-new-role-by-cloning-an-existing-role'
    identifier: create-a-new-role-by-cloning-an-existing-role
    parent: roles
    generated: true
    params:
      versions:
        - v2
      operationids:
        - CloneRole
      unstable: []
      order: 12
  - name: Update a role
    url: '#update-a-role'
    identifier: update-a-role
    parent: roles
    generated: true
    params:
      versions:
        - v2
      operationids:
        - UpdateRole
      unstable: []
      order: 4
  - name: Get a role
    url: '#get-a-role'
    identifier: get-a-role
    parent: roles
    generated: true
    params:
      versions:
        - v2
      operationids:
        - GetRole
      unstable: []
      order: 3
  - name: Delete role
    url: '#delete-role'
    identifier: delete-role
    parent: roles
    generated: true
    params:
      versions:
        - v2
      operationids:
        - DeleteRole
      unstable: []
      order: 5
  - name: Create role
    url: '#create-role'
    identifier: create-role
    parent: roles
    generated: true
    params:
      versions:
        - v2
      operationids:
        - CreateRole
      unstable: []
      order: 2
  - name: List roles
    url: '#list-roles'
    identifier: list-roles
    parent: roles
    generated: true
    params:
      versions:
        - v2
      operationids:
        - ListRoles
      unstable: []
      order: 1
  - name: List permissions
    url: '#list-permissions'
    identifier: list-permissions
    parent: roles
    generated: true
    params:
      versions:
        - v2
      operationids:
        - ListPermissions
      unstable: []
      order: 1
  - name: Security Monitoring
    url: /api/latest/security-monitoring/
    identifier: security-monitoring
    generated: true
  - name: Get a list of security signals
    url: '#get-a-list-of-security-signals'
    identifier: get-a-list-of-security-signals
    parent: security-monitoring
    generated: true
    params:
      versions:
        - v2
      operationids:
        - SearchSecurityMonitoringSignals
      unstable:
        - v2
      order: 6
  - name: Get a quick list of security signals
    url: '#get-a-quick-list-of-security-signals'
    identifier: get-a-quick-list-of-security-signals
    parent: security-monitoring
    generated: true
    params:
      versions:
        - v2
      operationids:
        - ListSecurityMonitoringSignals
      unstable:
        - v2
      order: 7
  - name: Update an existing rule
    url: '#update-an-existing-rule'
    identifier: update-an-existing-rule
    parent: security-monitoring
    generated: true
    params:
      versions:
        - v2
      operationids:
        - UpdateSecurityMonitoringRule
      unstable: []
      order: 4
  - name: Get a rule's details
    url: '#get-a-rules-details'
    identifier: get-a-rules-details
    parent: security-monitoring
    generated: true
    params:
      versions:
        - v2
      operationids:
        - GetSecurityMonitoringRule
      unstable: []
      order: 3
  - name: Delete an existing rule
    url: '#delete-an-existing-rule'
    identifier: delete-an-existing-rule
    parent: security-monitoring
    generated: true
    params:
      versions:
        - v2
      operationids:
        - DeleteSecurityMonitoringRule
      unstable: []
      order: 5
  - name: Create a detection rule
    url: '#create-a-detection-rule'
    identifier: create-a-detection-rule
    parent: security-monitoring
    generated: true
    params:
      versions:
        - v2
      operationids:
        - CreateSecurityMonitoringRule
      unstable: []
      order: 2
  - name: List rules
    url: '#list-rules'
    identifier: list-rules
    parent: security-monitoring
    generated: true
    params:
      versions:
        - v2
      operationids:
        - ListSecurityMonitoringRules
      unstable: []
      order: 1
  - name: Update a security filter
    url: '#update-a-security-filter'
    identifier: update-a-security-filter
    parent: security-monitoring
    generated: true
    params:
      versions:
        - v2
      operationids:
        - UpdateSecurityFilter
      unstable: []
      order: 0
  - name: Get a security filter
    url: '#get-a-security-filter'
    identifier: get-a-security-filter
    parent: security-monitoring
    generated: true
    params:
      versions:
        - v2
      operationids:
        - GetSecurityFilter
      unstable: []
      order: 0
  - name: Delete a security filter
    url: '#delete-a-security-filter'
    identifier: delete-a-security-filter
    parent: security-monitoring
    generated: true
    params:
      versions:
        - v2
      operationids:
        - DeleteSecurityFilter
      unstable: []
      order: 0
  - name: Create a security filter
    url: '#create-a-security-filter'
    identifier: create-a-security-filter
    parent: security-monitoring
    generated: true
    params:
      versions:
        - v2
      operationids:
        - CreateSecurityFilter
      unstable: []
      order: 0
  - name: Get all security filters
    url: '#get-all-security-filters'
    identifier: get-all-security-filters
    parent: security-monitoring
    generated: true
    params:
      versions:
        - v2
      operationids:
        - ListSecurityFilters
      unstable: []
      order: 0
  - name: Service Accounts
    url: /api/latest/service-accounts/
    identifier: service-accounts
    generated: true
  - name: Edit an application key for this service account
    url: '#edit-an-application-key-for-this-service-account'
    identifier: edit-an-application-key-for-this-service-account
    parent: service-accounts
    generated: true
    params:
      versions:
        - v2
      operationids:
        - UpdateServiceAccountApplicationKey
      unstable: []
      order: 2
  - name: Get one application key for this service account
    url: '#get-one-application-key-for-this-service-account'
    identifier: get-one-application-key-for-this-service-account
    parent: service-accounts
    generated: true
    params:
      versions:
        - v2
      operationids:
        - GetServiceAccountApplicationKey
      unstable: []
      order: 1
  - name: Delete an application key for this service account
    url: '#delete-an-application-key-for-this-service-account'
    identifier: delete-an-application-key-for-this-service-account
    parent: service-accounts
    generated: true
    params:
      versions:
        - v2
      operationids:
        - DeleteServiceAccountApplicationKey
      unstable: []
      order: 3
  - name: Create an application key for this service account
    url: '#create-an-application-key-for-this-service-account'
    identifier: create-an-application-key-for-this-service-account
    parent: service-accounts
    generated: true
    params:
      versions:
        - v2
      operationids:
        - CreateServiceAccountApplicationKey
      unstable: []
      order: 0
  - name: List application keys for this service account
    url: '#list-application-keys-for-this-service-account'
    identifier: list-application-keys-for-this-service-account
    parent: service-accounts
    generated: true
    params:
      versions:
        - v2
      operationids:
        - ListServiceAccountApplicationKeys
      unstable: []
      order: 0<|MERGE_RESOLUTION|>--- conflicted
+++ resolved
@@ -2578,18 +2578,16 @@
     parent: application_security
     identifier: appsec_configuration
     weight: 403
-<<<<<<< HEAD
   - name: Custom Rules
     url: security_platform/application_security/custom_rules/
     parent: application_security
     identifier: appsec_custom_rules
-=======
+    weight: 404
   - name: Troubleshooting
     url: security_platform/application_security/troubleshooting
     parent: application_security
     identifier: appsec_troubleshooting
->>>>>>> bbe98d66
-    weight: 404
+    weight: 405
   - name: Detection Rules
     url: security_platform/detection_rules/
     parent: security_platform
