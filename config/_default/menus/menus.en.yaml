main_left:
  - identifier: product
    name: Product
    url: 'https://www.datadoghq.com/product/'
    weight: -500
  - identifier: features
    name: Features
    pre: '<img class=''menu-icon'' src=''https://imgix.datadoghq.com/img/navbar/menu/features.svg'' alt=''features icon''>'
    url: 'https://www.datadoghq.com/product/'
    weight: 1
    parent: product
  - identifier: integrations
    name: Integrations
    pre: '<img class=''menu-icon'' src=''https://imgix.datadoghq.com/img/navbar/menu/integrations.svg'' alt=''integrations icon''>'
    url: 'https://www.datadoghq.com/product/platform/integrations/'
    weight: 2
    parent: product
  - identifier: dashboarding
    name: Dashboards
    pre: '<img class=''menu-icon'' src=''https://imgix.datadoghq.com/img/navbar/menu/dashboard.svg'' alt=''dashboard icon''>'
    url: 'https://www.datadoghq.com/product/platform/dashboards/'
    weight: 3
    parent: product
  - identifier: logs
    name: Log Management
    pre: '<img class=''menu-icon'' src=''https://imgix.datadoghq.com/img/navbar/menu/log.svg'' alt=''log icon''>'
    url: 'https://www.datadoghq.com/product/log-management/'
    weight: 4
    parent: product
  - identifier: apm
    name: APM
    pre: '<img class=''menu-icon'' src=''https://imgix.datadoghq.com/img/navbar/menu/apm.svg'' alt=''apm icon''>'
    url: 'https://www.datadoghq.com/product/apm/'
    weight: 5
    parent: product
  - identifier: profiler
    name: Continuous Profiler
    pre: '<img class=''menu-icon'' src=''https://imgix.datadoghq.com/img/navbar/menu/profiling-1.svg'' alt=''profiler icon''>'
    url: 'https://www.datadoghq.com/product/code-profiling/'
    weight: 6
    parent: product
  - identifier: security
    name: Security Monitoring
    pre: '<img class=''menu-icon'' src=''https://imgix.datadoghq.com/img/navbar/menu/security.svg'' alt=''security icon''>'
    url: 'https://www.datadoghq.com/product/security-monitoring/'
    weight: 7
    parent: product
  - identifier: network
    name: Network Monitoring
    pre: '<img class=''menu-icon'' src=''https://imgix.datadoghq.com/img/navbar/menu/network.svg'' alt=''network icon''>'
    url: 'https://www.datadoghq.com/product/network-monitoring/'
    weight: 8
    parent: product
  - identifier: synthetics
    name: Synthetic Monitoring
    pre: '<img class=''menu-icon'' src=''https://imgix.datadoghq.com/img/navbar/menu/synthetics.svg'' alt=''synthetics icon''>'
    url: 'https://www.datadoghq.com/product/synthetic-monitoring/'
    weight: 9
    parent: product
  - identifier: rum
    name: Real User Monitoring
    pre: '<img class=''menu-icon'' src=''https://imgix.datadoghq.com/img/navbar/menu/rum.svg'' alt=''rum icon''>'
    url: 'https://www.datadoghq.com/product/real-user-monitoring/'
    weight: 10
    parent: product
  - identifier: incident
    name: Incident Management
    pre: '<img class=''menu-icon'' src=''https://imgix.datadoghq.com/img/navbar/menu/incidents.svg'' alt=''incident icon''>'
    url: 'https://www.datadoghq.com/product/incident-management/'
    weight: 11
    parent: product
  - identifier: serverless
    name: Serverless
    pre: '<img class=''menu-icon'' src=''https://imgix.datadoghq.com/img/navbar/menu/serverless.svg'' alt=''serverless icon''>'
    url: 'https://www.datadoghq.com/product/serverless-monitoring/'
    weight: 12
    parent: product
  - identifier: alerts
    name: Alerts
    pre: '<img class=''menu-icon'' src=''https://imgix.datadoghq.com/img/navbar/menu/alert.svg'' alt=''alert icon''>'
    url: 'https://www.datadoghq.com/product/platform/alerts/'
    weight: 13
    parent: product
  - identifier: api
    name: API
    pre: '<img class=''menu-icon'' src=''https://imgix.datadoghq.com/img/navbar/menu/api.svg'' alt=''api icon''>'
    url: 'https://docs.datadoghq.com/api'
    weight: 14
    parent: product
  - identifier: customers
    name: Customers
    url: 'https://www.datadoghq.com/customers/'
    weight: -480
  - identifier: pricing
    name: Pricing
    url: 'https://www.datadoghq.com/pricing/'
    weight: -480
  - identifier: solutions
    name: Solutions
    url: '#'
    weight: -460
  - name: Financial Services
    parent: solutions
    title: industry
    url: 'https://www.datadoghq.com/solutions/financial-services/'
    weight: -460
  - name: Manufacturing & Logistics
    parent: solutions
    title: industry
    url: 'https://www.datadoghq.com/solutions/manufacturing-logistics/'
    weight: -459
  - name: Healthcare/Life Sciences
    parent: solutions
    title: industry
    url: 'https://www.datadoghq.com/solutions/healthcare/'
    weight: -458
  - name: Retail/E-Commerce
    parent: solutions
    title: industry
    url: 'https://www.datadoghq.com/solutions/retail-ecommerce/'
    weight: -457
  - name: Public Sector
    parent: solutions
    title: industry
    url: 'https://www.datadoghq.com/solutions/public-sector/'
    weight: -456
  - name: Media & Entertainment
    parent: solutions
    title: industry
    url: 'https://www.datadoghq.com/solutions/media-entertainment/'
    weight: -455
  - name: Technology
    parent: solutions
    title: industry
    url: 'https://www.datadoghq.com/solutions/technology/'
    weight: -454
  - name: Gaming
    parent: solutions
    title: industry
    url: 'https://www.datadoghq.com/solutions/gaming/'
    weight: -453
  - name: Amazon Web Services
    parent: solutions
    title: technology
    url: 'https://www.datadoghq.com/solutions/aws/'
    weight: -452
  - name: Azure
    parent: solutions
    title: technology
    url: 'https://www.datadoghq.com/solutions/azure/'
    weight: -451
  - name: Google Cloud Platform
    parent: solutions
    title: technology
    url: 'https://www.datadoghq.com/solutions/gcp/'
    weight: -450
  - name: Kubernetes
    parent: solutions
    title: technology
    url: 'https://www.datadoghq.com/solutions/kubernetes/'
    weight: -449
  - name: Red Hat OpenShift
    parent: solutions
    title: technology
    url: 'https://www.datadoghq.com/solutions/openshift/'
    weight: -448
  - name: Cloud Migration
    parent: solutions
    title: usecase
    url: 'https://www.datadoghq.com/solutions/cloud-migration/'
    weight: -447
  - name: Monitoring Consolidation
    parent: solutions
    title: usecase
    url: 'https://www.datadoghq.com/solutions/monitoring-consolidation/'
    weight: -446
  - name: DevOps
    parent: solutions
    title: usecase
    url: 'https://www.datadoghq.com/solutions/devops/'
    weight: -445
  - name: Security Analytics
    parent: solutions
    title: usecase
    url: 'https://www.datadoghq.com/solutions/security-analytics/'
    weight: -444
  - name: Hybrid Cloud Monitoring
    parent: solutions
    title: usecase
    url: 'https://www.datadoghq.com/solutions/hybrid-cloud-monitoring/'
    weight: -443
  - name: IoT Monitoring
    parent: solutions
    title: usecase
    url: 'https://www.datadoghq.com/solutions/iot-monitoring/'
    weight: -442
  - name: Machine Learning
    parent: solutions
    title: usecase
    url: 'https://www.datadoghq.com/solutions/machine-learning/'
    weight: -441
  - name: Real-Time BI
    parent: solutions
    title: usecase
    url: 'https://www.datadoghq.com/solutions/business-analytics/'
    weight: -440
main_right:
  - identifier: about
    name: About
    url: 'https://www.datadoghq.com/about/leadership/'
    weight: -490
  - name: Contact
    parent: about
    url: 'https://www.datadoghq.com/about/contact/'
    weight: -490
  - name: Partners
    parent: about
    url: 'https://www.datadoghq.com/partner'
    weight: -480
  - name: Latest News
    parent: about
    url: 'https://www.datadoghq.com/about/latest-news/press-releases/'
    weight: -460
  - name: Leadership
    parent: about
    url: 'https://www.datadoghq.com/about/leadership/'
    weight: -440
  - name: Careers
    parent: about
    url: 'https://www.datadoghq.com/careers/'
    weight: -420
  - name: Analyst Reports
    parent: about
    url: 'https://www.datadoghq.com/about/analyst/'
    weight: -415
  - name: Investor Relations
    parent: about
    url: 'https://investors.datadoghq.com/'
    weight: -410
  - name: Awards
    parent: about
    url: 'https://www.datadoghq.com/about/awards/'
    weight: -405
  - identifier: blog
    name: Blog
    url: 'https://www.datadoghq.com/blog/'
    weight: -480
  - name: The Monitor
    url: 'https://www.datadoghq.com/blog/'
    weight: 100
    parent: blog
  - name: Engineering
    url: 'https://www.datadoghq.com/blog/engineering/'
    parent: blog
    weight: 200
  - name: Pup Culture
    url: 'https://www.datadoghq.com/blog/pup-culture/'
    parent: blog
    weight: 300
  - name: Community
    url: 'https://www.datadoghq.com/blog/community/'
    parent: blog
    weight: 400
  - identifier: docs
    name: Docs
    url: 'https://docs.datadoghq.com/'
    weight: -470
  - identifier: login
    name: Login
    url: 'https://app.datadoghq.com/'
    weight: -460
  - identifier: get_started
    name: Get Started Free
    url: '#'
    weight: -440
main:
  - name: Getting Started
    identifier: getting_started
    url: getting_started/
    pre: nav_start
    weight: 10000
  - name: Datadog
    identifier: getting_started_datadog
    url: getting_started/application/
    parent: getting_started
    weight: 1
  - name: Monitors
    identifier: getting_started_monitors
    url: getting_started/application/monitors
    parent: getting_started_datadog
    weight: 101
  - name: Agent
    identifier: getting_started_agent
    url: getting_started/agent/
    parent: getting_started
    weight: 2
  - name: Autodiscovery
    identifier: getting_started_agent_autodiscovery
    url: getting_started/agent/autodiscovery
    parent: getting_started_agent
    weight: 201
  - name: Integrations
    identifier: getting_started_integrations
    url: getting_started/integrations/
    parent: getting_started
    weight: 3
  - name: Dashboards
    identifier: getting_started_dashboards
    url: getting_started/dashboards/
    parent: getting_started
    weight: 4
  - name: Logs
    identifier: getting_started_logs
    url: getting_started/logs/
    parent: getting_started
    weight: 5
  - name: Tracing
    identifier: getting_started_collect_traces
    url: getting_started/tracing/
    parent: getting_started
    weight: 6
  - name: Tags
    identifier: tagging_
    url: getting_started/tagging/
    parent: getting_started
    weight: 7
  - name: Assigning Tags
    identifier: assigning_tags
    url: getting_started/tagging/assigning_tags
    parent: tagging_
    weight: 701
  - name: Unified Service Tagging
    identifier: unified_service_tagging
    url: getting_started/tagging/unified_service_tagging
    parent: tagging_
    weight: 702
  - name: Using Tags
    identifier: using_tags
    url: getting_started/tagging/using_tags
    parent: tagging_
    weight: 703
  - name: API
    identifier: getting_started_api
    url: getting_started/api/
    parent: getting_started
    weight: 8
  - name: Synthetic Monitoring
    identifier: getting_started_synthetics
    url: getting_started/synthetics/
    parent: getting_started
    weight: 9
  - name: Private Locations
    identifier: getting_started_private_location
    url: getting_started/synthetics/private_location
    parent: getting_started_synthetics
    weight: 901
  - name: Browser Tests
    identifier: getting_started_browser_test
    url: getting_started/synthetics/browser_test
    parent: getting_started_synthetics
    weight: 902
  - name: API Tests
    identifier: getting_started_api_test
    url: getting_started/synthetics/api_test
    parent: getting_started_synthetics
    weight: 903
  - name: Learning Center
    url: getting_started/learning_center/
    parent: getting_started
    weight: 10
  - name: Agent
    url: agent/
    pre: nav_agent
    weight: 30000
    identifier: agent
  - name: Basic Agent Usage
    url: agent/basic_agent_usage/
    parent: agent
    identifier: basic_agent_usage
    weight: 1
  - name: AIX
    identifier: basic_agent_usage_aix
    url: agent/basic_agent_usage/aix/
    weight: 101
    parent: basic_agent_usage
  - name: Amazon Linux
    identifier: basic_agent_usage_amazon_linux
    url: agent/basic_agent_usage/amazonlinux/
    weight: 102
    parent: basic_agent_usage
  - name: Ansible
    identifier: basic_agent_usage_ansible
    url: agent/basic_agent_usage/ansible/
    parent: basic_agent_usage
    weight: 103
  - name: CentOS
    identifier: basic_agent_usage_centos
    url: agent/basic_agent_usage/centos/
    weight: 104
    parent: basic_agent_usage
  - name: Chef
    identifier: basic_agent_usage_chef
    url: agent/basic_agent_usage/chef/
    weight: 105
    parent: basic_agent_usage
  - name: Debian
    identifier: basic_agent_usage_deb
    url: agent/basic_agent_usage/deb/
    weight: 106
    parent: basic_agent_usage
  - name: Fedora
    identifier: basic_agent_usage_fedora
    url: agent/basic_agent_usage/fedora/
    weight: 107
    parent: basic_agent_usage
  - name: Heroku
    identifier: basic_agent_usage_heroku
    url: agent/basic_agent_usage/heroku/
    weight: 108
    parent: basic_agent_usage
  - name: Mac OS X
    identifier: basic_agent_usage_osx
    url: agent/basic_agent_usage/osx/
    weight: 109
    parent: basic_agent_usage
  - name: Puppet
    identifier: basic_agent_usage_puppet
    url: agent/basic_agent_usage/puppet/
    weight: 110
    parent: basic_agent_usage
  - name: Red Hat
    identifier: basic_agent_usage_redhat
    url: agent/basic_agent_usage/redhat/
    weight: 111
    parent: basic_agent_usage
  - name: SaltStack
    identifier: basic_agent_usage_saltstack
    url: agent/basic_agent_usage/saltstack/
    weight: 112
    parent: basic_agent_usage
  - name: SUSE
    identifier: basic_agent_usage_suse
    url: agent/basic_agent_usage/suse/
    weight: 113
    parent: basic_agent_usage
  - name: Ubuntu
    identifier: basic_agent_usage_ubuntu
    url: agent/basic_agent_usage/ubuntu/
    weight: 114
    parent: basic_agent_usage
  - name: Windows
    identifier: basic_agent_usage_windows
    url: agent/basic_agent_usage/windows/
    weight: 115
    parent: basic_agent_usage
  - name: From Source
    identifier: basic_agent_usage_source
    url: agent/basic_agent_usage/source/
    weight: 116
    parent: basic_agent_usage
  - name: Docker
    url: agent/docker/
    parent: agent
    identifier: agent_docker
    weight: 2
  - name: Autodiscovery
    url: agent/docker/integrations/
    parent: agent_docker
    identifier: agent_docker_integrations
    weight: 201
  - name: APM
    url: agent/docker/apm/
    parent: agent_docker
    identifier: agent_docker_apm
    weight: 201
  - name: Log collection
    url: agent/docker/log/
    parent: agent_docker
    identifier: agent_docker_log
    weight: 203
  - name: Tag extraction
    url: agent/docker/tag/
    parent: agent_docker
    identifier: agent_docker_tag
    weight: 204
  - name: Prometheus
    url: agent/docker/prometheus/
    parent: agent_docker
    identifier: agent_docker_prometheus
    weight: 205
  - name: Data Collected
    url: agent/docker/data_collected/
    parent: agent_docker
    identifier: agent_docker_data_collected
    weight: 206
  - name: Kubernetes
    url: agent/kubernetes/
    parent: agent
    identifier: agent_kubernetes
    weight: 3
  - name: Log collection
    url: agent/kubernetes/log/
    parent: agent_kubernetes
    identifier: agent_kubernetes_log
    weight: 301
  - name: APM
    url: agent/kubernetes/apm/
    parent: agent_kubernetes
    identifier: agent_kubernetes_apm
    weight: 302
  - name: Autodiscovery
    url: agent/kubernetes/integrations/
    parent: agent_kubernetes
    identifier: agent_kubernetes_integrations
    weight: 303
  - name: Prometheus
    url: agent/kubernetes/prometheus/
    parent: agent_kubernetes
    identifier: agent_kubernetes_prometheus
    weight: 304
  - name: Tag extraction
    url: agent/kubernetes/tag/
    parent: agent_kubernetes
    identifier: agent_kubernetes_tag
    weight: 305
  - name: Data collected
    url: agent/kubernetes/data_collected/
    parent: agent_kubernetes
    identifier: agent_kubernetes_data_collected
    weight: 306
  - name: Operator configuration
    url: agent/kubernetes/operator_configuration
    parent: agent_kubernetes
    identifier: agent_kubernetes_operator_configuration
    weight: 307
  - name: Amazon ECS
    url: agent/amazon_ecs/
    parent: agent
    identifier: agent_amazon_ecs
    weight: 4
  - name: Log collection
    url: agent/amazon_ecs/logs/
    parent: agent_amazon_ecs
    identifier: agent_amazon_ecs_logs
    weight: 401
  - name: APM
    url: agent/amazon_ecs/apm/
    parent: agent_amazon_ecs
    identifier: agent_amazon_ecs_apm
    weight: 402
  - name: Tag extraction
    url: agent/amazon_ecs/tags/
    parent: agent_amazon_ecs
    identifier: agent_amazon_ecs_tags
    weight: 403
  - name: Data collected
    url: agent/amazon_ecs/data_collected/
    parent: agent_amazon_ecs
    identifier: agent_amazon_ecs_data_collected
    weight: 404
  - name: Cluster Agent
    url: agent/cluster_agent/
    parent: agent
    identifier: agent_cluster
    weight: 5
  - name: Setup
    url: agent/cluster_agent/setup/
    parent: agent_cluster
    identifier: cluster_agent_setup
    weight: 501
  - name: Event Collection
    url: agent/cluster_agent/event_collection/
    parent: agent_cluster
    identifier: cluster_agent_event_collection
    weight: 502
  - name: Custom & External Metrics
    url: agent/cluster_agent/external_metrics/
    parent: agent_cluster
    identifier: cluster_agent_external_metrics
    weight: 503
  - name: Cluster Checks
    url: agent/cluster_agent/clusterchecks/
    parent: agent_cluster
    weight: 504
  - name: Endpoints Checks
    url: agent/cluster_agent/endpointschecks/
    parent: agent_cluster
    weight: 505
  - name: Admission Controller
    url: agent/cluster_agent/admission_controller/
    parent: agent_cluster
    weight: 506
  - name: Commands & Options
    url: agent/cluster_agent/commands/
    identifier: cluster_agent_commands
    parent: agent_cluster
    weight: 507
  - name: Cluster metadata provider
    url: agent/cluster_agent/metadata_provider/
    identifier: cluster_agent_metadata_provider
    parent: agent_cluster
    weight: 508
  - name: Build
    url: agent/cluster_agent/build/
    identifier: cluster_agent_build
    parent: agent_cluster
    weight: 509
  - name: Cluster Checks Runner
    url: agent/cluster_agent/clusterchecksrunner
    identifier: cluster_agent_clcr
    parent: agent_cluster
    weight: 510
  - name: Troubleshooting
    url: agent/cluster_agent/troubleshooting/
    identifier: cluster_agent_troubleshooting
    parent: agent_cluster
    weight: 511
  - name: Log Collection
    url: agent/logs/
    identifier: agent_logs
    parent: agent
    weight: 6
  - name: Advanced Log Collection
    url: agent/logs/advanced_log_collection
    parent: agent_logs
    weight: 601
  - name: Proxy
    url: agent/logs/proxy
    parent: agent_logs
    weight: 602
  - name: Transport
    url: agent/logs/log_transport
    parent: agent_logs
    weight: 603
  - name: Proxy
    url: agent/proxy/
    parent: agent
    identifier: agent_proxy
    weight: 7
  - name: Versions
    url: agent/versions
    parent: agent
    identifier: agent_versions
    weight: 8
  - name: Upgrade to Agent v7
    url: agent/versions/upgrade_to_agent_v7/
    parent: agent_versions
    weight: 801
  - name: Upgrade to Agent v6
    url: agent/versions/upgrade_to_agent_v6/
    parent: agent_versions
    weight: 802
  - name: Troubleshooting
    url: agent/troubleshooting/
    parent: agent
    weight: 9
    identifier: agent_troubleshooting
  - name: Debug Mode
    url: agent/troubleshooting/debug_mode/
    parent: agent_troubleshooting
    weight: 901
  - name: Agent Flare
    url: agent/troubleshooting/send_a_flare/
    parent: agent_troubleshooting
    weight: 902
  - name: Agent Check Status
    url: agent/troubleshooting/agent_check_status/
    parent: agent_troubleshooting
    weight: 903
  - name: NTP Issues
    url: agent/troubleshooting/ntp/
    parent: agent_troubleshooting
    weight: 904
  - name: Permission Issues
    url: agent/troubleshooting/permissions/
    parent: agent_troubleshooting
    weight: 905
  - name: Integrations Issues
    url: agent/troubleshooting/integrations/
    parent: agent_troubleshooting
    weight: 906
  - name: Site Issues
    url: agent/troubleshooting/site/
    parent: agent_troubleshooting
    weight: 907
  - name: Autodiscovery Issues
    url: agent/troubleshooting/autodiscovery/
    parent: agent_troubleshooting
    weight: 908
  - name: Windows Container Issues
    url: agent/troubleshooting/windows_containers
    weight: 909
    parent: agent_troubleshooting
  - name: Agent Runtime Configuration
    url: agent/troubleshooting/config
    weight: 910
    parent: agent_troubleshooting
  - name: Guides
    url: agent/guide/
    identifier: agent_guides
    parent: agent
    weight: 10
  - name: Security
    identifier: agent_security
    url: security/agent/
    parent: agent
    weight: 11
  - name: Integrations
    url: integrations/
    identifier: integrations_top_level
    pre: nav_integrations
    weight: 40000
  - name: Watchdog
    url: watchdog/
    identifier: watchdog_top_level
    pre: nav_watchdog
    weight: 50000
  - name: Events
    url: events/
    identifier: events_top_level
    pre: nav_events
    weight: 60000
  - name: Dashboards
    url: dashboards/
    pre: nav_dashboards
    identifier: dashboards
    weight: 70000
  - name: Screenboards
    url: dashboards/screenboards/
    parent: dashboards
    weight: 1
  - name: Timeboards
    url: dashboards/timeboards/
    parent: dashboards
    weight: 2
  - name: Widgets
    url: dashboards/widgets/
    parent: dashboards
    weight: 3
  - name: Querying
    url: dashboards/querying/
    parent: dashboards
    weight: 4
  - name: Functions
    url: dashboards/functions/
    parent: dashboards
    identifier: dashboards_functions
    weight: 5
  - name: Algorithms
    url: dashboards/functions/algorithms/
    parent: dashboards_functions
    weight: 501
  - name: Arithmetic
    url: dashboards/functions/arithmetic/
    parent: dashboards_functions
    weight: 502
  - name: Count
    url: dashboards/functions/count/
    parent: dashboards_functions
    weight: 503
  - name: Exclusion
    url: dashboards/functions/exclusion/
    parent: dashboards_functions
    weight: 503
  - name: Interpolation
    url: dashboards/functions/interpolation/
    parent: dashboards_functions
    weight: 504
  - name: Rank
    url: dashboards/functions/rank/
    parent: dashboards_functions
    weight: 505
  - name: Rate
    url: dashboards/functions/rate/
    parent: dashboards_functions
    weight: 506
  - name: Regression
    url: dashboards/functions/regression/
    parent: dashboards_functions
    weight: 507
  - name: Rollup
    url: dashboards/functions/rollup/
    parent: dashboards_functions
    weight: 508
  - name: Smoothing
    url: dashboards/functions/smoothing/
    parent: dashboards_functions
    weight: 509
  - name: Timeshift
    url: dashboards/functions/timeshift/
    parent: dashboards_functions
    weight: 510
  - name: Beta
    url: dashboards/functions/beta/
    parent: dashboards_functions
    weight: 511
  - name: Correlations
    url: dashboards/correlations/
    parent: dashboards
    weight: 6
  - name: Template Variables
    url: dashboards/template_variables/
    parent: dashboards
    weight: 7
    identifier: dashboards_temp_variables
  - name: Sharing
    url: dashboards/sharing/
    parent: dashboards
    weight: 8
  - name: Graphing with JSON
    url: dashboards/graphing_json/
    parent: dashboards
    identifier: graphing_json
    weight: 9
  - name: Widget JSON schema
    url: dashboards/graphing_json/widget_json/
    parent: graphing_json
    weight: 901
  - name: Request JSON schema
    url: dashboards/graphing_json/request_json/
    parent: graphing_json
    weight: 902
  - name: Mobile
    url: mobile/
    identifier: mobile
    pre: nav_mobile
    weight: 80000
  - name: Infrastructure
    url: infrastructure/
    identifier: infrastructure
    pre: nav_infrastructure
    weight: 90000
  - name: Infrastructure List
    url: infrastructure/list/
    parent: infrastructure
    weight: 2
  - name: Host Map
    url: infrastructure/hostmap/
    parent: infrastructure
    weight: 3
  - name: Container Map
    url: infrastructure/containermap/
    parent: infrastructure
    weight: 4
  - name: Live Processes
    url: infrastructure/process/
    parent: infrastructure
    identifier: infrastructure_process
    weight: 5
  - name: Generate Process Metrics
    url: infrastructure/process/generate_process_metrics/
    parent: infrastructure_process
    weight: 101
  - name: Live Containers
    url: infrastructure/livecontainers/
    parent: infrastructure
    weight: 6
  - name: Serverless
    url: serverless
    pre: nav_serverless
    identifier: serverless
    weight: 100000
  - name: Installation
    url: serverless/installation
    parent: serverless
    identifier: serverless_installation
    weight: 1
  - name: Python
    url: serverless/installation/python
    parent: serverless_installation
    identifier: serverless_installation_python
    weight: 101
  - name: Node.js
    url: serverless/installation/nodejs
    parent: serverless_installation
    identifier: serverless_installation_nodejs
    weight: 102
  - name: Ruby
    url: serverless/installation/ruby
    parent: serverless_installation
    identifier: serverless_installation_ruby
    weight: 103
  - name: Java
    url: serverless/installation/java
    parent: serverless_installation
    identifier: serverless_installation_java
    weight: 104
  - name: Go
    url: serverless/installation/go
    parent: serverless_installation
    identifier: serverless_installation_go
    weight: 105
  - name: .NET
    url: serverless/installation/dotnet
    parent: serverless_installation
    identifier: serverless_installation_dotnet
    weight: 106
  - name: Datadog Lambda Library
    url: serverless/datadog_lambda_library
    parent: serverless
    identifier: serverless_datadog_lambda_library
    weight: 2
  - name: Python
    url: serverless/datadog_lambda_library/python
    parent: serverless_datadog_lambda_library
    identifier: serverless_datadog_lambda_library_python
    weight: 201
  - name: Node.js
    url: serverless/datadog_lambda_library/nodejs
    parent: serverless_datadog_lambda_library
    identifier: serverless_datadog_lambda_library_nodejs
    weight: 202
  - name: Ruby
    url: serverless/datadog_lambda_library/ruby
    parent: serverless_datadog_lambda_library
    identifier: serverless_datadog_lambda_library_ruby
    weight: 203
  - name: Go
    url: serverless/datadog_lambda_library/go
    parent: serverless_datadog_lambda_library
    identifier: serverless_datadog_lambda_library_go
    weight: 204
  - name: Java
    url: serverless/datadog_lambda_library/java
    parent: serverless_datadog_lambda_library
    identifier: serverless_datadog_lambda_library_java
    weight: 205
  - name: Datadog Lambda Extension
    url: serverless/datadog_lambda_library/extension
    parent: serverless_datadog_lambda_library
    weight: 206
  - name: Datadog Forwarder
    url: serverless/forwarder
    parent: serverless
    weight: 3
  - name: Enhanced Lambda Metrics
    url: serverless/enhanced_lambda_metrics
    parent: serverless
    weight: 4
  - name: Distributed Tracing
    url: serverless/distributed_tracing
    identifier: serverless_distributed_tracing
    parent: serverless
    weight: 5
  - name: Custom Metrics
    url: serverless/custom_metrics
    parent: serverless
    weight: 6
  - name: Deployment Tracking
    url: serverless/deployment_tracking
    parent: serverless
    weight: 7
  - name: Serverless Integrations
    url: serverless/serverless_integrations
    identifier: serverless_integrations
    parent: serverless
    weight: 8
  - name: Datadog Serverless Plugin
    url: serverless/serverless_integrations/plugin
    parent: serverless_integrations
    identifier: serverless_integrations_plugin
    weight: 801
  - name: Datadog Serverless Macro
    url: serverless/serverless_integrations/macro
    parent: serverless_integrations
    identifier: serverless_integrations_macro
    weight: 802
  - name: Datadog Serverless CLI
    url: serverless/serverless_integrations/cli
    parent: serverless_integrations
    identifier: serverless_integrations_cli
    weight: 803
  - name: Serverless Tagging
    url: serverless/serverless_tagging
    parent: serverless
    weight: 9
  - name: Troubleshooting
    url: serverless/troubleshooting
    parent: serverless
    identifier: serverless_troubleshooting
    weight: 10
  - name: Azure App Services Extension
    url: serverless/azure_app_services
    parent: serverless
    identifier: serverless_app_services
    weight: 11
  - name: Metrics
    url: metrics/
    identifier: metrics_top_level
    pre: nav_metrics
    weight: 110000
  - name: Introduction
    url: metrics/introduction/
    parent: metrics_top_level
    weight: 901
  - name: Explorer
    url: metrics/explorer/
    parent: metrics_top_level
    weight: 902
  - name: Summary
    url: metrics/summary/
    parent: metrics_top_level
    weight: 903
  - name: Distributions
    url: metrics/distributions/
    parent: metrics_top_level
    identifier: metrics_distributions
    weight: 904
  - name: Notebooks
    url: notebooks/
    identifier: notebooks
    pre: nav_notebooks
    weight: 120000
  - name: Alerting
    url: monitors/
    pre: nav_alerting
    identifier: alerting
    weight: 130000
  - name: Monitors
    url: monitors/monitor_types/
    parent: alerting
    identifier: monitor_types
    weight: 1
  - name: Host
    url: monitors/monitor_types/host/
    parent: monitor_types
    identifier: monitor_types_host
    weight: 101
  - name: Metric
    url: monitors/monitor_types/metric/
    parent: monitor_types
    identifier: monitor_types_metrics
    weight: 102
  - name: Anomaly
    url: monitors/monitor_types/anomaly/
    parent: monitor_types
    identifier: monitor_types_anomaly
    weight: 103
  - name: Outlier
    url: monitors/monitor_types/outlier/
    parent: monitor_types
    identifier: monitor_types_outlier
    weight: 104
  - name: Forecast
    url: monitors/monitor_types/forecasts/
    parent: monitor_types
    identifier: monitor_types_forecasts
    weight: 105
  - name: Integration
    url: monitors/monitor_types/integration/
    parent: monitor_types
    identifier: monitor_types_integration
    weight: 106
  - name: Live Process
    url: monitors/monitor_types/process/
    parent: monitor_types
    identifier: monitor_types_process
    weight: 107
  - name: Process Check
    url: monitors/monitor_types/process_check/
    parent: monitor_types
    identifier: monitor_types_process_check
    weight: 108
  - name: Network
    url: monitors/monitor_types/network/
    parent: monitor_types
    identifier: monitor_types_network
    weight: 109
  - name: Custom Check
    url: monitors/monitor_types/custom_check/
    parent: monitor_types
    identifier: monitor_types_custom_check
    weight: 110
  - name: Event
    url: monitors/monitor_types/event/
    parent: monitor_types
    identifier: monitor_types_event
    weight: 111
  - name: Logs
    url: monitors/monitor_types/log/
    parent: monitor_types
    identifier: monitor_types_log
    weight: 112
  - name: APM
    url: monitors/monitor_types/apm/
    parent: monitor_types
    identifier: monitor_types_apm
    weight: 113
  - name: Real User Monitoring
    url: monitors/monitor_types/real_user_monitoring/
    parent: monitor_types
    identifier: monitor_types_rum
    weight: 114
  - name: Watchdog
    url: monitors/monitor_types/watchdog/
    parent: monitor_types
    identifier: monitor_types_watchdog
    weight: 115
  - name: Composite
    url: monitors/monitor_types/composite/
    parent: monitor_types
    identifier: monitor_types_composite
    weight: 116
  - name: Manage Monitors
    url: monitors/manage_monitor/
    weight: 2
    parent: alerting
  - name: Monitor Status
    url: monitors/monitor_status/
    weight: 3
    parent: alerting
  - name: Check Summary
    url: monitors/check_summary/
    weight: 4
    parent: alerting
  - name: Notifications
    url: monitors/notifications/
    weight: 5
    parent: alerting
  - name: Downtimes
    url: monitors/downtimes/
    weight: 6
    parent: alerting
  - name: Service Level Objectives
    url: monitors/service_level_objectives/
    weight: 7
    parent: alerting
    identifier: slos
  - name: Incident Management
    url: monitors/incident_management
    parent: alerting
    identifier: incidents
    weight: 8
  - name: Datadog Clipboard
    url: monitors/incident_management/datadog_clipboard
    parent: incidents
    identifier: incidents_clipboard
    weight: 801
  - name: Monitor-based SLOs
    url: monitors/service_level_objectives/monitor/
    parent: slos
    identifier: slos_monitor
    weight: 701
  - name: Metric-based SLOs
    url: monitors/service_level_objectives/metric/
    parent: slos
    identifier: slos_metric
    weight: 702
  - name: Error Budget Monitors
    url: monitors/service_level_objectives/error_budget/
    parent: slos
    identifier: error_budget
    weight: 703
  - name: Guides
    url: monitors/guide/
    weight: 100
    parent: alerting
  - name: APM & Distributed Tracing
    url: tracing/
    pre: nav_tracing
    identifier: tracing
    weight: 140000
  - name: Send traces to Datadog
    url: tracing/setup_overview/
    identifier: tracing_setup_overview
    parent: tracing
    weight: 1
  - name: Compatibility
    url: tracing/setup_overview/compatibility_requirements/java
    identifier: tracing_compatibility_requirements
    parent: tracing_setup_overview
    weight: 101
  - name: Java
    url: tracing/setup_overview/compatibility_requirements/java
    parent: tracing_compatibility_requirements
    identifier: tracing_compatibility_requirements_java
    weight: 101
  - name: Python
    url: tracing/setup_overview/compatibility_requirements/python
    parent: tracing_compatibility_requirements
    identifier: tracing_compatibility_requirements_python
    weight: 102
  - name: Ruby
    url: tracing/setup_overview/compatibility_requirements/ruby
    parent: tracing_compatibility_requirements
    identifier: tracing_compatibility_requirements_ruby
    weight: 103
  - name: Go
    url: tracing/setup_overview/compatibility_requirements/go
    parent: tracing_compatibility_requirements
    identifier: tracing_compatibility_requirements_go
    weight: 104
  - name: NodeJS
    url: tracing/setup_overview/compatibility_requirements/nodejs
    parent: tracing_compatibility_requirements
    identifier: tracing_compatibility_requirements_nodejs
    weight: 105
  - name: PHP
    url: tracing/setup_overview/compatibility_requirements/php
    parent: tracing_compatibility_requirements
    identifier: tracing_compatibility_requirements_php
    weight: 106
  - name: C++
    url: tracing/setup_overview/compatibility_requirements/cpp
    parent: tracing_compatibility_requirements
    identifier: tracing_compatibility_requirements_cpp
    weight: 107
  - name: .NET Core
    url: tracing/setup_overview/compatibility_requirements/dotnet-core
    parent: tracing_compatibility_requirements
    identifier: tracing_compatibility_requirements_dotnet_core
    weight: 108
  - name: .NET Framework
    url: tracing/setup_overview/compatibility_requirements/dotnet-framework
    parent: tracing_compatibility_requirements
    identifier: tracing_compatibility_requirements_dotnet_framework
    weight: 109
  - name: Add the Datadog Tracing Library
    url: tracing/setup_overview/setup/java
    parent: tracing_setup_overview
    identifier: tracing_setup_overview_setup
    weight: 102
  - name: Java
    url: tracing/setup_overview/setup/java
    parent: tracing_setup_overview_setup
    identifier: tracing_setup_overview_setup_java
    weight: 101
  - name: Python
    url: tracing/setup_overview/setup/python
    parent: tracing_setup_overview_setup
    identifier: tracing_setup_overview_setup_python
    weight: 102
  - name: Ruby
    url: tracing/setup_overview/setup/ruby
    parent: tracing_setup_overview_setup
    identifier: tracing_setup_overview_setup_ruby
    weight: 103
  - name: Go
    url: tracing/setup_overview/setup/go
    parent: tracing_setup_overview_setup
    identifier: tracing_setup_overview_setup_go
    weight: 104
  - name: NodeJS
    url: tracing/setup_overview/setup/nodejs
    parent: tracing_setup_overview_setup
    identifier: tracing_setup_overview_setup_nodejs
    weight: 105
  - name: PHP
    url: tracing/setup_overview/setup/php
    parent: tracing_setup_overview_setup
    identifier: tracing_setup_overview_setup_php
    weight: 106
  - name: C++
    url: tracing/setup_overview/setup/cpp
    parent: tracing_setup_overview_setup
    identifier: tracing_setup_overview_setup_cpp
    weight: 107
  - name: .NET Core
    url: tracing/setup_overview/setup/dotnet-core
    parent: tracing_setup_overview_setup
    identifier: tracing_setup_overview_setup_dotnet_core
    weight: 108
  - name: .NET Framework
    url: tracing/setup_overview/setup/dotnet-framework
    parent: tracing_setup_overview_setup
    identifier: tracing_setup_overview_setup_dotnet_framework
    weight: 109
  - name: OpenTracing and OpenTelemetry
    url: tracing/setup_overview/open_standards/
    parent: tracing_setup_overview
    identifier: tracing_open_standards_open_standards
    weight: 103
  - name: Java
    url: tracing/setup_overview/open_standards/java
    parent: tracing_open_standards_open_standards
    identifier: tracing_open_standards_open_standards_java
    weight: 101
  - name: Python
    url: tracing/setup_overview/open_standards/python
    parent: tracing_open_standards_open_standards
    identifier: tracing_open_standards_open_standards_python
    weight: 102
  - name: Ruby
    url: tracing/setup_overview/open_standards/ruby
    parent: tracing_open_standards_open_standards
    identifier: tracing_open_standards_open_standards_ruby
    weight: 108
  - name: Go
    url: tracing/setup_overview/open_standards/go
    parent: tracing_open_standards_open_standards
    identifier: tracing_open_standards_open_standards_go
    weight: 104
  - name: NodeJS
    url: tracing/setup_overview/open_standards/nodejs
    parent: tracing_open_standards_open_standards
    identifier: tracing_open_standards_open_standards_nodejs
    weight: 105
  - name: PHP
    url: tracing/setup_overview/open_standards/php
    parent: tracing_open_standards_open_standards
    identifier: tracing_open_standards_open_standards_php
    weight: 106
  - name: .NET
    url: tracing/setup_overview/open_standards/dotnet
    parent: tracing_open_standards_open_standards
    identifier: tracing_open_standards_open_standards_dotnet
    weight: 108
  - name: Trace Serverless Functions
    url: tracing/setup_overview/serverless_functions/
    parent: tracing_setup_overview
    identifier: tracing_serverless_functions
    weight: 104
  - name: Trace Proxies
    url: tracing/setup_overview/proxy_setup/
    parent: tracing_setup_overview
    identifier: tracing_proxy_setup
    weight: 105
  - name: Custom Instrumentation
    url: tracing/setup_overview/custom_instrumentation/java
    parent: tracing_setup_overview
    identifier: tracing_setup_overview_custom_instrumentation
    weight: 106
  - name: Java
    url: tracing/setup_overview/custom_instrumentation/java
    parent: tracing_setup_overview_custom_instrumentation
    identifier: tracing_setup_overview_custom_instrumentation_java
    weight: 101
  - name: Python
    url: tracing/setup_overview/custom_instrumentation/python
    parent: tracing_setup_overview_custom_instrumentation
    identifier: tracing_setup_overview_custom_instrumentation_python
    weight: 102
  - name: Ruby
    url: tracing/setup_overview/custom_instrumentation/ruby
    parent: tracing_setup_overview_custom_instrumentation
    identifier: tracing_setup_overview_custom_instrumentation_ruby
    weight: 108
  - name: Go
    url: tracing/setup_overview/custom_instrumentation/go
    parent: tracing_setup_overview_custom_instrumentation
    identifier: tracing_setup_overview_custom_instrumentation_go
    weight: 104
  - name: NodeJS
    url: tracing/setup_overview/custom_instrumentation/nodejs
    parent: tracing_setup_overview_custom_instrumentation
    identifier: tracing_setup_overview_custom_instrumentation_nodejs
    weight: 105
  - name: PHP
    url: tracing/setup_overview/custom_instrumentation/php
    parent: tracing_setup_overview_custom_instrumentation
    identifier: tracing_setup_overview_custom_instrumentation_php
    weight: 106
  - name: C++
    url: tracing/setup_overview/custom_instrumentation/cpp
    parent: tracing_setup_overview_custom_instrumentation
    identifier: tracing_setup_overview_custom_instrumentation_cpp
    weight: 106
  - name: .NET
    url: tracing/setup_overview/custom_instrumentation/dotnet
    parent: tracing_setup_overview_custom_instrumentation
    identifier: tracing_setup_overview_custom_instrumentation_dotnet
    weight: 108
  - name: Configure Data Security
    url: tracing/setup_overview/configure_data_security
    parent: tracing_setup_overview
    identifier: tracing_configure_data_security
    weight: 107
  - name: Trace Search and Analytics
    url: tracing/trace_search_and_analytics/
    parent: tracing
    identifier: trace_search_and_analytics
    weight: 4
  - name: Query Syntax
    url: tracing/trace_search_and_analytics/query_syntax/
    parent: trace_search_and_analytics
    weight: 403
  - name: Monitoring Analytics
    url: monitors/monitor_types/apm/?tab=appanalytics
    parent: trace_search_and_analytics
    weight: 404
  - name: Trace Retention and Ingestion
    url: tracing/trace_retention_and_ingestion/
    parent: tracing
    identifier: trace_retention_and_ingestion
    weight: 5
  - name: Usage Metrics
    url: tracing/trace_retention_and_ingestion/usage_metrics
    parent: trace_retention_and_ingestion
    identifier: trace_retention_and_ingestion_usage_metrics
    weight: 501
  - name: Generate Metrics from Spans
    url: tracing/generate_metrics/
    parent: tracing
    identifier: generate_metrics
    weight: 6
  - name: Deployment Tracking
    url: tracing/deployment_tracking/
    parent: tracing
    identifier: deployment_tracking
    weight: 7
  - name: Connect Logs and Traces
    url: tracing/connect_logs_and_traces/
    parent: tracing
    identifier: tracing_connect_logs_and_traces
    weight: 8
  - name: Java
    url: tracing/connect_logs_and_traces/java
    parent: tracing_connect_logs_and_traces
    identifier: tracing_connect_logs_and_traces_java
    weight: 801
  - name: Python
    url: tracing/connect_logs_and_traces/python
    parent: tracing_connect_logs_and_traces
    identifier: tracing_connect_logs_and_traces_python
    weight: 802
  - name: Go
    url: tracing/connect_logs_and_traces/go
    parent: tracing_connect_logs_and_traces
    identifier: tracing_connect_logs_and_traces_go
    weight: 803
  - name: Ruby
    url: tracing/connect_logs_and_traces/ruby
    parent: tracing_connect_logs_and_traces
    identifier: tracing_connect_logs_and_traces_ruby
    weight: 804
  - name: PHP
    url: tracing/connect_logs_and_traces/php
    parent: tracing_connect_logs_and_traces
    identifier: tracing_connect_logs_and_traces_php
    weight: 805
  - name: NodeJS
    url: tracing/connect_logs_and_traces/nodejs
    parent: tracing_connect_logs_and_traces
    identifier: tracing_connect_logs_and_traces_nodejs
    weight: 806
  - name: .NET
    url: tracing/connect_logs_and_traces/dotnet
    parent: tracing_connect_logs_and_traces
    identifier: tracing_connect_logs_and_traces_dotnet
    weight: 807
  - name: Connect Synthetic Tests and Traces
    url: synthetics/apm
    parent: tracing
    identifier: tracing_connect_synthetics_and_traces
    weight: 8
  - name: Connect RUM and Traces
    url: real_user_monitoring/connect_rum_and_traces
    parent: tracing
    identifier: tracing_connect_rum_and_traces
    weight: 9
  - name: Runtime Metrics
    url: tracing/runtime_metrics/
    parent: tracing
    identifier: tracing_runtime_metrics
    weight: 10
  - name: Java
    url: tracing/runtime_metrics/java
    parent: tracing_runtime_metrics
    identifier: tracing_runtime_metrics_java
    weight: 1001
  - name: Python
    url: tracing/runtime_metrics/python
    parent: tracing_runtime_metrics
    identifier: tracing_runtime_metrics_python
    weight: 1002
  - name: Ruby
    url: tracing/runtime_metrics/ruby
    parent: tracing_runtime_metrics
    identifier: tracing_runtime_metrics_ruby
    weight: 1003
  - name: NodeJS
    url: tracing/runtime_metrics/nodejs
    parent: tracing_runtime_metrics
    identifier: tracing_runtime_metrics_nodejs
    weight: 1004
  - name: Continuous Profiler
    url: tracing/profiler/
    parent: tracing
    identifier: profiler
    weight: 11
  - name: Getting Started
    url: tracing/profiler/getting_started
    parent: profiler
    identifier: profiler_getting_started
    weight: 1101
  - name: Search Profiles
    url: tracing/profiler/search_profiles
    parent: profiler
    identifier: profiler_search_profiles
    weight: 1102
  - name: Profiler Troubleshooting
    url: tracing/profiler/profiler_troubleshooting
    parent: profiler
    identifier: profiler_profiler_troubleshooting
    weight: 1103
  - name: APM Glossary
    url: tracing/visualization/
    parent: tracing
    identifier: tracing_vis
    weight: 13
  - name: Services List
    url: tracing/visualization/services_list/
    parent: tracing_vis
    weight: 1301
  - name: Service Page
    url: tracing/visualization/service/
    parent: tracing_vis
    weight: 1302
  - name: Resource Page
    url: tracing/visualization/resource/
    parent: tracing_vis
    weight: 1303
  - name: Trace View
    url: tracing/visualization/trace/
    parent: tracing_vis
    weight: 1304
  - name: Service Map
    url: tracing/visualization/services_map/
    parent: tracing_vis
    weight: 1305
  - name: Guides
    url: tracing/guide/
    identifier: tracing_guides
    parent: tracing
    weight: 14
  - name: Troubleshooting
    url: tracing/troubleshooting/
    identifier: tracing_troubleshooting
    parent: tracing
    weight: 15
  - name: Tracer Startup Logs
    url: tracing/troubleshooting/tracer_startup_logs
    identifier: tracing_troubleshooting_startup_logs
    parent: tracing_troubleshooting
    weight: 1501
  - name: Tracer Debug Logs
    url: tracing/troubleshooting/tracer_debug_logs
    identifier: tracing_troubleshooting_debug_logs
    parent: tracing_troubleshooting
    weight: 1502
  - name: Agent Rate Limits
    url: tracing/troubleshooting/agent_rate_limits
    identifier: tracing_troubleshooting_rate_limits
    parent: tracing_troubleshooting
    weight: 1503
  - name: Agent APM metrics
    url: tracing/troubleshooting/agent_apm_metrics
    identifier: tracing_troubleshooting_apm_metrics
    parent: tracing_troubleshooting
    weight: 1504
  - name: PHP 5 Deep Call Stacks
    url: tracing/troubleshooting/php_5_deep_call_stacks
    identifier: tracing_troubleshooting_php_5_deep_call_stacks
    parent: tracing_troubleshooting
    weight: 1505
  - name: Log Management
    url: logs/
    pre: nav_logs
    identifier: log_management
    weight: 150000
  - name: Log Collection & Integrations
    url: logs/log_collection/
    parent: log_management
    identifier: log_collection
    weight: 1
  - name: Browser
    identifier: log_browser
    url: logs/log_collection/javascript/
    parent: log_collection
    weight: 101
  - name: Android
    identifier: log_android
    url: logs/log_collection/android/
    parent: log_collection
    weight: 102
  - name: iOS
    identifier: log_ios
    url: logs/log_collection/ios/
    parent: log_collection
    weight: 103
  - name: Csharp
    url: logs/log_collection/csharp/
    parent: log_collection
    weight: 104
  - name: Go
    identifier: log_go
    url: logs/log_collection/go/
    parent: log_collection
    weight: 105
  - name: Java
    url: logs/log_collection/java/
    parent: log_collection
    identifier: log_collection_java
    weight: 106
  - name: Nodejs
    url: logs/log_collection/nodejs/
    parent: log_collection
    weight: 107
  - name: PHP
    identifier: log_php
    url: logs/log_collection/php/
    parent: log_collection
    weight: 108
  - name: Python
    identifier: log_python
    url: logs/log_collection/python/
    parent: log_collection
    weight: 109
  - name: Ruby
    url: logs/log_collection/ruby/
    parent: log_collection
    identifier: log_collection_ruby
    weight: 110
  - name: Other Integrations
    url: integrations/#cat-log-collection
    identifier: other_integrations
    parent: log_collection
    weight: 111
  - name: Processing
    url: logs/processing/
    parent: log_management
    identifier: log_processing
    weight: 2
  - name: Pipelines
    url: logs/processing/pipelines/
    parent: log_processing
    identifier: log_pipelines
    weight: 201
  - name: Processors
    url: logs/processing/processors/
    parent: log_processing
    weight: 202
  - name: Parsing
    url: logs/processing/parsing/
    parent: log_processing
    weight: 203
  - name: Naming Convention
    url: logs/processing/attributes_naming_convention/
    parent: log_processing
    weight: 204
  - name: Generate Metrics
    url: logs/logs_to_metrics/
    parent: log_management
    identifier: log_to_metrics
    weight: 3
  - name: Archives
    url: logs/archives/
    parent: log_management
    identifier: log_archives
    weight: 4
  - name: Rehydrate from Archives
    url: logs/archives/rehydrating
    parent: log_archives
    weight: 401
  - name: Indexes
    url: logs/indexes
    parent: log_management
    identifier: log_indexes
    weight: 5
  - name: Log Explorer
    url: logs/explorer/
    parent: log_management
    identifier: log_explorer
    weight: 6
  - name: Live Tail
    url: logs/explorer/live_tail/
    parent: log_explorer
    weight: 601
  - name: Log List
    url: logs/explorer/list/
    parent: log_explorer
    weight: 602
  - name: Log Patterns
    url: logs/explorer/patterns/
    parent: log_explorer
    weight: 603
  - name: Log Analytics
    url: logs/explorer/analytics/
    parent: log_explorer
    weight: 604
  - name: Saved Views
    url: logs/explorer/saved_views/
    parent: log_explorer
    weight: 605
  - name: Facets
    url: logs/explorer/facets/
    parent: log_explorer
    weight: 606
  - name: Transactions
    url: logs/explorer/transactions/
    parent: log_explorer
    weight: 607
  - name: Search Syntax
    url: logs/search_syntax/
    parent: log_management
    weight: 7
  - name: Connect Logs and Traces
    url: tracing/connect_logs_and_traces/?tab=java
    parent: log_management
    identifier: logs_traces_connection
    weight: 8
  - name: Correlate Logs with Metrics
    url: logs/guide/correlate-logs-with-metrics
    parent: log_management
    identifier: logs_metrics_correlation
    weight: 9
  - name: Guides
    url: logs/guide/
    parent: log_management
    identifier: log_guides
    weight: 10
  - name: Security
    url: security/logs/
    parent: log_management
    weight: 11
  - name: Security & Compliance
    url: security_monitoring/
    pre: nav_security_monitoring
    identifier: security_compliance_monitoring
    weight: 160000
  - name: Security Monitoring
    url: security_monitoring/
    parent: security_compliance_monitoring
    identifier: security_monitoring
    weight: 1
  - name: Compliance Monitoring
    url: compliance_monitoring/
    parent: security_compliance_monitoring
    identifier: compliance_monitoring
    weight: 2
  - name: Default Rules
    url: security_monitoring/default_rules/
    parent: security_compliance_monitoring
    identifier: security_monitoring_default_detection_rules
    weight: 3
  - name: Getting Started
    url: security_monitoring/getting_started
    parent: security_monitoring
    identifier: security_monitoring_getting_started
    weight: 1
  - name: Signals Explorer
    url: security_monitoring/explorer
    parent: security_monitoring
    identifier: security_monitoring_explorer
    weight: 2
  - name: Threat Detection Rules
    url: security_monitoring/detection_rules
    parent: security_monitoring
    identifier: security_monitoring_detection_rules
    weight: 3
  - name: Synthetic Monitoring
    url: synthetics/
    pre: nav_synthetics
    identifier: synthetics
    weight: 170000
  - name: API Tests
    url: synthetics/api_tests/
    parent: synthetics
    weight: 1
    identifier: api_tests
  - name: HTTP
    url: synthetics/api_tests/http_tests
    parent: api_tests
    weight: 101
  - name: SSL
    url: synthetics/api_tests/ssl_tests
    parent: api_tests
    weight: 102
  - name: TCP
    url: synthetics/api_tests/tcp_tests
    parent: api_tests
    weight: 103
  - name: DNS
    url: synthetics/api_tests/dns_tests
    parent: api_tests
    weight: 104
  - name: Multistep API Tests
    url: synthetics/multistep
    parent: synthetics
    identifier: synthetics_multistep
    weight: 2
  - name: Browser Tests
    url: synthetics/browser_tests/
    parent: synthetics
    identifier: synthetics_browser_tests
    weight: 3
  - name: Steps
    url: synthetics/browser_tests/actions
    parent: synthetics_browser_tests
    weight: 301
  - name: Test Results
    url: synthetics/browser_tests/test_results
    parent: synthetics_browser_tests
    weight: 302
  - name: Advanced Options for Steps
    url: synthetics/browser_tests/advanced_options
    parent: synthetics_browser_tests
    weight: 303
  - name: Private Locations
    url: synthetics/private_locations
    parent: synthetics
    identifier: synthetics_private_location
    weight: 4
  - name: Configuration
    url: synthetics/private_locations/configuration
    parent: synthetics_private_location
    identifier: synthetics_private_location_configuration
    weight: 401
  - name: CI/CD Testing
    url: /synthetics/ci/
    parent: synthetics
    identifier: synthetics_ci
    weight: 5
  - name: APM Integration
    url: synthetics/apm/
    parent: synthetics
    identifier: synthetics_apm
    weight: 6
  - name: Search and Manage
    url: synthetics/search/
    parent: synthetics
    weight: 7
  - name: Metrics
    url: synthetics/metrics/
    parent: synthetics
    weight: 8
  - name: Settings
    url: synthetics/settings/
    parent: synthetics
    weight: 9
  - name: Guides
    url: synthetics/guide/
    parent: synthetics
    identifier: synthetics_guides
    weight: 10
  - name: Troubleshooting
    url: synthetics/troubleshooting/
    parent: synthetics
    identifier: synthetics_troubleshooting
    weight: 11
  - name: Real User Monitoring
    url: real_user_monitoring/
    pre: nav_rum
    identifier: rum
    weight: 150000
  - name: Browser Monitoring
    url: real_user_monitoring/browser/
    parent: rum
    identifier: rum_browser
    weight: 1
  - name: Data Collected
    url: real_user_monitoring/browser/data_collected/
    parent: rum_browser
    identifier: rum_data_collected
    weight: 101
  - name: Advanced Configuration
    url: real_user_monitoring/browser/advanced_configuration/
    parent: rum_browser
    identifier: rum_advanced
    weight: 102
  - name: Monitoring Page Performance
    url: real_user_monitoring/browser/monitoring_page_performance/
    parent: rum_browser
    identifier: page_performance
    weight: 103
<<<<<<< HEAD
  - name: Monitoring Resource Performance
    url: real_user_monitoring/browser/monitoring_resource_performance/
    parent: rum_browser
    identifier: resource_performance
    weight: 104
=======
  - name: Collecting Browser Errors
    url: real_user_monitoring/browser/collecting_browser_errors/
    parent: rum_browser
    identifier: collect_errors
    weight: 105
>>>>>>> 942d5d45
  - name: Android Monitoring
    url: real_user_monitoring/android/
    parent: rum
    identifier: rum_android
    weight: 2
  - name: iOS Monitoring
    url: real_user_monitoring/ios/
    parent: rum
    identifier: rum_ios
    weight: 3
  - name: Dashboards
    url: real_user_monitoring/dashboards/
    parent: rum
    identifier: rum_dashboards
    weight: 4
  - name: Performance Overview
    url: real_user_monitoring/dashboards/performance_overview_dashboard
    parent: rum_dashboards
    identifier: rum_dashboards_performance
    weight: 401
  - name: Resources
    url: real_user_monitoring/dashboards/resources_dashboard
    parent: rum_dashboards
    identifier: rum_dashboards_resources
    weight: 402
  - name: Errors
    url: real_user_monitoring/dashboards/errors_dashboard
    parent: rum_dashboards
    identifier: rum_dashboards_errors
    weight: 403
  - name: Explorer
    url: real_user_monitoring/explorer/
    parent: rum
    identifier: rum_explorer
    weight: 5
  - name: Search
    url: real_user_monitoring/explorer/search/
    parent: rum_explorer
    identifier: rum_explorer_search
    weight: 501
  - name: Analytics
    url: real_user_monitoring/explorer/analytics/
    parent: rum_explorer
    identifier: rum_explorer_analytics
    weight: 502
  - name: Long Task
    url: real_user_monitoring/data_collected/long_task
    parent: rum_data_collected
    identifier: rum_data_collected_long_task
    weight: 503
  - name: Error
    url: real_user_monitoring/data_collected/error
    parent: rum_data_collected
    identifier: rum_data_collected_error
    weight: 504
  - name: User Action
    url: real_user_monitoring/data_collected/user_action
    parent: rum_data_collected
    identifier: rum_data_collected_user_action
    weight: 505
  - name: Connect RUM and Traces
    url: real_user_monitoring/connect_rum_and_traces
    parent: rum
    identifier: rum_connect_rum_and_traces
    weight: 6
  - name: Error Tracking
    url: real_user_monitoring/error_tracking/
    parent: rum
    identifier: rum_error_tracking
    weight: 7
  - name: Explorer
    url: real_user_monitoring/error_tracking/explorer
    parent: rum_error_tracking
    identifier: rum_error_tracking_explorer
    weight: 701
  - name: Guides
    url: real_user_monitoring/guide
    parent: rum
    identifier: rum_guides
    weight: 8
  - name: Network Monitoring
    url: network_performance_monitoring/
    pre: nav_network
    identifier: npm
    weight: 190000
  - name: Installation
    url: network_performance_monitoring/installation
    parent: npm
    identifier: npm_installation
    weight: 1
  - name: Network Page
    url: network_performance_monitoring/network_page
    parent: npm
    identifier: npm_page
    weight: 2
  - name: Network Map
    url: network_performance_monitoring/network_map
    parent: npm
    identifier: npm_map
    weight: 3
  - name: DNS Monitoring
    url: network_performance_monitoring/dns_monitoring
    parent: npm
    identifier: dns_monitoring
    weight: 4
  - name: Devices
    url: network_performance_monitoring/devices
    parent: npm
    identifier: ndm
    weight: 500
  - name: Setup
    url: network_performance_monitoring/devices/setup
    parent: ndm
    identifier: ndm_setup
    weight: 501
  - name: Profiles
    url: network_performance_monitoring/devices/profiles
    parent: ndm
    identifier: ndm_profiles
    weight: 502
  - name: Data Collected
    url: network_performance_monitoring/devices/data
    parent: ndm
    identifier: ndm_data
    weight: 503
  - name: Troubleshooting
    url: network_performance_monitoring/devices/troubleshooting
    parent: ndm
    identifier: ndm_trouble
    weight: 504
  - name: Guides
    url: network_performance_monitoring/devices/guide/
    parent: ndm
    identifier: ndm_guide
    weight: 505
  - name: Developer Tools
    url: developers/
    pre: nav_developers
    identifier: dev_tools
    weight: 200000
  - name: DogStatsD
    url: developers/dogstatsd/
    parent: dev_tools
    identifier: dev_tools_dogstatsd
    weight: 1
  - name: Datagram Format
    url: developers/dogstatsd/datagram_shell
    parent: dev_tools_dogstatsd
    weight: 101
  - name: Unix Domain Socket
    url: /developers/dogstatsd/unix_socket
    parent: dev_tools_dogstatsd
    weight: 102
  - name: High Throughput Data
    url: developers/dogstatsd/high_throughput/
    parent: dev_tools_dogstatsd
    weight: 103
  - name: Data Aggregation
    url: developers/dogstatsd/data_aggregation/
    parent: dev_tools_dogstatsd
    weight: 104
  - name: DogStatsD Mapper
    url: developers/dogstatsd/dogstatsd_mapper/
    parent: dev_tools_dogstatsd
    weight: 105
  - name: Marketplace
    url: developers/marketplace/
    parent: dev_tools
    identifier: marketplace
    weight: 2
  - name: Custom Metrics
    url: developers/metrics/
    parent: dev_tools
    identifier: dev_tools_metrics
    weight: 3
  - name: Metrics Types
    url: developers/metrics/types/
    parent: dev_tools_metrics
    identifier: dev_tools_metrics_metrics_type
    weight: 301
  - name: 'Submission - Agent Check '
    url: developers/metrics/agent_metrics_submission/
    parent: dev_tools_metrics
    identifier: dev_tools_metrics_agent
    weight: 302
  - name: Submission - DogStatsD
    url: developers/metrics/dogstatsd_metrics_submission/
    parent: dev_tools_metrics
    identifier: dev_tools_metrics_dogstatsd
    weight: 303
  - name: Submission - Powershell
    url: developers/metrics/powershell_metrics_submission
    parent: dev_tools_metrics
    identifier: dev_tools_metrics_powershell
    weight: 304
  - name: 'Submission - API '
    url: api/v1/metrics/#submit-metrics
    parent: dev_tools_metrics
    identifier: dev_tools_metrics_api
    weight: 305
  - name: Metric Type Modifiers
    url: developers/metrics/type_modifiers/
    parent: dev_tools_metrics
    identifier: dev_tools_metrics_modifiers
    weight: 306
  - name: Metrics Units
    url: developers/metrics/units/
    parent: dev_tools_metrics
    identifier: dev_tools_metrics_units
    weight: 307
  - name: Events
    url: developers/events/
    parent: dev_tools
    identifier: dev_tools_events
    weight: 4
  - name: Custom Agent Check
    url: developers/events/agent/
    parent: dev_tools_events
    identifier: dev_tools_events_agent
    weight: 401
  - name: DogStatsD
    url: developers/events/dogstatsd/
    parent: dev_tools_events
    identifier: dev_tools_events_dogstatsd
    weight: 402
  - name: Email
    url: developers/events/email/
    parent: dev_tools_events
    identifier: dev_tools_events_mail
    weight: 403
  - name: API
    url: api/v1/events/#post-an-event
    parent: dev_tools_events
    identifier: dev_tools_events_api
    weight: 404
  - name: Service Checks
    url: developers/service_checks/
    parent: dev_tools
    identifier: dev_tools_service_check
    weight: 5
  - name: 'Submission - Agent Check '
    url: developers/service_checks/agent_service_checks_submission/
    parent: dev_tools_service_check
    identifier: dev_tools_service_check_agent_check
    weight: 501
  - name: Submission - DogStatsD
    url: developers/service_checks/dogstatsd_service_checks_submission/
    parent: dev_tools_service_check
    identifier: dev_tools_service_check_dogstatsd
    weight: 502
  - name: Submission - API
    url: api/v1/service-checks/
    parent: dev_tools_service_check
    identifier: dev_tools_service_check_api
    weight: 503
  - name: Libraries
    url: developers/libraries/
    parent: dev_tools
    weight: 6
  - name: Community Office Hours
    url: developers/office_hours/
    parent: dev_tools
    weight: 7
  - name: Write a Custom Check
    url: developers/write_agent_check/
    parent: dev_tools
    weight: 8
  - name: Write an OpenMetrics Check
    url: developers/prometheus/
    parent: dev_tools
    weight: 9
  - name: Integrations
    url: developers/integrations/
    parent: dev_tools
    identifier: dev_tools_integrations
    weight: 10
  - name: Create a new Integration
    url: developers/integrations/new_check_howto/
    parent: dev_tools_integrations
    weight: 901
  - name: Integration assets reference
    url: developers/integrations/check_references/
    parent: dev_tools_integrations
    weight: 1002
  - name: Python
    url: developers/integrations/python/
    parent: dev_tools_integrations
    weight: 1003
  - name: Legacy
    url: developers/integrations/legacy/
    parent: dev_tools_integrations
    weight: 1004
  - name: Amazon CloudFormation
    url: developers/amazon_cloudformation/
    parent: dev_tools
    identifier: dev_tools_aws_cloudformation
    weight: 11
  - name: Guides
    url: developers/guide/
    parent: dev_tools
    identifier: dev_tools_guides
    weight: 12
  - name: API
    url: api/
    pre: nav_api
    identifier: api
    weight: 210000
  - name: Account Management
    url: account_management/
    pre: nav_account
    identifier: account_management
    weight: 220000
  - name: User management
    url: account_management/users/
    parent: account_management
    identifier: account_management_users
    weight: 1
  - name: RBAC
    url: account_management/rbac/
    parent: account_management
    identifier: account_management_rbac
    weight: 2
  - name: Permissions
    url: account_management/rbac/permissions
    parent: account_management_rbac
    identifier: account_management_rbac_permissions
    weight: 201
  - name: Organization settings
    url: account_management/org_settings/
    parent: account_management
    weight: 3
  - name: SSO with SAML
    url: account_management/saml/
    identifier: account_management_saml
    parent: account_management
    weight: 4
  - name: Active Directory
    url: account_management/saml/activedirectory/
    parent: account_management_saml
    weight: 401
  - name: Auth0
    url: account_management/saml/auth0/
    parent: account_management_saml
    weight: 402
  - name: Azure
    url: account_management/saml/azure/
    parent: account_management_saml
    weight: 403
  - name: Google
    url: account_management/saml/google/
    parent: account_management_saml
    weight: 404
  - name: NoPassword
    url: account_management/saml/nopassword/
    parent: account_management_saml
    weight: 405
  - name: Okta
    url: account_management/saml/okta/
    parent: account_management_saml
    weight: 406
  - name: SafeNet
    url: account_management/saml/safenet/
    parent: account_management_saml
    weight: 407
  - name: Multi-org accounts
    url: account_management/multi_organization/
    parent: account_management
    weight: 5
  - name: Switching between orgs
    url: account_management/org_switching/
    parent: account_management
    weight: 6
  - name: Billing
    url: account_management/billing/
    parent: account_management
    weight: 7
  - name: API and Application Keys
    url: account_management/api-app-keys/
    parent: account_management
    weight: 8
  - name: Security
    url: security/
    pre: nav_security
    identifier: security
    weight: 230000
  - name: Agent
    url: security/agent/
    parent: security
    weight: 1
  - name: APM (Tracing)
    url: tracing/custom_instrumentation/agent_customization/
    parent: security
    weight: 2
  - name: Log Management
    url: security/logs/
    parent: security
    weight: 3
  - name: Other considerations
    url: security/other/
    parent: security
    weight: 4
  - name: Help
    url: help/
    pre: nav_help
    identifier: help_top_level
    weight: 240000
api_v1:
  - name: Overview
    url: /api/v1/
    identifier: API V1 overview
    weight: -10
  - name: Using the API
    url: /api/v1/using-the-api/
    parent: API V1 overview
    weight: 5
  - name: Rate Limits
    url: /api/v1/rate-limits/
    parent: API V1 overview
    weight: 6
    identifier: rate-limits
  - name: AWS Integration
    url: /api/v1/aws-integration/
    identifier: AWS Integration
    generated: true
  - name: Delete an AWS integration
    parent: AWS Integration
    url: '#delete-an-aws-integration'
    generated: true
  - name: List all AWS integrations
    parent: AWS Integration
    url: '#list-all-aws-integrations'
    generated: true
  - name: Create an AWS integration
    parent: AWS Integration
    url: '#create-an-aws-integration'
    generated: true
  - name: Update an AWS integration
    parent: AWS Integration
    url: '#update-an-aws-integration'
    generated: true
  - name: List namespace rules
    parent: AWS Integration
    url: '#list-namespace-rules'
    generated: true
  - name: Delete a tag filtering entry
    parent: AWS Integration
    url: '#delete-a-tag-filtering-entry'
    generated: true
  - name: Get all AWS tag filters
    parent: AWS Integration
    url: '#get-all-aws-tag-filters'
    generated: true
  - name: Set an AWS tag filter
    parent: AWS Integration
    url: '#set-an-aws-tag-filter'
    generated: true
  - name: Generate a new external ID
    parent: AWS Integration
    url: '#generate-a-new-external-id'
    generated: true
  - name: AWS Logs Integration
    url: /api/v1/aws-logs-integration/
    identifier: AWS Logs Integration
    generated: true
  - name: Delete an AWS Logs integration
    parent: AWS Logs Integration
    url: '#delete-an-aws-logs-integration'
    generated: true
  - name: List all AWS Logs integrations
    parent: AWS Logs Integration
    url: '#list-all-aws-logs-integrations'
    generated: true
  - name: Add AWS Log Lambda ARN
    parent: AWS Logs Integration
    url: '#add-aws-log-lambda-arn'
    generated: true
  - name: Check that an AWS Lambda Function exists
    parent: AWS Logs Integration
    url: '#check-that-an-aws-lambda-function-exists'
    generated: true
  - name: Get list of AWS log ready services
    parent: AWS Logs Integration
    url: '#get-list-of-aws-log-ready-services'
    generated: true
  - name: Enable an AWS Logs integration
    parent: AWS Logs Integration
    url: '#enable-an-aws-logs-integration'
    generated: true
  - name: Check permissions for log services
    parent: AWS Logs Integration
    url: '#check-permissions-for-log-services'
    generated: true
  - name: Authentication
    url: /api/v1/authentication/
    identifier: Authentication
    generated: true
  - name: Validate API key
    parent: Authentication
    url: '#validate-api-key'
    generated: true
  - name: Azure Integration
    url: /api/v1/azure-integration/
    identifier: Azure Integration
    generated: true
  - name: Delete an Azure integration
    parent: Azure Integration
    url: '#delete-an-azure-integration'
    generated: true
  - name: List all Azure integrations
    parent: Azure Integration
    url: '#list-all-azure-integrations'
    generated: true
  - name: Create an Azure integration
    parent: Azure Integration
    url: '#create-an-azure-integration'
    generated: true
  - name: Update an Azure integration
    parent: Azure Integration
    url: '#update-an-azure-integration'
    generated: true
  - name: Update Azure integration host filters
    parent: Azure Integration
    url: '#update-azure-integration-host-filters'
    generated: true
  - name: Dashboard Lists
    url: /api/v1/dashboard-lists/
    identifier: Dashboard Lists
    generated: true
  - name: Get all dashboard lists
    parent: Dashboard Lists
    url: '#get-all-dashboard-lists'
    generated: true
  - name: Create a dashboard list
    parent: Dashboard Lists
    url: '#create-a-dashboard-list'
    generated: true
  - name: Delete a dashboard list
    parent: Dashboard Lists
    url: '#delete-a-dashboard-list'
    generated: true
  - name: Get a dashboard list
    parent: Dashboard Lists
    url: '#get-a-dashboard-list'
    generated: true
  - name: Update a dashboard list
    parent: Dashboard Lists
    url: '#update-a-dashboard-list'
    generated: true
  - name: Dashboards
    url: /api/v1/dashboards/
    identifier: Dashboards
    generated: true
  - name: Get all dashboards
    parent: Dashboards
    url: '#get-all-dashboards'
    generated: true
  - name: Create a new dashboard
    parent: Dashboards
    url: '#create-a-new-dashboard'
    generated: true
  - name: Create a public dashboard
    parent: Dashboards
    url: '#create-a-public-dashboard'
    generated: true
  - name: Revoke a public dashboard URL
    parent: Dashboards
    url: '#revoke-a-public-dashboard-url'
    generated: true
  - name: Get a public dashboard
    parent: Dashboards
    url: '#get-a-public-dashboard'
    generated: true
  - name: Update a public dashboard
    parent: Dashboards
    url: '#update-a-public-dashboard'
    generated: true
  - name: Revoke public dashboard invitations
    parent: Dashboards
    url: '#revoke-public-dashboard-invitations'
    generated: true
  - name: Get all invitations for a public dashboard
    parent: Dashboards
    url: '#get-all-invitations-for-a-public-dashboard'
    generated: true
  - name: Send public dashboard invitation email
    parent: Dashboards
    url: '#send-public-dashboard-invitation-email'
    generated: true
  - name: Delete a dashboard
    parent: Dashboards
    url: '#delete-a-dashboard'
    generated: true
  - name: Get a dashboard
    parent: Dashboards
    url: '#get-a-dashboard'
    generated: true
  - name: Update a dashboard
    parent: Dashboards
    url: '#update-a-dashboard'
    generated: true
  - name: Downtimes
    url: /api/v1/downtimes/
    identifier: Downtimes
    generated: true
  - name: Get all downtimes
    parent: Downtimes
    url: '#get-all-downtimes'
    generated: true
  - name: Schedule a downtime
    parent: Downtimes
    url: '#schedule-a-downtime'
    generated: true
  - name: Cancel downtimes by scope
    parent: Downtimes
    url: '#cancel-downtimes-by-scope'
    generated: true
  - name: Cancel a downtime
    parent: Downtimes
    url: '#cancel-a-downtime'
    generated: true
  - name: Get a downtime
    parent: Downtimes
    url: '#get-a-downtime'
    generated: true
  - name: Update a downtime
    parent: Downtimes
    url: '#update-a-downtime'
    generated: true
  - name: Embeddable Graphs
    url: /api/v1/embeddable-graphs/
    identifier: Embeddable Graphs
    generated: true
  - name: Get all embeds
    parent: Embeddable Graphs
    url: '#get-all-embeds'
    generated: true
  - name: Create embed
    parent: Embeddable Graphs
    url: '#create-embed'
    generated: true
  - name: Get specific embed
    parent: Embeddable Graphs
    url: '#get-specific-embed'
    generated: true
  - name: Enable embed
    parent: Embeddable Graphs
    url: '#enable-embed'
    generated: true
  - name: Revoke embed
    parent: Embeddable Graphs
    url: '#revoke-embed'
    generated: true
  - name: Events
    url: /api/v1/events/
    identifier: Events
    generated: true
  - name: Query the event stream
    parent: Events
    url: '#query-the-event-stream'
    generated: true
  - name: Post an event
    parent: Events
    url: '#post-an-event'
    generated: true
  - name: Get an event
    parent: Events
    url: '#get-an-event'
    generated: true
  - name: GCP Integration
    url: /api/v1/gcp-integration/
    identifier: GCP Integration
    generated: true
  - name: Delete a GCP integration
    parent: GCP Integration
    url: '#delete-a-gcp-integration'
    generated: true
  - name: List all GCP integrations
    parent: GCP Integration
    url: '#list-all-gcp-integrations'
    generated: true
  - name: Create a GCP integration
    parent: GCP Integration
    url: '#create-a-gcp-integration'
    generated: true
  - name: Update a GCP integration
    parent: GCP Integration
    url: '#update-a-gcp-integration'
    generated: true
  - name: Hosts
    url: /api/v1/hosts/
    identifier: Hosts
    generated: true
  - name: Mute a host
    parent: Hosts
    url: '#mute-a-host'
    generated: true
  - name: Unmute a host
    parent: Hosts
    url: '#unmute-a-host'
    generated: true
  - name: Get all hosts for your organization
    parent: Hosts
    url: '#get-all-hosts-for-your-organization'
    generated: true
  - name: Get the total number of active hosts
    parent: Hosts
    url: '#get-the-total-number-of-active-hosts'
    generated: true
  - name: IP Ranges
    url: /api/v1/ip-ranges/
    identifier: IP Ranges
    generated: true
  - name: List IP Ranges
    parent: IP Ranges
    url: '#list-ip-ranges'
    generated: true
  - name: Incident Services
    url: /api/v1/incident-services/
    identifier: Incident Services
    generated: true
  - name: Incident Teams
    url: /api/v1/incident-teams/
    identifier: Incident Teams
    generated: true
  - name: Incidents
    url: /api/v1/incidents/
    identifier: Incidents
    generated: true
  - name: Key Management
    url: /api/v1/key-management/
    identifier: Key Management
    generated: true
  - name: Get all API keys
    parent: Key Management
    url: '#get-all-api-keys'
    generated: true
  - name: Create an API key
    parent: Key Management
    url: '#create-an-api-key'
    generated: true
  - name: Delete an API key
    parent: Key Management
    url: '#delete-an-api-key'
    generated: true
  - name: Get API key
    parent: Key Management
    url: '#get-api-key'
    generated: true
  - name: Edit an API key
    parent: Key Management
    url: '#edit-an-api-key'
    generated: true
  - name: Get all application keys
    parent: Key Management
    url: '#get-all-application-keys'
    generated: true
  - name: Create an application key
    parent: Key Management
    url: '#create-an-application-key'
    generated: true
  - name: Delete an application key
    parent: Key Management
    url: '#delete-an-application-key'
    generated: true
  - name: Get an application key
    parent: Key Management
    url: '#get-an-application-key'
    generated: true
  - name: Edit an application key
    parent: Key Management
    url: '#edit-an-application-key'
    generated: true
  - name: Logs
    url: /api/v1/logs/
    identifier: Logs
    generated: true
  - name: Get a list of logs
    parent: Logs
    url: '#get-a-list-of-logs'
    generated: true
  - name: Send logs
    parent: Logs
    url: '#send-logs'
    generated: true
  - name: Logs Archives
    url: /api/v1/logs-archives/
    identifier: Logs Archives
    generated: true
  - name: Logs Indexes
    url: /api/v1/logs-indexes/
    identifier: Logs Indexes
    generated: true
  - name: Get indexes order
    parent: Logs Indexes
    url: '#get-indexes-order'
    generated: true
  - name: Update indexes order
    parent: Logs Indexes
    url: '#update-indexes-order'
    generated: true
  - name: Get all indexes
    parent: Logs Indexes
    url: '#get-all-indexes'
    generated: true
  - name: Get an index
    parent: Logs Indexes
    url: '#get-an-index'
    generated: true
  - name: Update an index
    parent: Logs Indexes
    url: '#update-an-index'
    generated: true
  - name: Logs Metrics
    url: /api/v1/logs-metrics/
    identifier: Logs Metrics
    generated: true
  - name: Logs Pipelines
    url: /api/v1/logs-pipelines/
    identifier: Logs Pipelines
    generated: true
  - name: Get pipeline order
    parent: Logs Pipelines
    url: '#get-pipeline-order'
    generated: true
  - name: Update pipeline order
    parent: Logs Pipelines
    url: '#update-pipeline-order'
    generated: true
  - name: Get all pipelines
    parent: Logs Pipelines
    url: '#get-all-pipelines'
    generated: true
  - name: Create a pipeline
    parent: Logs Pipelines
    url: '#create-a-pipeline'
    generated: true
  - name: Delete a pipeline
    parent: Logs Pipelines
    url: '#delete-a-pipeline'
    generated: true
  - name: Get a pipeline
    parent: Logs Pipelines
    url: '#get-a-pipeline'
    generated: true
  - name: Update a pipeline
    parent: Logs Pipelines
    url: '#update-a-pipeline'
    generated: true
  - name: Logs Restriction Queries
    url: /api/v1/logs-restriction-queries/
    identifier: Logs Restriction Queries
    generated: true
  - name: Metrics
    url: /api/v1/metrics/
    identifier: Metrics
    generated: true
  - name: Get active metrics list
    parent: Metrics
    url: '#get-active-metrics-list'
    generated: true
  - name: Get metric metadata
    parent: Metrics
    url: '#get-metric-metadata'
    generated: true
  - name: Edit metric metadata
    parent: Metrics
    url: '#edit-metric-metadata'
    generated: true
  - name: Query timeseries points
    parent: Metrics
    url: '#query-timeseries-points'
    generated: true
  - name: Search metrics
    parent: Metrics
    url: '#search-metrics'
    generated: true
  - name: Submit metrics
    parent: Metrics
    url: '#submit-metrics'
    generated: true
  - name: Monitors
    url: /api/v1/monitors/
    identifier: Monitors
    generated: true
  - name: Get all monitor details
    parent: Monitors
    url: '#get-all-monitor-details'
    generated: true
  - name: Create a monitor
    parent: Monitors
    url: '#create-a-monitor'
    generated: true
  - name: Check if a monitor can be deleted
    parent: Monitors
    url: '#check-if-a-monitor-can-be-deleted'
    generated: true
  - name: Monitors group search
    parent: Monitors
    url: '#monitors-group-search'
    generated: true
  - name: Monitors search
    parent: Monitors
    url: '#monitors-search'
    generated: true
  - name: Validate a monitor
    parent: Monitors
    url: '#validate-a-monitor'
    generated: true
  - name: Delete a monitor
    parent: Monitors
    url: '#delete-a-monitor'
    generated: true
  - name: Get a monitor's details
    parent: Monitors
    url: '#get-a-monitors-details'
    generated: true
  - name: Edit a monitor
    parent: Monitors
    url: '#edit-a-monitor'
    generated: true
  - name: Mute a monitor
    parent: Monitors
    url: '#mute-a-monitor'
    generated: true
  - name: Unmute a monitor
    parent: Monitors
    url: '#unmute-a-monitor'
    generated: true
  - name: Resolve Monitor
    parent: Monitors
    url: '#resolve-monitor'
    generated: true
  - name: Mute all monitors
    parent: Monitors
    url: '#mute-all-monitors'
    generated: true
  - name: Unmute all monitors
    parent: Monitors
    url: '#unmute-all-monitors'
    generated: true
  - name: Organizations
    url: /api/v1/organizations/
    identifier: Organizations
    generated: true
  - name: List your managed organizations
    parent: Organizations
    url: '#list-your-managed-organizations'
    generated: true
  - name: Create a child organization
    parent: Organizations
    url: '#create-a-child-organization'
    generated: true
  - name: Get organization information
    parent: Organizations
    url: '#get-organization-information'
    generated: true
  - name: Update your organization
    parent: Organizations
    url: '#update-your-organization'
    generated: true
  - name: Upload IdP metadata
    parent: Organizations
    url: '#upload-idp-metadata'
    generated: true
  - name: PagerDuty Integration
    url: /api/v1/pagerduty-integration/
    identifier: PagerDuty Integration
    generated: true
  - name: Create a new service object
    parent: PagerDuty Integration
    url: '#create-a-new-service-object'
    generated: true
  - name: Delete a single service object
    parent: PagerDuty Integration
    url: '#delete-a-single-service-object'
    generated: true
  - name: Get a single service object
    parent: PagerDuty Integration
    url: '#get-a-single-service-object'
    generated: true
  - name: Update a single service object
    parent: PagerDuty Integration
    url: '#update-a-single-service-object'
    generated: true
  - name: Processes
    url: /api/v1/processes/
    identifier: Processes
    generated: true
  - name: Roles
    url: /api/v1/roles/
    identifier: Roles
    generated: true
  - name: Screenboards
    url: /api/v1/screenboards/
    identifier: Screenboards
    generated: true
  - name: Security Monitoring
    url: /api/v1/security-monitoring/
    identifier: Security Monitoring
    generated: true
  - name: Service Checks
    url: /api/v1/service-checks/
    identifier: Service Checks
    generated: true
  - name: Submit a Service Check
    parent: Service Checks
    url: '#submit-a-service-check'
    generated: true
  - name: Service Dependencies
    url: /api/v1/service-dependencies/
    identifier: Service Dependencies
    generated: true
  - name: Get all APM service dependencies
    parent: Service Dependencies
    url: '#get-all-apm-service-dependencies'
    generated: true
  - name: Get one APM service's dependencies
    parent: Service Dependencies
    url: '#get-one-apm-services-dependencies'
    generated: true
  - name: Service Level Objectives
    url: /api/v1/service-level-objectives/
    identifier: Service Level Objectives
    generated: true
  - name: Search SLOs
    parent: Service Level Objectives
    url: '#search-slos'
    generated: true
  - name: Create a SLO object
    parent: Service Level Objectives
    url: '#create-a-slo-object'
    generated: true
  - name: Bulk Delete SLO Timeframes
    parent: Service Level Objectives
    url: '#bulk-delete-slo-timeframes'
    generated: true
  - name: Check if SLOs can be safely deleted
    parent: Service Level Objectives
    url: '#check-if-slos-can-be-safely-deleted'
    generated: true
  - name: Delete a SLO
    parent: Service Level Objectives
    url: '#delete-a-slo'
    generated: true
  - name: Get a SLO's details
    parent: Service Level Objectives
    url: '#get-a-slos-details'
    generated: true
  - name: Update a SLO
    parent: Service Level Objectives
    url: '#update-a-slo'
    generated: true
  - name: Get an SLO's history
    parent: Service Level Objectives
    url: '#get-an-slos-history'
    generated: true
  - name: Slack Integration
    url: /api/v1/slack-integration/
    identifier: Slack Integration
    generated: true
  - name: Delete a Slack integration
    parent: Slack Integration
    url: '#delete-a-slack-integration'
    generated: true
  - name: Get info about a Slack integration
    parent: Slack Integration
    url: '#get-info-about-a-slack-integration'
    generated: true
  - name: Create a Slack integration
    parent: Slack Integration
    url: '#create-a-slack-integration'
    generated: true
  - name: Add channels to Slack integration
    parent: Slack Integration
    url: '#add-channels-to-slack-integration'
    generated: true
  - name: Get all channels in a Slack integration
    parent: Slack Integration
    url: '#get-all-channels-in-a-slack-integration'
    generated: true
  - name: Create a Slack integration channel
    parent: Slack Integration
    url: '#create-a-slack-integration-channel'
    generated: true
  - name: Remove a Slack integration channel
    parent: Slack Integration
    url: '#remove-a-slack-integration-channel'
    generated: true
  - name: Get a Slack integration channel
    parent: Slack Integration
    url: '#get-a-slack-integration-channel'
    generated: true
  - name: Update a Slack integration channel
    parent: Slack Integration
    url: '#update-a-slack-integration-channel'
    generated: true
  - name: Snapshots
    url: /api/v1/snapshots/
    identifier: Snapshots
    generated: true
  - name: Take graph snapshots
    parent: Snapshots
    url: '#take-graph-snapshots'
    generated: true
  - name: Synthetics
    url: /api/v1/synthetics/
    identifier: Synthetics
    generated: true
  - name: Get all locations (public and private)
    parent: Synthetics
    url: '#get-all-locations-public-and-private'
    generated: true
  - name: Create a private location
    parent: Synthetics
    url: '#create-a-private-location'
    generated: true
  - name: Delete a private location
    parent: Synthetics
    url: '#delete-a-private-location'
    generated: true
  - name: Get a private location
    parent: Synthetics
    url: '#get-a-private-location'
    generated: true
  - name: Edit a private location
    parent: Synthetics
    url: '#edit-a-private-location'
    generated: true
  - name: Get the list of all tests
    parent: Synthetics
    url: '#get-the-list-of-all-tests'
    generated: true
  - name: Create a test
    parent: Synthetics
    url: '#create-a-test'
    generated: true
  - name: Get a test configuration (browser)
    parent: Synthetics
    url: '#get-a-test-configuration-browser'
    generated: true
  - name: Get the test's latest results summaries (browser)
    parent: Synthetics
    url: '#get-the-tests-latest-results-summaries-browser'
    generated: true
  - name: Get a test result (browser)
    parent: Synthetics
    url: '#get-a-test-result-browser'
    generated: true
  - name: Delete tests
    parent: Synthetics
    url: '#delete-tests'
    generated: true
  - name: Trigger some Synthetics tests for CI
    parent: Synthetics
    url: '#trigger-some-synthetics-tests-for-ci'
    generated: true
  - name: Get a test configuration (API)
    parent: Synthetics
    url: '#get-a-test-configuration-api'
    generated: true
  - name: Edit a test
    parent: Synthetics
    url: '#edit-a-test'
    generated: true
  - name: Get the test's latest results summaries (API)
    parent: Synthetics
    url: '#get-the-tests-latest-results-summaries-api'
    generated: true
  - name: Get a test result (API)
    parent: Synthetics
    url: '#get-a-test-result-api'
    generated: true
  - name: Pause or start a test
    parent: Synthetics
    url: '#pause-or-start-a-test'
    generated: true
  - name: Create a global variable
    parent: Synthetics
    url: '#create-a-global-variable'
    generated: true
  - name: Delete a global variable
    parent: Synthetics
    url: '#delete-a-global-variable'
    generated: true
  - name: Get a global variable
    parent: Synthetics
    url: '#get-a-global-variable'
    generated: true
  - name: Edit a global variable
    parent: Synthetics
    url: '#edit-a-global-variable'
    generated: true
  - name: Tags
    url: /api/v1/tags/
    identifier: Tags
    generated: true
  - name: Get Tags
    parent: Tags
    url: '#get-tags'
    generated: true
  - name: Remove host tags
    parent: Tags
    url: '#remove-host-tags'
    generated: true
  - name: Get host tags
    parent: Tags
    url: '#get-host-tags'
    generated: true
  - name: Add tags to a host
    parent: Tags
    url: '#add-tags-to-a-host'
    generated: true
  - name: Update host tags
    parent: Tags
    url: '#update-host-tags'
    generated: true
  - name: Timeboards
    url: /api/v1/timeboards/
    identifier: Timeboards
    generated: true
  - name: Tracing
    url: /api/v1/tracing/
    identifier: Tracing
    generated: true
  - name: Send traces
    parent: Tracing
    url: '#send-traces'
    generated: true
  - name: Usage Metering
    url: /api/v1/usage-metering/
    identifier: Usage Metering
    generated: true
  - name: Get the list of available daily custom reports
    parent: Usage Metering
    url: '#get-the-list-of-available-daily-custom-reports'
    generated: true
  - name: Get specified daily custom reports
    parent: Usage Metering
    url: '#get-specified-daily-custom-reports'
    generated: true
  - name: Get the list of available monthly custom reports
    parent: Usage Metering
    url: '#get-the-list-of-available-monthly-custom-reports'
    generated: true
  - name: Get specified monthly custom reports
    parent: Usage Metering
    url: '#get-specified-monthly-custom-reports'
    generated: true
  - name: Get hourly usage for analyzed logs
    parent: Usage Metering
    url: '#get-hourly-usage-for-analyzed-logs'
    generated: true
  - name: Get Usage Attribution
    parent: Usage Metering
    url: '#get-usage-attribution'
    generated: true
  - name: Get hourly usage for Lambda
    parent: Usage Metering
    url: '#get-hourly-usage-for-lambda'
    generated: true
  - name: Get billable usage across your account
    parent: Usage Metering
    url: '#get-billable-usage-across-your-account'
    generated: true
  - name: Get hourly usage for Fargate
    parent: Usage Metering
    url: '#get-hourly-usage-for-fargate'
    generated: true
  - name: Get hourly usage for hosts and containers
    parent: Usage Metering
    url: '#get-hourly-usage-for-hosts-and-containers'
    generated: true
  - name: Get hourly usage for incident management
    parent: Usage Metering
    url: '#get-hourly-usage-for-incident-management'
    generated: true
  - name: Get hourly usage for indexed spans
    parent: Usage Metering
    url: '#get-hourly-usage-for-indexed-spans'
    generated: true
  - name: Get hourly usage for ingested spans
    parent: Usage Metering
    url: '#get-hourly-usage-for-ingested-spans'
    generated: true
  - name: Get hourly usage for Logs
    parent: Usage Metering
    url: '#get-hourly-usage-for-logs'
    generated: true
  - name: Get hourly usage for Logs by Index
    parent: Usage Metering
    url: '#get-hourly-usage-for-logs-by-index'
    generated: true
  - name: Get hourly usage for Network Flows
    parent: Usage Metering
    url: '#get-hourly-usage-for-network-flows'
    generated: true
  - name: Get hourly usage for Network Hosts
    parent: Usage Metering
    url: '#get-hourly-usage-for-network-hosts'
    generated: true
  - name: Get hourly usage for profiled hosts
    parent: Usage Metering
    url: '#get-hourly-usage-for-profiled-hosts'
    generated: true
  - name: Get hourly usage for RUM Sessions
    parent: Usage Metering
    url: '#get-hourly-usage-for-rum-sessions'
    generated: true
  - name: Get hourly usage for SNMP devices
    parent: Usage Metering
    url: '#get-hourly-usage-for-snmp-devices'
    generated: true
  - name: Get usage across your multi-org account
    parent: Usage Metering
    url: '#get-usage-across-your-multi-org-account'
    generated: true
  - name: Get hourly usage for Synthetics Checks
    parent: Usage Metering
    url: '#get-hourly-usage-for-synthetics-checks'
    generated: true
  - name: Get hourly usage for Synthetics API Checks
    parent: Usage Metering
    url: '#get-hourly-usage-for-synthetics-api-checks'
    generated: true
  - name: Get hourly usage for Synthetics Browser Checks
    parent: Usage Metering
    url: '#get-hourly-usage-for-synthetics-browser-checks'
    generated: true
  - name: Get hourly usage for custom metrics
    parent: Usage Metering
    url: '#get-hourly-usage-for-custom-metrics'
    generated: true
  - name: Get top custom metrics by hourly average
    parent: Usage Metering
    url: '#get-top-custom-metrics-by-hourly-average'
    generated: true
  - name: Get hourly usage for Trace Search
    parent: Usage Metering
    url: '#get-hourly-usage-for-trace-search'
    generated: true
  - name: Get hourly usage for tracing without limits
    parent: Usage Metering
    url: '#get-hourly-usage-for-tracing-without-limits'
    generated: true
  - name: Users
    url: /api/v1/users/
    identifier: Users
    generated: true
  - name: List all users
    parent: Users
    url: '#list-all-users'
    generated: true
  - name: Create a user
    parent: Users
    url: '#create-a-user'
    generated: true
  - name: Disable a user
    parent: Users
    url: '#disable-a-user'
    generated: true
  - name: Get user details
    parent: Users
    url: '#get-user-details'
    generated: true
  - name: Update a user
    parent: Users
    url: '#update-a-user'
    generated: true
  - name: Webhooks Integration
    url: /api/v1/webhooks-integration/
    identifier: Webhooks Integration
    generated: true
  - name: Create a custom variable
    parent: Webhooks Integration
    url: '#create-a-custom-variable'
    generated: true
  - name: Delete a custom variable
    parent: Webhooks Integration
    url: '#delete-a-custom-variable'
    generated: true
  - name: Get a custom variable
    parent: Webhooks Integration
    url: '#get-a-custom-variable'
    generated: true
  - name: Update a custom variable
    parent: Webhooks Integration
    url: '#update-a-custom-variable'
    generated: true
  - name: Create a webhooks integration
    parent: Webhooks Integration
    url: '#create-a-webhooks-integration'
    generated: true
  - name: Delete a webhook
    parent: Webhooks Integration
    url: '#delete-a-webhook'
    generated: true
  - name: Get a webhook integration
    parent: Webhooks Integration
    url: '#get-a-webhook-integration'
    generated: true
  - name: Update a webhook
    parent: Webhooks Integration
    url: '#update-a-webhook'
    generated: true
api_v2:
  - name: Overview
    url: /api/v2/
    identifier: API V2 overview
    weight: -10
  - name: Using the API
    url: /api/v2/using-the-api/
    parent: API V2 overview
    weight: 5
  - name: Rate Limits
    url: /api/v2/rate-limits/
    parent: API V2 overview
    weight: 6
    identifier: rate-limits
  - name: AWS Integration
    url: /api/v2/aws-integration/
    identifier: AWS Integration
    generated: true
  - name: AWS Logs Integration
    url: /api/v2/aws-logs-integration/
    identifier: AWS Logs Integration
    generated: true
  - name: Authentication
    url: /api/v2/authentication/
    identifier: Authentication
    generated: true
  - name: Azure Integration
    url: /api/v2/azure-integration/
    identifier: Azure Integration
    generated: true
  - name: Dashboard Lists
    url: /api/v2/dashboard-lists/
    identifier: Dashboard Lists
    generated: true
  - name: Delete items from a dashboard list
    parent: Dashboard Lists
    url: '#delete-items-from-a-dashboard-list'
    generated: true
  - name: Get a Dashboard List
    parent: Dashboard Lists
    url: '#get-a-dashboard-list'
    generated: true
  - name: Add Items to a Dashboard List
    parent: Dashboard Lists
    url: '#add-items-to-a-dashboard-list'
    generated: true
  - name: Update items of a dashboard list
    parent: Dashboard Lists
    url: '#update-items-of-a-dashboard-list'
    generated: true
  - name: Dashboards
    url: /api/v2/dashboards/
    identifier: Dashboards
    generated: true
  - name: Downtimes
    url: /api/v2/downtimes/
    identifier: Downtimes
    generated: true
  - name: Embeddable Graphs
    url: /api/v2/embeddable-graphs/
    identifier: Embeddable Graphs
    generated: true
  - name: Events
    url: /api/v2/events/
    identifier: Events
    generated: true
  - name: GCP Integration
    url: /api/v2/gcp-integration/
    identifier: GCP Integration
    generated: true
  - name: Hosts
    url: /api/v2/hosts/
    identifier: Hosts
    generated: true
  - name: IP Ranges
    url: /api/v2/ip-ranges/
    identifier: IP Ranges
    generated: true
  - name: Incident Services
    url: /api/v2/incident-services/
    identifier: Incident Services
    generated: true
  - name: Get a list of all incident services
    parent: Incident Services
    url: '#get-a-list-of-all-incident-services'
    generated: true
  - name: Create a new incident service
    parent: Incident Services
    url: '#create-a-new-incident-service'
    generated: true
  - name: Delete an existing incident service
    parent: Incident Services
    url: '#delete-an-existing-incident-service'
    generated: true
  - name: Get details of an incident service
    parent: Incident Services
    url: '#get-details-of-an-incident-service'
    generated: true
  - name: Update an existing incident service
    parent: Incident Services
    url: '#update-an-existing-incident-service'
    generated: true
  - name: Incident Teams
    url: /api/v2/incident-teams/
    identifier: Incident Teams
    generated: true
  - name: Get a list of all incident teams
    parent: Incident Teams
    url: '#get-a-list-of-all-incident-teams'
    generated: true
  - name: Create a new incident team
    parent: Incident Teams
    url: '#create-a-new-incident-team'
    generated: true
  - name: Delete an existing incident team
    parent: Incident Teams
    url: '#delete-an-existing-incident-team'
    generated: true
  - name: Get details of an incident team
    parent: Incident Teams
    url: '#get-details-of-an-incident-team'
    generated: true
  - name: Update an existing incident team
    parent: Incident Teams
    url: '#update-an-existing-incident-team'
    generated: true
  - name: Incidents
    url: /api/v2/incidents/
    identifier: Incidents
    generated: true
  - name: Get a list of incidents
    parent: Incidents
    url: '#get-a-list-of-incidents'
    generated: true
  - name: Create an incident
    parent: Incidents
    url: '#create-an-incident'
    generated: true
  - name: Delete an existing incident
    parent: Incidents
    url: '#delete-an-existing-incident'
    generated: true
  - name: Get the details of an incident
    parent: Incidents
    url: '#get-the-details-of-an-incident'
    generated: true
  - name: Update an existing incident
    parent: Incidents
    url: '#update-an-existing-incident'
    generated: true
  - name: Key Management
    url: /api/v2/key-management/
    identifier: Key Management
    generated: true
  - name: Get all API keys
    parent: Key Management
    url: '#get-all-api-keys'
    generated: true
  - name: Create an API key
    parent: Key Management
    url: '#create-an-api-key'
    generated: true
  - name: Delete an API key
    parent: Key Management
    url: '#delete-an-api-key'
    generated: true
  - name: Get API key
    parent: Key Management
    url: '#get-api-key'
    generated: true
  - name: Edit an API key
    parent: Key Management
    url: '#edit-an-api-key'
    generated: true
  - name: Get all application keys
    parent: Key Management
    url: '#get-all-application-keys'
    generated: true
  - name: Delete an application key
    parent: Key Management
    url: '#delete-an-application-key'
    generated: true
  - name: Edit an application key
    parent: Key Management
    url: '#edit-an-application-key'
    generated: true
  - name: Get all application keys owned by current user
    parent: Key Management
    url: '#get-all-application-keys-owned-by-current-user'
    generated: true
  - name: Create an application key for current user
    parent: Key Management
    url: '#create-an-application-key-for-current-user'
    generated: true
  - name: Delete an application key owned by current user
    parent: Key Management
    url: '#delete-an-application-key-owned-by-current-user'
    generated: true
  - name: Get one application key owned by current user
    parent: Key Management
    url: '#get-one-application-key-owned-by-current-user'
    generated: true
  - name: Edit an application key owned by current user
    parent: Key Management
    url: '#edit-an-application-key-owned-by-current-user'
    generated: true
  - name: Key Management
    url: /api/v2/key-management/
    identifier: Key Management
    generated: true
  - name: Get all API keys
    parent: Key Management
    url: '#get-all-api-keys'
    generated: true
  - name: Create an API key
    parent: Key Management
    url: '#create-an-api-key'
    generated: true
  - name: Delete an API key
    parent: Key Management
    url: '#delete-an-api-key'
    generated: true
  - name: Get API key
    parent: Key Management
    url: '#get-api-key'
    generated: true
  - name: Edit an API key
    parent: Key Management
    url: '#edit-an-api-key'
    generated: true
  - name: Get all application keys
    parent: Key Management
    url: '#get-all-application-keys'
    generated: true
  - name: Delete an application key
    parent: Key Management
    url: '#delete-an-application-key'
    generated: true
  - name: Edit an application key
    parent: Key Management
    url: '#edit-an-application-key'
    generated: true
  - name: Get all application keys owned by current user
    parent: Key Management
    url: '#get-all-application-keys-owned-by-current-user'
    generated: true
  - name: Create an application key for current user
    parent: Key Management
    url: '#create-an-application-key-for-current-user'
    generated: true
  - name: Delete an application key owned by current user
    parent: Key Management
    url: '#delete-an-application-key-owned-by-current-user'
    generated: true
  - name: Get one application key owned by current user
    parent: Key Management
    url: '#get-one-application-key-owned-by-current-user'
    generated: true
  - name: Edit an application key owned by current user
    parent: Key Management
    url: '#edit-an-application-key-owned-by-current-user'
    generated: true
  - name: Logs
    url: /api/v2/logs/
    identifier: Logs
    generated: true
  - name: Aggregate events
    parent: Logs
    url: '#aggregate-events'
    generated: true
  - name: Get a quick list of logs
    parent: Logs
    url: '#get-a-quick-list-of-logs'
    generated: true
  - name: Get a list of logs
    parent: Logs
    url: '#get-a-list-of-logs'
    generated: true
  - name: Logs Archives
    url: /api/v2/logs-archives/
    identifier: Logs Archives
    generated: true
  - name: Get archive order
    parent: Logs Archives
    url: '#get-archive-order'
    generated: true
  - name: Update archive order
    parent: Logs Archives
    url: '#update-archive-order'
    generated: true
  - name: Get all archives
    parent: Logs Archives
    url: '#get-all-archives'
    generated: true
  - name: Create an archive
    parent: Logs Archives
    url: '#create-an-archive'
    generated: true
  - name: Delete an archive
    parent: Logs Archives
    url: '#delete-an-archive'
    generated: true
  - name: Get an archive
    parent: Logs Archives
    url: '#get-an-archive'
    generated: true
  - name: Update an archive
    parent: Logs Archives
    url: '#update-an-archive'
    generated: true
  - name: Revoke role from an archive
    parent: Logs Archives
    url: '#revoke-role-from-an-archive'
    generated: true
  - name: List read roles for an archive
    parent: Logs Archives
    url: '#list-read-roles-for-an-archive'
    generated: true
  - name: Grant role to an archive
    parent: Logs Archives
    url: '#grant-role-to-an-archive'
    generated: true
  - name: Logs Indexes
    url: /api/v2/logs-indexes/
    identifier: Logs Indexes
    generated: true
  - name: Logs Metrics
    url: /api/v2/logs-metrics/
    identifier: Logs Metrics
    generated: true
  - name: Get all log-based metrics
    parent: Logs Metrics
    url: '#get-all-log-based-metrics'
    generated: true
  - name: Create a log-based metric
    parent: Logs Metrics
    url: '#create-a-log-based-metric'
    generated: true
  - name: Delete a log-based metric
    parent: Logs Metrics
    url: '#delete-a-log-based-metric'
    generated: true
  - name: Get a log-based metric
    parent: Logs Metrics
    url: '#get-a-log-based-metric'
    generated: true
  - name: Update a log-based metric
    parent: Logs Metrics
    url: '#update-a-log-based-metric'
    generated: true
  - name: Logs Pipelines
    url: /api/v2/logs-pipelines/
    identifier: Logs Pipelines
    generated: true
  - name: Logs Restriction Queries
    url: /api/v2/logs-restriction-queries/
    identifier: Logs Restriction Queries
    generated: true
  - name: List restriction queries
    parent: Logs Restriction Queries
    url: '#list-restriction-queries'
    generated: true
  - name: Create a restriction query
    parent: Logs Restriction Queries
    url: '#create-a-restriction-query'
    generated: true
  - name: Get restriction query for a given role
    parent: Logs Restriction Queries
    url: '#get-restriction-query-for-a-given-role'
    generated: true
  - name: Get all restriction queries for a given user
    parent: Logs Restriction Queries
    url: '#get-all-restriction-queries-for-a-given-user'
    generated: true
  - name: Delete a restriction query
    parent: Logs Restriction Queries
    url: '#delete-a-restriction-query'
    generated: true
  - name: Get a restriction query
    parent: Logs Restriction Queries
    url: '#get-a-restriction-query'
    generated: true
  - name: Update a restriction query
    parent: Logs Restriction Queries
    url: '#update-a-restriction-query'
    generated: true
  - name: Revoke role from a restriction query
    parent: Logs Restriction Queries
    url: '#revoke-role-from-a-restriction-query'
    generated: true
  - name: List roles for a restriction query
    parent: Logs Restriction Queries
    url: '#list-roles-for-a-restriction-query'
    generated: true
  - name: Grant role to a restriction query
    parent: Logs Restriction Queries
    url: '#grant-role-to-a-restriction-query'
    generated: true
  - name: Metrics
    url: /api/v2/metrics/
    identifier: Metrics
    generated: true
  - name: Monitors
    url: /api/v2/monitors/
    identifier: Monitors
    generated: true
  - name: Organizations
    url: /api/v2/organizations/
    identifier: Organizations
    generated: true
  - name: PagerDuty Integration
    url: /api/v2/pagerduty-integration/
    identifier: PagerDuty Integration
    generated: true
  - name: Processes
    url: /api/v2/processes/
    identifier: Processes
    generated: true
  - name: Get all processes
    parent: Processes
    url: '#get-all-processes'
    generated: true
  - name: Roles
    url: /api/v2/roles/
    identifier: Roles
    generated: true
  - name: List permissions
    parent: Roles
    url: '#list-permissions'
    generated: true
  - name: List roles
    parent: Roles
    url: '#list-roles'
    generated: true
  - name: Create role
    parent: Roles
    url: '#create-role'
    generated: true
  - name: Delete role
    parent: Roles
    url: '#delete-role'
    generated: true
  - name: Get a role
    parent: Roles
    url: '#get-a-role'
    generated: true
  - name: Update a role
    parent: Roles
    url: '#update-a-role'
    generated: true
  - name: Revoke permission
    parent: Roles
    url: '#revoke-permission'
    generated: true
  - name: List permissions for a role
    parent: Roles
    url: '#list-permissions-for-a-role'
    generated: true
  - name: Grant permission to a role
    parent: Roles
    url: '#grant-permission-to-a-role'
    generated: true
  - name: Remove a user from a role
    parent: Roles
    url: '#remove-a-user-from-a-role'
    generated: true
  - name: Get all users of a role
    parent: Roles
    url: '#get-all-users-of-a-role'
    generated: true
  - name: Add a user to a role
    parent: Roles
    url: '#add-a-user-to-a-role'
    generated: true
  - name: Screenboards
    url: /api/v2/screenboards/
    identifier: Screenboards
    generated: true
  - name: Security Monitoring
    url: /api/v2/security-monitoring/
    identifier: Security Monitoring
    generated: true
  - name: List rules
    parent: Security Monitoring
    url: '#list-rules'
    generated: true
  - name: Create a detection rule
    parent: Security Monitoring
    url: '#create-a-detection-rule'
    generated: true
  - name: Delete an existing rule
    parent: Security Monitoring
    url: '#delete-an-existing-rule'
    generated: true
  - name: Get a rule's details
    parent: Security Monitoring
    url: '#get-a-rules-details'
    generated: true
  - name: Update an existing rule
    parent: Security Monitoring
    url: '#update-an-existing-rule'
    generated: true
  - name: Get a quick list of security signals
    parent: Security Monitoring
    url: '#get-a-quick-list-of-security-signals'
    generated: true
  - name: Get a list of security signals
    parent: Security Monitoring
    url: '#get-a-list-of-security-signals'
    generated: true
  - name: Service Checks
    url: /api/v2/service-checks/
    identifier: Service Checks
    generated: true
  - name: Service Dependencies
    url: /api/v2/service-dependencies/
    identifier: Service Dependencies
    generated: true
  - name: Service Level Objectives
    url: /api/v2/service-level-objectives/
    identifier: Service Level Objectives
    generated: true
  - name: Slack Integration
    url: /api/v2/slack-integration/
    identifier: Slack Integration
    generated: true
  - name: Snapshots
    url: /api/v2/snapshots/
    identifier: Snapshots
    generated: true
  - name: Synthetics
    url: /api/v2/synthetics/
    identifier: Synthetics
    generated: true
  - name: Tags
    url: /api/v2/tags/
    identifier: Tags
    generated: true
  - name: Timeboards
    url: /api/v2/timeboards/
    identifier: Timeboards
    generated: true
  - name: Tracing
    url: /api/v2/tracing/
    identifier: Tracing
    generated: true
  - name: Usage Metering
    url: /api/v2/usage-metering/
    identifier: Usage Metering
    generated: true
  - name: Users
    url: /api/v2/users/
    identifier: Users
    generated: true
  - name: Send invitation emails
    parent: Users
    url: '#send-invitation-emails'
    generated: true
  - name: Get a user invitation
    parent: Users
    url: '#get-a-user-invitation'
    generated: true
  - name: List all users
    parent: Users
    url: '#list-all-users'
    generated: true
  - name: Create a user
    parent: Users
    url: '#create-a-user'
    generated: true
  - name: Disable a user
    parent: Users
    url: '#disable-a-user'
    generated: true
  - name: Get user details
    parent: Users
    url: '#get-user-details'
    generated: true
  - name: Update a user
    parent: Users
    url: '#update-a-user'
    generated: true
  - name: Get a user organization
    parent: Users
    url: '#get-a-user-organization'
    generated: true
  - name: Get a user permissions
    parent: Users
    url: '#get-a-user-permissions'
    generated: true
  - name: Webhooks Integration
    url: /api/v2/webhooks-integration/
    identifier: Webhooks Integration
    generated: true
footer_product:
  - name: Features
    url: 'https://www.datadoghq.com/product/'
    weight: 100
  - name: Integrations
    url: 'https://www.datadoghq.com/product/platform/integrations/'
    weight: 105
  - name: Dashboards
    url: 'https://www.datadoghq.com/product/platform/dashboards/'
    weight: 110
  - name: Log Management
    url: 'https://www.datadoghq.com/product/log-management/'
    weight: 115
  - name: APM
    url: 'https://www.datadoghq.com/product/apm/'
    weight: 120
  - name: Continuous Profiler
    url: 'https://www.datadoghq.com/product/code-profiling/'
    weight: 121
  - name: Security Monitoring
    url: 'https://www.datadoghq.com/product/security-monitoring/'
    weight: 123
  - name: Network Monitoring
    url: 'https://www.datadoghq.com/product/network-monitoring/'
    weight: 125
  - name: Synthetic Monitoring
    url: 'https://www.datadoghq.com/product/synthetic-monitoring/'
    weight: 130
  - name: Real User Monitoring
    url: 'https://www.datadoghq.com/product/real-user-monitoring/'
    weight: 135
  - name: Incident Management
    url: 'https://www.datadoghq.com/product/incident-management/'
    weight: 136
  - name: Serverless
    url: 'https://www.datadoghq.com/product/serverless-monitoring/'
    weight: 140
  - name: Alerts
    url: 'https://www.datadoghq.com/product/platform/alerts/'
    weight: 145
  - name: API
    url: 'https://docs.datadoghq.com/api/'
    weight: 150
footer_product_two:
  - name: Real User Monitoring
    url: 'https://www.datadoghq.com/product/real-user-monitoring/'
    weight: 135
  - name: Serverless
    url: 'https://www.datadoghq.com/product/serverless-monitoring/'
    weight: 140
  - name: Alerts
    url: 'https://www.datadoghq.com/product/platform/alerts/'
    weight: 145
  - name: API
    url: 'https://docs.datadoghq.com/api/'
    weight: 150
footer_product_three:
  - name: Pricing
    url: 'https://www.datadoghq.com/pricing/'
    weight: 100
  - name: Documentation
    url: 'https://docs.datadoghq.com/'
    weight: 105
  - name: Support
    url: 'https://www.datadoghq.com/support/'
    weight: 110
  - name: Resources
    url: 'https://www.datadoghq.com/resources/'
    weight: 150
  - name: Security
    url: 'https://www.datadoghq.com/security/'
    weight: 180
footer_about:
  - name: COVID-19 Update
    url: 'https://www.datadoghq.com/coronavirus/'
    weight: 90
  - name: Contact Us
    url: 'https://www.datadoghq.com/about/contact/'
    weight: 100
  - name: Partners
    url: 'https://www.datadoghq.com/partner-with-datadog/'
    weight: 120
  - name: Press
    url: 'https://www.datadoghq.com/about/press/'
    weight: 130
  - name: Leadership
    url: 'https://www.datadoghq.com/about/leadership/'
    weight: 140
  - name: Careers
    url: 'https://www.datadoghq.com/careers/'
    weight: 160
  - name: Legal
    url: 'https://www.datadoghq.com/legal/'
    weight: 170
  - name: Investor Relations
    url: 'https://investors.datadoghq.com/'
    weight: 175
  - name: Analyst Reports
    url: 'https://www.datadoghq.com/about/analyst/'
    weight: 180
footer_blog:
  - name: English
    url: 'https://www.datadoghq.com/blog/'
    weight: 100
  - name: Español
    url: 'https://www.datadoghq.com/es/blog/'
    weight: 110
  - name: 日本語
    url: 'https://www.datadoghq.com/ja/blog/'
    weight: 120
footer_social:
  - name: Twitter
    url: 'https://twitter.com/datadoghq'
    weight: 130
    pre: twitter.svg
  - name: Instagram
    url: 'https://www.instagram.com/datadoghq/'
    weight: 140
    pre: instagram.svg
  - name: LinkedIn
    url: 'https://www.LinkedIn.com/company/datadog/'
    weight: 160
    pre: linkedin.svg
  - name: Youtube
    url: 'https://www.youtube.com/user/DatadogHQ'
    weight: 150
    pre: youtube.svg
footer_sub:
  - name: Terms
    url: 'https://www.datadoghq.com/legal/terms/'
    weight: 100
  - name: Privacy
    url: 'https://www.datadoghq.com/legal/privacy/'
    weight: 120
  - name: Cookies
    url: 'https://www.datadoghq.com/legal/cookies/'
    weight: 130<|MERGE_RESOLUTION|>--- conflicted
+++ resolved
@@ -1863,19 +1863,16 @@
     parent: rum_browser
     identifier: page_performance
     weight: 103
-<<<<<<< HEAD
   - name: Monitoring Resource Performance
     url: real_user_monitoring/browser/monitoring_resource_performance/
     parent: rum_browser
     identifier: resource_performance
     weight: 104
-=======
   - name: Collecting Browser Errors
     url: real_user_monitoring/browser/collecting_browser_errors/
     parent: rum_browser
     identifier: collect_errors
     weight: 105
->>>>>>> 942d5d45
   - name: Android Monitoring
     url: real_user_monitoring/android/
     parent: rum
