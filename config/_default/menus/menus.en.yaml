--- conflicted
+++ resolved
@@ -2582,15 +2582,9 @@
   - name: Troubleshooting
     url: security_platform/cloud_security_management/troubleshooting/
     parent: cloud_workload_security
-<<<<<<< HEAD
-    identifier: cws_troubleshooting
-    weight: 8
-  - name: Application Security Management
-=======
     identifier: csm_troubleshooting
     weight: 7
-  - name: Application Security Monitoring
->>>>>>> b92e2f1a
+  - name: Application Security Management
     url: security_platform/application_security/
     parent: security_platform_heading
     pre: app-sec
