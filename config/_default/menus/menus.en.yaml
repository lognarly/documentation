main:
  - name: Essentials
    identifier: essentials_heading
    weight: 1000000
  - name: In The App
    identifier: platform_heading
    weight: 2000000
  - name: Infrastructure
    identifier: infrastructure_heading
    weight: 3000000
  - name: Application Performance
    identifier: apm_heading
    weight: 4000000
  - name: Log Management
    identifier: log_management_heading
    weight: 5000000
  - name: Security Platform
    identifier: security_platform_heading
    weight: 6000000
  - name: UX Monitoring
    identifier: ux_monitoring_heading
    weight: 7000000
  - name: Administration
    identifier: administration_heading
    weight: 8000000
  - name: Getting Started
    identifier: getting_started
    url: getting_started/
    pre: hex-ringed
    parent: essentials_heading
    weight: 10000
  - name: Datadog
    identifier: getting_started_datadog
    url: getting_started/application/
    parent: getting_started
    weight: 1
  - name: Datadog Site
    identifier: getting_started_datadog_site
    url: getting_started/site/
    parent: getting_started
    weight: 2
  - name: Agent
    identifier: getting_started_agent
    url: getting_started/agent/
    parent: getting_started
    weight: 3
  - name: Containers
    identifier: getting_started_containers
    url: getting_started/containers/
    parent: getting_started
    weight: 4
  - name: Autodiscovery
    identifier: getting_started_containers_autodiscovery
    url: getting_started/containers/autodiscovery
    parent: getting_started_containers
    weight: 401
  - name: Datadog Operator
    identifier: getting_started_containers_operator
    url: getting_started/containers/datadog_operator
    parent: getting_started_containers
    weight: 402
  - name: Serverless
    identifier: getting_started_serverless
    url: getting_started/serverless/
    parent: getting_started
    weight: 5
  - name: Integrations
    identifier: getting_started_integrations
    url: getting_started/integrations/
    parent: getting_started
    weight: 6
  - name: AWS
    identifier: getting_started_with_aws
    url: getting_started/integrations/aws/
    weight: 601
    parent: getting_started_integrations
  - name: Dashboards
    identifier: getting_started_dashboards
    url: getting_started/dashboards/
    parent: getting_started
    weight: 7
  - name: Monitors
    identifier: getting_started_monitors
    url: getting_started/monitors/
    parent: getting_started
    weight: 8
  - name: Logs
    identifier: getting_started_logs
    url: getting_started/logs/
    parent: getting_started
    weight: 9
  - name: Tracing
    identifier: getting_started_collect_traces
    url: getting_started/tracing/
    parent: getting_started
    weight: 10
  - name: Profiler
    identifier: getting_started_profiler
    url: getting_started/profiler/
    parent: getting_started
    weight: 11
  - name: Tags
    identifier: tagging_
    url: getting_started/tagging/
    parent: getting_started
    weight: 12
  - name: Assigning Tags
    identifier: assigning_tags
    url: getting_started/tagging/assigning_tags
    parent: tagging_
    weight: 1201
  - name: Unified Service Tagging
    identifier: unified_service_tagging
    url: getting_started/tagging/unified_service_tagging
    parent: tagging_
    weight: 1202
  - name: Using Tags
    identifier: using_tags
    url: getting_started/tagging/using_tags
    parent: tagging_
    weight: 1203
  - name: API
    identifier: getting_started_api
    url: getting_started/api/
    parent: getting_started
    weight: 13
  - name: Synthetic Monitoring
    identifier: getting_started_synthetics
    url: getting_started/synthetics/
    parent: getting_started
    weight: 14
  - name: Browser Tests
    identifier: getting_started_browser_test
    url: getting_started/synthetics/browser_test
    parent: getting_started_synthetics
    weight: 1402
  - name: API Tests
    identifier: getting_started_api_test
    url: getting_started/synthetics/api_test
    parent: getting_started_synthetics
    weight: 1401
  - name: Private Locations
    identifier: getting_started_private_location
    url: getting_started/synthetics/private_location
    parent: getting_started_synthetics
    weight: 1403
  - name: Incident Management
    url: getting_started/incident_management/
    parent: getting_started
    weight: 15
  - name: Database Monitoring
    url: getting_started/database_monitoring/
    parent: getting_started
    weight: 16
  - name: Learning Center
    url: getting_started/learning_center/
    parent: getting_started
    weight: 17
  - name: Agent
    url: agent/
    pre: agent-fill
    parent: essentials_heading
    weight: 30000
    identifier: agent
  - name: Basic Agent Usage
    url: agent/basic_agent_usage/
    parent: agent
    identifier: basic_agent_usage
    weight: 1
  - name: AIX
    identifier: basic_agent_usage_aix
    url: agent/basic_agent_usage/aix/
    weight: 101
    parent: basic_agent_usage
  - name: Amazon Linux
    identifier: basic_agent_usage_amazon_linux
    url: agent/basic_agent_usage/amazonlinux/
    weight: 102
    parent: basic_agent_usage
  - name: Ansible
    identifier: basic_agent_usage_ansible
    url: agent/basic_agent_usage/ansible/
    parent: basic_agent_usage
    weight: 103
  - name: CentOS
    identifier: basic_agent_usage_centos
    url: agent/basic_agent_usage/centos/
    weight: 104
    parent: basic_agent_usage
  - name: Chef
    identifier: basic_agent_usage_chef
    url: agent/basic_agent_usage/chef/
    weight: 105
    parent: basic_agent_usage
  - name: Debian
    identifier: basic_agent_usage_deb
    url: agent/basic_agent_usage/deb/
    weight: 106
    parent: basic_agent_usage
  - name: Fedora
    identifier: basic_agent_usage_fedora
    url: agent/basic_agent_usage/fedora/
    weight: 107
    parent: basic_agent_usage
  - name: Heroku
    identifier: basic_agent_usage_heroku
    url: agent/basic_agent_usage/heroku/
    weight: 108
    parent: basic_agent_usage
  - name: Mac OS X
    identifier: basic_agent_usage_osx
    url: agent/basic_agent_usage/osx/
    weight: 109
    parent: basic_agent_usage
  - name: Puppet
    identifier: basic_agent_usage_puppet
    url: agent/basic_agent_usage/puppet/
    weight: 110
    parent: basic_agent_usage
  - name: Red Hat
    identifier: basic_agent_usage_redhat
    url: agent/basic_agent_usage/redhat/
    weight: 111
    parent: basic_agent_usage
  - name: SaltStack
    identifier: basic_agent_usage_saltstack
    url: agent/basic_agent_usage/saltstack/
    weight: 112
    parent: basic_agent_usage
  - name: SUSE
    identifier: basic_agent_usage_suse
    url: agent/basic_agent_usage/suse/
    weight: 113
    parent: basic_agent_usage
  - name: Ubuntu
    identifier: basic_agent_usage_ubuntu
    url: agent/basic_agent_usage/ubuntu/
    weight: 114
    parent: basic_agent_usage
  - name: Windows
    identifier: basic_agent_usage_windows
    url: agent/basic_agent_usage/windows/
    weight: 115
    parent: basic_agent_usage
  - name: From Source
    identifier: basic_agent_usage_source
    url: agent/basic_agent_usage/source/
    weight: 116
    parent: basic_agent_usage
  - name: IoT
    url: agent/iot/
    parent: agent
    identifier: agent_iot
    weight: 7
  - name: Log Collection
    url: agent/logs/
    identifier: agent_logs
    parent: agent
    weight: 8
  - name: Advanced Log Collection
    url: agent/logs/advanced_log_collection
    parent: agent_logs
    weight: 801
  - name: Proxy
    url: agent/logs/proxy
    parent: agent_logs
    weight: 802
  - name: Transport
    url: agent/logs/log_transport
    parent: agent_logs
    weight: 803
  - name: Proxy
    url: agent/proxy/
    parent: agent
    identifier: agent_proxy
    weight: 9
  - name: Versions
    url: agent/versions
    parent: agent
    identifier: agent_versions
    weight: 10
  - name: Upgrade to Agent v7
    url: agent/versions/upgrade_to_agent_v7/
    parent: agent_versions
    weight: 1001
  - name: Upgrade to Agent v6
    url: agent/versions/upgrade_to_agent_v6/
    parent: agent_versions
    weight: 1002
  - name: Upgrade Between Agent Minor Versions
    url: agent/versions/upgrade_between_agent_minor_versions
    parent: agent_versions
    weight: 1003
  - name: Troubleshooting
    url: agent/troubleshooting/
    parent: agent
    weight: 11
    identifier: agent_troubleshooting
  - name: Debug Mode
    url: agent/troubleshooting/debug_mode/
    parent: agent_troubleshooting
    weight: 1101
  - name: Agent Flare
    url: agent/troubleshooting/send_a_flare/
    parent: agent_troubleshooting
    weight: 1102
  - name: Agent Check Status
    url: agent/troubleshooting/agent_check_status/
    parent: agent_troubleshooting
    weight: 1103
  - name: NTP Issues
    url: agent/troubleshooting/ntp/
    parent: agent_troubleshooting
    weight: 1104
  - name: Permission Issues
    url: agent/troubleshooting/permissions/
    parent: agent_troubleshooting
    weight: 1105
  - name: Integrations Issues
    url: agent/troubleshooting/integrations/
    parent: agent_troubleshooting
    weight: 1106
  - name: Site Issues
    url: agent/troubleshooting/site/
    parent: agent_troubleshooting
    weight: 1107
  - name: Autodiscovery Issues
    url: agent/troubleshooting/autodiscovery/
    parent: agent_troubleshooting
    weight: 1108
  - name: Windows Container Issues
    url: agent/troubleshooting/windows_containers
    weight: 1109
    parent: agent_troubleshooting
  - name: Agent Runtime Configuration
    url: agent/troubleshooting/config
    weight: 1110
    parent: agent_troubleshooting
  - name: Guides
    url: agent/guide/
    identifier: agent_guides
    parent: agent
    weight: 12
  - name: Data Security
    identifier: agent_security
    url: data_security/agent/
    parent: agent
    weight: 13
  - name: Containers
    url: containers/
    identifier: containers
    parent: infrastructure_heading
    weight: 40000
    pre: container
  - name: Docker
    url: containers/docker/
    parent: containers
    identifier: containers_docker
    weight: 2
  - name: APM
    url: containers/docker/apm/
    parent: containers_docker
    identifier: containers_docker_apm
    weight: 201
  - name: Log collection
    url: containers/docker/log/
    parent: containers_docker
    identifier: containers_docker_log
    weight: 203
  - name: Tag extraction
    url: containers/docker/tag/
    parent: containers_docker
    identifier: containers_docker_tag
    weight: 204
  - name: Autodiscovery
    url: containers/docker/integrations/
    parent: containers_docker
    identifier: containers_docker_integrations
    weight: 205
  - name: Prometheus
    url: containers/docker/prometheus/
    parent: containers_docker
    identifier: containers_docker_prometheus
    weight: 206
  - name: Data Collected
    url: containers/docker/data_collected/
    parent: containers_docker
    identifier: containers_docker_data_collected
    weight: 207
  - name: Kubernetes
    url: containers/kubernetes/
    parent: containers
    identifier: containers_kubernetes
    weight: 3
  - name: Installation
    url: containers/kubernetes/installation
    parent: containers_kubernetes
    identifier: containers_kubernetes_installation
    weight: 301
  - name: Configuration
    url: containers/kubernetes/configuration
    parent: containers_kubernetes
    identifier: containers_kubernetes_configuration
    weight: 302
  - name: Distributions
    url: containers/kubernetes/distributions
    parent: containers_kubernetes
    identifier: containers_kubernetes_distributions
    weight: 303
  - name: APM
    url: containers/kubernetes/apm/
    parent: containers_kubernetes
    identifier: containers_kubernetes_apm
    weight: 304
  - name: Log collection
    url: containers/kubernetes/log/
    parent: containers_kubernetes
    identifier: containers_kubernetes_log
    weight: 305
  - name: Tag extraction
    url: containers/kubernetes/tag/
    parent: containers_kubernetes
    identifier: containers_kubernetes_tag
    weight: 306
  - name: Integrations & Autodiscovery
    url: containers/kubernetes/integrations/
    parent: containers_kubernetes
    identifier: containers_kubernetes_integrations
    weight: 307
  - name: Prometheus & OpenMetrics
    url: containers/kubernetes/prometheus/
    parent: containers_kubernetes
    identifier: containers_kubernetes_prometheus
    weight: 308
  - name: Control plane monitoring
    url: containers/kubernetes/control_plane/
    parent: containers_kubernetes
    identifier: containers_kubernetes_control_plane
    weight: 309
  - name: Data collected
    url: containers/kubernetes/data_collected/
    parent: containers_kubernetes
    identifier: containers_kubernetes_data_collected
    weight: 310
  - name: Operator configuration
    url: containers/kubernetes/operator_configuration
    parent: containers_kubernetes
    identifier: containers_kubernetes_operator_configuration
    weight: 311
  - name: Cluster Agent
    url: containers/cluster_agent/
    parent: containers
    identifier: containers_cluster
    weight: 4
  - name: Setup
    url: containers/cluster_agent/setup/
    parent: containers_cluster
    identifier: cluster_agent_setup
    weight: 401
  - name: Event Collection
    url: containers/cluster_agent/event_collection/
    parent: containers_cluster
    identifier: cluster_agent_event_collection
    weight: 402
  - name: Custom & External Metrics
    url: containers/cluster_agent/external_metrics/
    parent: containers_cluster
    identifier: cluster_agent_external_metrics
    weight: 403
  - name: Cluster Checks
    url: containers/cluster_agent/clusterchecks/
    parent: containers_cluster
    weight: 404
  - name: Endpoints Checks
    url: containers/cluster_agent/endpointschecks/
    parent: containers_cluster
    weight: 405
  - name: Admission Controller
    url: containers/cluster_agent/admission_controller/
    parent: containers_cluster
    weight: 406
  - name: Commands & Options
    url: containers/cluster_agent/commands/
    identifier: cluster_agent_commands
    parent: containers_cluster
    weight: 407
  - name: Cluster metadata provider
    url: containers/cluster_agent/metadata_provider/
    identifier: cluster_agent_metadata_provider
    parent: containers_cluster
    weight: 408
  - name: Build
    url: containers/cluster_agent/build/
    identifier: cluster_agent_build
    parent: containers_cluster
    weight: 409
  - name: Cluster Checks Runner
    url: containers/cluster_agent/clusterchecksrunner
    identifier: cluster_agent_clcr
    parent: containers_cluster
    weight: 410
  - name: Troubleshooting
    url: containers/cluster_agent/troubleshooting/
    identifier: cluster_agent_troubleshooting
    parent: containers_cluster
    weight: 411
  - name: Amazon ECS
    url: containers/amazon_ecs/
    parent: containers
    identifier: containers_amazon_ecs
    weight: 5
  - name: APM
    url: containers/amazon_ecs/apm/
    parent: containers_amazon_ecs
    identifier: containers_amazon_ecs_apm
    weight: 501
  - name: Log collection
    url: containers/amazon_ecs/logs/
    parent: containers_amazon_ecs
    identifier: containers_amazon_ecs_logs
    weight: 502
  - name: Tag extraction
    url: containers/amazon_ecs/tags/
    parent: containers_amazon_ecs
    identifier: containers_amazon_ecs_tags
    weight: 503
  - name: Data collected
    url: containers/amazon_ecs/data_collected/
    parent: containers_amazon_ecs
    identifier: containers_amazon_ecs_data_collected
    weight: 504
  - name: AWS Fargate
    url: integrations/ecs_fargate/
    parent: containers
    identifier: ecs_fargate
    weight: 6
  - name: Integrations
    url: integrations/
    identifier: integrations_top_level
    pre: integrations
    parent: essentials_heading
    weight: 45000
  - name: Observability Pipelines
    url: integrations/observability_pipelines/
    parent: integrations_top_level
    identifier: observability_pipelines
    weight: 1
  - name: Setup
    url: integrations/observability_pipelines/setup/
    parent: observability_pipelines
    identifier: observability_pipelines_setup
    weight: 101
  - name: Vector Configurations
    url: integrations/observability_pipelines/vector_configurations/
    parent: observability_pipelines
    identifier: observability_pipelines_vector_configuration
    weight: 102
  - name: Working with Data
    url: integrations/observability_pipelines/working_with_data/
    parent: observability_pipelines
    identifier: observability_pipelines_working_with_data
    weight: 103
  - name: Integrations
    url: integrations/observability_pipelines/integrations/
    parent: observability_pipelines
    identifier: observability_pipelines_integrations
    weight: 104
  - name: Integrate Vector with Datadog
    url: /agent/vector_aggregation/
    parent: observability_pipelines
    identifier: observability_pipelines_integrate_vector_with_datadog
    weight: 105
  - name: Guides
    url: integrations/observability_pipelines/guide/
    parent: observability_pipelines
    identifier: observability_pipelines_guides
    weight: 106
  - name: Guides
    url: integrations/guide/
    identifier: integration_guides
    parent: integrations_top_level
    weight: 2
  - name: Watchdog
    url: watchdog/
    identifier: watchdog_top_level
    pre: watchdog
    parent: platform_heading
    weight: 50000
  - name: Alerts
    url: watchdog/alerts
    identifier: watchdog_alerts
    parent: watchdog_top_level
    weight: 1
  - name: Impact Analysis
    url: watchdog/impact_analysis/
    identifier: watchdog_impact_analysis
    parent: watchdog_top_level
    weight: 2
  - name: RCA
    url: watchdog/rca/
    identifier: watchdog_rca
    parent: watchdog_top_level
    weight: 3
  - name: Faulty Deployment Detection
    url: watchdog/faulty_deployment_detection/
    identifier: watchdog_faulty_deployment_detection
    parent: watchdog_top_level
    weight: 4
  - name: Events
    url: events/
    identifier: events_top_level
    pre: events
    parent: platform_heading
    weight: 60000
  - name: Explorer
    url: events/explorer/
    identifier: event_explorer
    parent: events_top_level
    weight: 2
  - name: Guides
    url: events/guides/
    identifier: events_guides
    parent: events_top_level
    weight: 3
  - name: Custom Agent Check
    url: events/guides/agent/
    parent: events_guides
    weight: 300
  - name: DogStatsD
    url: events/guides/dogstatsd/
    parent: events_guides
    weight: 301
  - name: Email
    url: events/guides/email/
    parent: events_guides
    weight: 302
  - name: API
    url: api/latest/events/#post-an-event
    parent: events_guides
    weight: 303
  - name: Dashboards
    url: dashboards/
    pre: dashboard
    identifier: dashboards
    parent: platform_heading
    weight: 70000
  - name: Widgets
    url: dashboards/widgets/
    parent: dashboards
    identifier: dashboards_widgets
    weight: 4
  - name: Alert Graph
    url: dashboards/widgets/alert_graph/
    parent: dashboards_widgets
    weight: 10
  - name: Alert Value
    url: dashboards/widgets/alert_value/
    parent: dashboards_widgets
    weight: 11
  - name: Change
    url: dashboards/widgets/change/
    parent: dashboards_widgets
    weight: 12
  - name: Check Status
    url: dashboards/widgets/check_status/
    parent: dashboards_widgets
    weight: 13
  - name: Distribution
    url: dashboards/widgets/distribution/
    parent: dashboards_widgets
    weight: 14
  - name: Event Stream
    url: dashboards/widgets/event_stream/
    parent: dashboards_widgets
    weight: 15
  - name: Event Timeline
    url: dashboards/widgets/event_timeline/
    parent: dashboards_widgets
    weight: 16
  - name: Free Text
    url: dashboards/widgets/free_text/
    parent: dashboards_widgets
    weight: 17
  - name: Geomap
    url: dashboards/widgets/geomap/
    parent: dashboards_widgets
    weight: 18
  - name: Group
    url: dashboards/widgets/group/
    parent: dashboards_widgets
    weight: 19
  - name: Heat Map
    url: dashboards/widgets/heat_map/
    parent: dashboards_widgets
    weight: 20
  - name: Host Map
    url: dashboards/widgets/hostmap/
    parent: dashboards_widgets
    weight: 21
    identifier: widgets_host_map
  - name: Iframe
    url: dashboards/widgets/iframe/
    parent: dashboards_widgets
    weight: 22
  - name: Image
    url: dashboards/widgets/image/
    parent: dashboards_widgets
    weight: 23
  - name: Log Stream
    url: dashboards/widgets/log_stream/
    parent: dashboards_widgets
    weight: 24
  - name: Monitor Summary
    url: dashboards/widgets/monitor_summary/
    parent: dashboards_widgets
    weight: 25
  - name: Notes and Links
    url: dashboards/widgets/note/
    parent: dashboards_widgets
    weight: 26
  - name: Query Value
    url: dashboards/widgets/query_value/
    parent: dashboards_widgets
    weight: 27
  - name: Scatter Plot
    url: dashboards/widgets/scatter_plot/
    parent: dashboards_widgets
    weight: 28
  - name: SLO Summary
    url: dashboards/widgets/slo/
    parent: dashboards_widgets
    weight: 29
  - name: Service Map
    url: dashboards/widgets/service_map/
    parent: dashboards_widgets
    weight: 30
  - name: Service Summary
    url: dashboards/widgets/service_summary/
    parent: dashboards_widgets
    weight: 31
  - name: Table
    url: dashboards/widgets/table/
    parent: dashboards_widgets
    weight: 32
  - name: Timeseries
    url: dashboards/widgets/timeseries/
    parent: dashboards_widgets
    weight: 33
  - name: Top List
    url: dashboards/widgets/top_list/
    parent: dashboards_widgets
    weight: 34
  - name: Querying
    url: dashboards/querying/
    parent: dashboards
    weight: 5
  - name: Functions
    url: dashboards/functions/
    parent: dashboards
    identifier: dashboards_functions
    weight: 6
  - name: Algorithms
    url: dashboards/functions/algorithms/
    parent: dashboards_functions
    weight: 601
  - name: Arithmetic
    url: dashboards/functions/arithmetic/
    parent: dashboards_functions
    weight: 602
  - name: Count
    url: dashboards/functions/count/
    parent: dashboards_functions
    weight: 603
  - name: Exclusion
    url: dashboards/functions/exclusion/
    parent: dashboards_functions
    weight: 603
  - name: Interpolation
    url: dashboards/functions/interpolation/
    parent: dashboards_functions
    weight: 604
  - name: Rank
    url: dashboards/functions/rank/
    parent: dashboards_functions
    weight: 605
  - name: Rate
    url: dashboards/functions/rate/
    parent: dashboards_functions
    weight: 606
  - name: Regression
    url: dashboards/functions/regression/
    parent: dashboards_functions
    weight: 607
  - name: Rollup
    url: dashboards/functions/rollup/
    parent: dashboards_functions
    weight: 608
  - name: Smoothing
    url: dashboards/functions/smoothing/
    parent: dashboards_functions
    weight: 609
  - name: Timeshift
    url: dashboards/functions/timeshift/
    parent: dashboards_functions
    weight: 610
  - name: Beta
    url: dashboards/functions/beta/
    parent: dashboards_functions
    weight: 611
  - name: Correlations
    url: dashboards/correlations/
    parent: dashboards
    weight: 7
  - name: Template Variables
    url: dashboards/template_variables/
    parent: dashboards
    weight: 8
    identifier: dashboards_temp_variables
  - name: Reporting
    url: dashboards/reporting/
    parent: dashboards
    weight: 9
    identifier: dashboards_reporting
  - name: Sharing
    url: dashboards/sharing/
    parent: dashboards
    weight: 10
  - name: Graphing with JSON
    url: dashboards/graphing_json/
    parent: dashboards
    identifier: graphing_json
    weight: 11
  - name: Widget JSON schema
    url: dashboards/graphing_json/widget_json/
    parent: graphing_json
    weight: 1001
  - name: Request JSON schema
    url: dashboards/graphing_json/request_json/
    parent: graphing_json
    weight: 1002
  - name: Guides
    url: dashboards/guide/
    parent: dashboards
    identifier: guides
    weight: 12
  - name: Mobile Application
    url: mobile/
    identifier: mobile
    pre: mobile
    parent: platform_heading
    weight: 80000
  - name: Infrastructure
    url: infrastructure/
    identifier: infrastructure
    pre: host-map
    parent: infrastructure_heading
    weight: 90000
  - name: Infrastructure List
    url: infrastructure/list/
    parent: infrastructure
    weight: 1
  - name: Host Map
    url: infrastructure/hostmap/
    parent: infrastructure
    weight: 2
    identifier: infrastructure_host_map
  - name: Container Map
    url: infrastructure/containermap/
    parent: infrastructure
    weight: 3
  - name: Live Processes
    url: infrastructure/process/
    parent: infrastructure
    identifier: infrastructure_process
    weight: 4
  - name: Increase Process Retention
    url: infrastructure/process/increase_process_retention/
    parent: infrastructure_process
    weight: 401
  - name: Live Containers
    url: infrastructure/livecontainers/
    parent: infrastructure
    identifier: infrastructure_livecontainers
    weight: 5
  - name: Configuration
    url: infrastructure/livecontainers/configuration
    parent: infrastructure_livecontainers
    weight: 501
  - name: Cloud Cost
    url: infrastructure/cloud_cost_management/
    parent: infrastructure
    weight: 6
  - name: Serverless
    url: serverless
    pre: serverless
    identifier: serverless
    parent: infrastructure_heading
    weight: 100000
  - name: Installation
    url: serverless/installation
    parent: serverless
    identifier: serverless_installation
    weight: 1
  - name: Python
    url: serverless/installation/python
    parent: serverless_installation
    identifier: serverless_installation_python
    weight: 101
  - name: Node.js
    url: serverless/installation/nodejs
    parent: serverless_installation
    identifier: serverless_installation_nodejs
    weight: 102
  - name: Ruby
    url: serverless/installation/ruby
    parent: serverless_installation
    identifier: serverless_installation_ruby
    weight: 103
  - name: Java
    url: serverless/installation/java
    parent: serverless_installation
    identifier: serverless_installation_java
    weight: 104
  - name: Go
    url: serverless/installation/go
    parent: serverless_installation
    identifier: serverless_installation_go
    weight: 105
  - name: .NET
    url: serverless/installation/dotnet
    parent: serverless_installation
    identifier: serverless_installation_dotnet
    weight: 106
  - name: Advanced Configurations
    url: serverless/configuration
    parent: serverless
    identifier: serverless_configuration
    weight: 2
  - name: Libraries & Integrations
    url: serverless/libraries_integrations
    parent: serverless
    identifier: libraries_integrations
    weight: 3
  - name: Datadog Lambda Extension
    url: serverless/libraries_integrations/extension/
    parent: libraries_integrations
    weight: 301
  - name: Datadog Serverless Plugin
    url: serverless/libraries_integrations/plugin/
    parent: libraries_integrations
    weight: 302
  - name: Datadog Serverless Macro
    url: serverless/libraries_integrations/macro/
    parent: libraries_integrations
    weight: 303
  - name: Datadog Serverless CLI
    url: serverless/libraries_integrations/cli/
    parent: libraries_integrations
    weight: 304
  - name: Datadog CDK Construct
    url: serverless/libraries_integrations/cdk/
    parent: libraries_integrations
    weight: 305
  - name: Enhanced Lambda Metrics
    url: serverless/enhanced_lambda_metrics
    parent: serverless
    weight: 4
  - name: Distributed Tracing
    url: serverless/distributed_tracing
    identifier: serverless_distributed_tracing
    parent: serverless
    weight: 5
  - name: Trace Merging (Advanced)
    url: serverless/distributed_tracing/serverless_trace_merging
    parent: serverless_distributed_tracing
    weight: 502
  - name: Trace Propagation (Advanced)
    url: serverless/distributed_tracing/serverless_trace_propagation
    parent: serverless_distributed_tracing
    weight: 503
  - name: Custom Metrics
    url: serverless/custom_metrics
    parent: serverless
    identifier: custom_metrics
    weight: 6
  - name: Deployment Tracking
    url: serverless/deployment_tracking
    parent: serverless
    weight: 7
  - name: Troubleshooting
    url: serverless/troubleshooting
    parent: serverless
    identifier: serverless_troubleshooting
    weight: 8
  - name: Azure App Service Extension
    url: serverless/azure_app_services
    parent: serverless
    identifier: serverless_app_services
    weight: 9
  - name: Glossary
    url: serverless/glossary
    parent: serverless
    identifier: serverless_glossary
    weight: 10
  - name: Guides
    url: serverless/guide/
    identifier: serverless_guides
    parent: serverless
    weight: 11
  - name: Metrics
    url: metrics/
    identifier: metrics_top_level
    pre: metric
    parent: platform_heading
    weight: 110000
  - name: Explorer
    url: metrics/explorer/
    parent: metrics_top_level
    identifier: metrics_explorer
    weight: 1
  - name: Distributions
    url: metrics/distributions/
    parent: metrics_explorer
    identifier: metrics_distributions
    weight: 101
  - name: Summary
    url: metrics/summary/
    parent: metrics_top_level
    weight: 2
  - name: Metrics Types
    url: metrics/types/
    parent: metrics_top_level
    weight: 3
  - name: Metrics Units
    url: metrics/units/
    parent: metrics_top_level
    weight: 4
  - name: Metrics Without Limits™
    url: metrics/metrics-without-limits/
    parent: metrics_top_level
    weight: 5
  - name: Advanced Filtering
    url: metrics/advanced-filtering/
    parent: metrics_top_level
    identifier: metrics_advanced_filtering
    weight: 6
  - name: Custom Metrics
    url: metrics/custom_metrics/
    parent: metrics_top_level
    identifier: metrics_custom_metrics
    weight: 7
  - name: Metric Type Modifiers
    url: metrics/custom_metrics/type_modifiers/
    parent: metrics_custom_metrics
    identifier: metrics_modifiers
    weight: 701
  - name: 'Submission - Agent Check '
    url: metrics/custom_metrics/agent_metrics_submission/
    parent: metrics_custom_metrics
    identifier: dev_tools_metrics_agent
    weight: 702
  - name: Submission - DogStatsD
    url: metrics/custom_metrics/dogstatsd_metrics_submission/
    parent: metrics_custom_metrics
    identifier: dev_tools_metrics_dogstatsd
    weight: 703
  - name: Submission - Powershell
    url: metrics/custom_metrics/powershell_metrics_submission
    parent: metrics_custom_metrics
    identifier: dev_tools_metrics_powershell
    weight: 704
  - name: 'Submission - API '
    url: api/latest/metrics/#submit-metrics
    parent: metrics_custom_metrics
    identifier: dev_tools_metrics_api
    weight: 705
  - name: Guides
    url: metrics/guide
    parent: metrics_top_level
    identifier: metrics_guide
    weight: 8
  - name: Notebooks
    url: notebooks/
    identifier: notebooks
    pre: notebook
    parent: platform_heading
    weight: 120000
  - name: Alerting
    url: monitors/
    pre: monitor
    identifier: alerting
    parent: platform_heading
    weight: 130000
  - name: Create Monitors
    url: monitors/create/
    parent: alerting
    identifier: monitors_create
    weight: 1
  - name: Configure Monitors
    url: monitors/create/configuration/
    parent: monitors_create
    identifier: monitor_configuration
    weight: 101
  - name: Host
    url: monitors/create/types/host/
    parent: monitors_create
    identifier: monitor_types_host
    weight: 102
  - name: Metric
    url: monitors/create/types/metric/
    parent: monitors_create
    identifier: monitor_types_metrics
    weight: 103
  - name: Anomaly
    url: monitors/create/types/anomaly/
    parent: monitors_create
    identifier: monitor_types_anomaly
    weight: 104
  - name: APM
    url: monitors/create/types/apm/
    parent: monitors_create
    identifier: monitor_types_apm
    weight: 105
  - name: Audit Trail
    url: monitors/create/types/audit_trail/
    parent: monitors_create
    identifier: monitor_types_auditlogs
    weight: 106
  - name: CI
    url: monitors/create/types/ci/
    parent: monitors_create
    identifier: monitor_types_ci
    weight: 107
  - name: Composite
    url: monitors/create/types/composite/
    parent: monitors_create
    identifier: monitor_types_composite
    weight: 108
  - name: Service Check
    url: monitors/create/types/custom_check/
    parent: monitors_create
    identifier: monitor_types_custom_check
    weight: 109
  - name: Error Tracking
    url: monitors/create/types/error_tracking/
    parent: monitors_create
    identifier: monitor_types_error_tracking
    weight: 110
  - name: Event
    url: monitors/create/types/event/
    parent: monitors_create
    identifier: monitor_types_event
    weight: 111
  - name: Forecast
    url: monitors/create/types/forecasts/
    parent: monitors_create
    identifier: monitor_types_forecasts
    weight: 112
  - name: Integration
    url: monitors/create/types/integration/
    parent: monitors_create
    identifier: monitor_types_integration
    weight: 113
  - name: Live Process
    url: monitors/create/types/process/
    parent: monitors_create
    identifier: monitor_types_process
    weight: 114
  - name: Logs
    url: monitors/create/types/log/
    parent: monitors_create
    identifier: monitor_types_log
    weight: 115
  - name: Network
    url: monitors/create/types/network/
    parent: monitors_create
    identifier: monitor_types_network
    weight: 116
  - name: Outlier
    url: monitors/create/types/outlier/
    parent: monitors_create
    identifier: monitor_types_outlier
    weight: 117
  - name: Process Check
    url: monitors/create/types/process_check/
    parent: monitors_create
    identifier: monitor_types_process_check
    weight: 118
  - name: Real User Monitoring
    url: monitors/create/types/real_user_monitoring/
    parent: monitors_create
    identifier: monitor_types_rum
    weight: 119
  - name: SLO Alerts
    url: monitors/create/types/slo/
    parent: monitors_create
    identifier: monitor_types_slo
    weight: 120
  - name: Watchdog
    url: monitors/create/types/watchdog/
    parent: monitors_create
    identifier: monitor_types_watchdog
    weight: 121
  - name: Notifications
    url: monitors/notify/
    parent: alerting
    identifier: monitors_notify
    weight: 2
  - name: Variables
    url: monitors/notify/variables/
    parent: monitors_notify
    identifier: monitors_notify_variables
    weight: 201
  - name: Downtimes
    url: monitors/notify/downtimes/
    parent: monitors_notify
    identifier: monitors_notify_downtimes
    weight: 202
  - name: Manage Monitors
    url: monitors/manage/
    parent: alerting
    identifier: monitors_manage
    weight: 3
  - name: Search Monitors
    url: monitors/manage/search/
    parent: monitors_manage
    identifier: monitors_manage_search
    weight: 301
  - name: Monitor Status
    url: monitors/manage/status/
    parent: monitors_manage
    identifier: monitors_manage_status
    weight: 302
  - name: Check Summary
    url: monitors/manage/check_summary/
    parent: monitors_manage
    identifier: monitors_check_summary
    weight: 303
  - name: Service Level Objectives
    url: monitors/service_level_objectives/
    weight: 4
    parent: alerting
    identifier: slos
  - name: Incident Management
    url: monitors/incident_management
    parent: alerting
    identifier: incidents
    weight: 8
  - name: Incident Details
    url: monitors/incident_management/incident_details
    parent: incidents
    identifier: incident_details
    weight: 801
  - name: Incident Settings
    url: monitors/incident_management/incident_settings
    parent: incidents
    identifier: incidents_settings
    weight: 802
  - name: Incident Analytics
    url: monitors/incident_management/analytics
    parent: incidents
    identifier: analytics
    weight: 803
  - name: Datadog Clipboard
    url: monitors/incident_management/datadog_clipboard
    parent: incidents
    identifier: incidents_clipboard
    weight: 804
  - name: Monitor-based SLOs
    url: monitors/service_level_objectives/monitor/
    parent: slos
    identifier: slos_monitor
    weight: 401
  - name: Metric-based SLOs
    url: monitors/service_level_objectives/metric/
    parent: slos
    identifier: slos_metric
    weight: 402
  - name: Error Budget Alerts
    url: monitors/service_level_objectives/error_budget/
    parent: slos
    identifier: error_budget
    weight: 403
  - name: Burn Rate Alerts
    url: monitors/service_level_objectives/burn_rate/
    parent: slos
    identifier: burn_rate
    weight: 404
  - name: Incident Management
    url: monitors/incident_management
    parent: alerting
    identifier: incidents
    weight: 5
  - name: Guides
    url: monitors/guide/
    weight: 100
    parent: alerting
    identifier: alerting_guide
  - name: APM
    url: tracing/
    pre: apm
    identifier: tracing
    parent: apm_heading
    weight: 140000
  - name: APM Terms and Concepts
    url: tracing/glossary/
    parent: tracing
    identifier: tracing_glossary
    weight: 1
  - name: Sending Traces to Datadog
    url: tracing/trace_collection/
    parent: tracing
    identifier: tracing_trace_collection
    weight: 2
  - name: Instrumenting with Datadog Tracing Libraries
    url: tracing/trace_collection/dd_libraries/java/
    parent: tracing_trace_collection
    identifier: tracing_dd_libraries
    weight: 101
  - name: Java
    url: tracing/trace_collection/dd_libraries/java/
    parent: tracing_dd_libraries
    identifier: tracing_ddlib_java
    weight: 101
  - name: Python
    url: tracing/trace_collection/dd_libraries/python/
    parent: tracing_dd_libraries
    identifier: tracing_ddlib_python
    weight: 102
  - name: Ruby
    url: tracing/trace_collection/dd_libraries/ruby/
    parent: tracing_dd_libraries
    identifier: tracing_ddlib_ruby
    weight: 103
  - name: Go
    url: tracing/trace_collection/dd_libraries/go/
    parent: tracing_dd_libraries
    identifier: tracing_ddlib_go
    weight: 104
  - name: NodeJS
    url: tracing/trace_collection/dd_libraries/nodejs/
    parent: tracing_dd_libraries
    identifier: tracing_ddlib_nodejs
    weight: 105
  - name: PHP
    url: tracing/trace_collection/dd_libraries/php/
    parent: tracing_dd_libraries
    identifier: tracing_ddlib_php
    weight: 106
  - name: C++
    url: tracing/trace_collection/dd_libraries/cpp/
    parent: tracing_dd_libraries
    identifier: tracing_ddlib_cpp
    weight: 107
  - name: .NET Core
    url: tracing/trace_collection/dd_libraries/dotnet-core/
    parent: tracing_dd_libraries
    identifier: tracing_ddlib_dotnet_core
    weight: 108
  - name: .NET Framework
    url: tracing/trace_collection/dd_libraries/dotnet-framework/
    parent: tracing_dd_libraries
    identifier: tracing_ddlib_dotnet_framework
    weight: 109
  - name: Library Compatibility
    url: tracing/trace_collection/compatibility/java/
    parent: tracing_trace_collection
    identifier: tracing_compatibility
    weight: 102
  - name: Java
    url: tracing/trace_collection/compatibility/java/
    parent: tracing_compatibility
    identifier: tracing_compatibility_java
    weight: 101
  - name: Python
    url: tracing/trace_collection/compatibility/python/
    parent: tracing_compatibility
    identifier: tracing_compatibility_python
    weight: 102
  - name: Ruby
    url: tracing/trace_collection/compatibility/ruby/
    parent: tracing_compatibility
    identifier: tracing_compatibility_ruby
    weight: 103
  - name: Go
    url: tracing/trace_collection/compatibility/go/
    parent: tracing_compatibility
    identifier: tracing_compatibility_go
    weight: 104
  - name: NodeJS
    url: tracing/trace_collection/compatibility/nodejs/
    parent: tracing_compatibility
    identifier: tracing_compatibility_nodejs
    weight: 105
  - name: PHP
    url: tracing/trace_collection/compatibility/php/
    parent: tracing_compatibility
    identifier: tracing_compatibility_php
    weight: 106
  - name: C++
    url: tracing/trace_collection/compatibility/cpp/
    parent: tracing_compatibility
    identifier: tracing_compatibility_cpp
    weight: 107
  - name: .NET Core
    url: tracing/trace_collection/compatibility/dotnet-core/
    parent: tracing_compatibility
    identifier: tracing_compatibility_dotnet_core
    weight: 108
  - name: .NET Framework
    url: tracing/trace_collection/compatibility/dotnet-framework/
    parent: tracing_compatibility
    identifier: tracing_compatibility_dotnet_framework
    weight: 109
  - name: Library Configuration
    url: tracing/trace_collection/library_config/java/
    parent: tracing_trace_collection
    identifier: tracing_library_config
    weight: 103
  - name: Java
    url: tracing/trace_collection/library_config/java/
    parent: tracing_library_config
    identifier: tracing_library_config_java
    weight: 101
  - name: Python
    url: tracing/trace_collection/library_config/python/
    parent: tracing_library_config
    identifier: tracing_library_config_python
    weight: 102
  - name: Ruby
    url: tracing/trace_collection/library_config/ruby/
    parent: tracing_library_config
    identifier: tracing_library_config_ruby
    weight: 103
  - name: Go
    url: tracing/trace_collection/library_config/go/
    parent: tracing_library_config
    identifier: tracing_library_config_go
    weight: 104
  - name: NodeJS
    url: tracing/trace_collection/library_config/nodejs/
    parent: tracing_library_config
    identifier: tracing_library_config_nodejs
    weight: 105
  - name: PHP
    url: tracing/trace_collection/library_config/php/
    parent: tracing_library_config
    identifier: tracing_library_config_php
    weight: 106
  - name: C++
    url: tracing/trace_collection/library_config/cpp/
    parent: tracing_library_config
    identifier: tracing_library_config_cpp
    weight: 107
  - name: .NET Core
    url: tracing/trace_collection/library_config/dotnet-core/
    parent: tracing_library_config
    identifier: tracing_library_config_dotnet_core
    weight: 108
  - name: .NET Framework
    url: tracing/trace_collection/library_config/dotnet-framework/
    parent: tracing_library_config
    identifier: tracing_library_config_dotnet_framework
    weight: 109
  - name: Custom Instrumentation
    url: tracing/trace_collection/custom_instrumentation/
    parent: tracing_trace_collection
    identifier: tracing_custom_inst
    weight: 104
  - name: Java
    url: tracing/trace_collection/custom_instrumentation/java/
    parent: tracing_custom_inst
    identifier: tracing_custom_inst_java
    weight: 101
  - name: Python
    url: tracing/trace_collection/custom_instrumentation/python/
    parent: tracing_custom_inst
    identifier: tracing_custom_inst_python
    weight: 102
  - name: Ruby
    url: tracing/trace_collection/custom_instrumentation/ruby/
    parent: tracing_custom_inst
    identifier: tracing_custom_inst_ruby
    weight: 103
  - name: Go
    url: tracing/trace_collection/custom_instrumentation/go/
    parent: tracing_custom_inst
    identifier: tracing_custom_inst_go
    weight: 104
  - name: NodeJS
    url: tracing/trace_collection/custom_instrumentation/nodejs/
    parent: tracing_custom_inst
    identifier: tracing_custom_inst_nodejs
    weight: 105
  - name: PHP
    url: tracing/trace_collection/custom_instrumentation/php/
    parent: tracing_custom_inst
    identifier: tracing_custom_inst_php
    weight: 106
  - name: C++
    url: tracing/trace_collection/custom_instrumentation/cpp/
    parent: tracing_custom_inst
    identifier: tracing_custom_inst_cpp
    weight: 107
  - name: .NET
    url: tracing/trace_collection/custom_instrumentation/dotnet/
    parent: tracing_custom_inst
    identifier: tracing_custom_inst_dotnet
    weight: 108
  - name: Instrumenting with OpenStandards
    url: tracing/trace_collection/open_standards/
    parent: tracing_trace_collection
    identifier: tracing_open_standards
    weight: 105
  - name: Java
    url: tracing/trace_collection/open_standards/java/
    parent: tracing_open_standards
    identifier: tracing_open_standards_java
    weight: 101
  - name: Python
    url: tracing/trace_collection/open_standards/python/
    parent: tracing_open_standards
    identifier: tracing_open_standards_python
    weight: 102
  - name: Ruby
    url: tracing/trace_collection/open_standards/ruby/
    parent: tracing_open_standards
    identifier: tracing_open_standards_ruby
    weight: 108
  - name: Go
    url: tracing/trace_collection/open_standards/go/
    parent: tracing_open_standards
    identifier: tracing_open_standards_go
    weight: 104
  - name: NodeJS
    url: tracing/trace_collection/open_standards/nodejs/
    parent: tracing_open_standards
    identifier: tracing_open_standards_nodejs
    weight: 105
  - name: PHP
    url: tracing/trace_collection/open_standards/php/
    parent: tracing_open_standards
    identifier: tracing_open_standards_php
    weight: 106
  - name: .NET
    url: tracing/trace_collection/open_standards/dotnet/
    parent: tracing_open_standards
    identifier: tracing_open_standards_dotnet
    weight: 108
  - name: Tracing Serverless Applications
    url: serverless/distributed_tracing/
    parent: tracing_trace_collection
    identifier: tracing_serverless
    weight: 106
  - name: Tracing Proxies
    url: tracing/trace_collection/proxy_setup/
    parent: tracing_trace_collection
    identifier: tracing_proxies
    weight: 107
  - name: Span Tags Semantics
    url: tracing/trace_collection/tracing_naming_convention
    parent: tracing_trace_collection
    identifier: tracing_naming_convention
    weight: 108
  - name: APM Metrics Collection
    url: tracing/metrics/
    parent: tracing
    identifier: tracing_metrics
    weight: 3
  - name: Trace Metrics
    url: tracing/metrics/metrics_namespace/
    parent: tracing_metrics
    identifier: tracing_trace_metrics
    weight: 201
  - name: Runtime Metrics
    url: tracing/metrics/runtime_metrics/
    parent: tracing_metrics
    identifier: tracing_runtime_metrics
    weight: 202
  - name: Java
    url: tracing/metrics/runtime_metrics/java/
    parent: tracing_runtime_metrics
    identifier: tracing_runtime_java
    weight: 101
  - name: Python
    url: tracing/metrics/runtime_metrics/python/
    parent: tracing_runtime_metrics
    identifier: tracing_runtime_python
    weight: 102
  - name: Ruby
    url: tracing/metrics/runtime_metrics/ruby/
    parent: tracing_runtime_metrics
    identifier: tracing_runtime_ruby
    weight: 103
  - name: Go
    url: tracing/metrics/runtime_metrics/go/
    parent: tracing_runtime_metrics
    identifier: tracing_runtime_go
    weight: 104
  - name: NodeJS
    url: tracing/metrics/runtime_metrics/nodejs/
    parent: tracing_runtime_metrics
    identifier: tracing_runtime_nodejs
    weight: 105
  - name: .NET
    url: tracing/metrics/runtime_metrics/dotnet/
    parent: tracing_runtime_metrics
    identifier: tracing_runtime_dotnet
    weight: 106
  - name: Trace Pipeline Configuration
    url: tracing/trace_pipeline/
    parent: tracing
    identifier: tracing_trace_pipeline
    weight: 4
  - name: Ingestion Mechanisms
    url: tracing/trace_pipeline/ingestion_mechanisms/
    parent: tracing_trace_pipeline
    identifier: tracing_ingestion_mechanisms
    weight: 301
  - name: Ingestion Controls
    url: tracing/trace_pipeline/ingestion_controls/
    parent: tracing_trace_pipeline
    identifier: tracing_ingestion_controls
    weight: 302
  - name: Generate Metrics
    url: tracing/trace_pipeline/generate_metrics/
    parent: tracing_trace_pipeline
    identifier: tracing_pipeline_generate_metrics
    weight: 303
  - name: Trace Retention
    url: tracing/trace_pipeline/trace_retention/
    parent: tracing_trace_pipeline
    identifier: tracing_retention
    weight: 304
  - name: Usage Metrics
    url: tracing/trace_pipeline/metrics/
    parent: tracing_trace_pipeline
    identifier: tracing_pipeline_metrics
    weight: 305
  - name: Connect Traces with Other Telemetry
    url: tracing/other_telemetry/
    parent: tracing
    identifier: tracing_other_telemetry
    weight: 5
  - name: Connect Logs and Traces
    url: tracing/other_telemetry/connect_logs_and_traces/
    parent: tracing_other_telemetry
    identifier: tracing_connect_logs
    weight: 401
  - name: Java
    url: tracing/other_telemetry/connect_logs_and_traces/java/
    parent: tracing_connect_logs
    identifier: tracing_connect_logs_java
    weight: 101
  - name: Python
    url: tracing/other_telemetry/connect_logs_and_traces/python/
    parent: tracing_connect_logs
    identifier: tracing_connect_logs_python
    weight: 102
  - name: Ruby
    url: tracing/other_telemetry/connect_logs_and_traces/ruby/
    parent: tracing_connect_logs
    identifier: tracing_connect_logs_ruby
    weight: 103
  - name: Go
    url: tracing/other_telemetry/connect_logs_and_traces/go/
    parent: tracing_connect_logs
    identifier: tracing_connect_logs_go
    weight: 104
  - name: NodeJS
    url: tracing/other_telemetry/connect_logs_and_traces/nodejs/
    parent: tracing_connect_logs
    identifier: tracing_connect_logs_nodejs
    weight: 105
  - name: PHP
    url: tracing/other_telemetry/connect_logs_and_traces/php/
    parent: tracing_connect_logs
    identifier: tracing_connect_logs_php
    weight: 106
  - name: .NET
    url: tracing/other_telemetry/connect_logs_and_traces/dotnet/
    parent: tracing_connect_logs
    identifier: tracing_connect_logs_dotnet
    weight: 107
  - name: OpenTelemetry
    url: tracing/other_telemetry/connect_logs_and_traces/opentelemetry/
    parent: tracing_connect_logs
    identifier: tracing_connect_logs_otel
    weight: 108
  - name: Connect RUM and Traces
    url: /real_user_monitoring/connect_rum_and_traces/
    parent: tracing_other_telemetry
    identifier: tracing_connect_rum
    weight: 402
  - name: Connect Synthetics and Traces
    url: /synthetics/apm/
    parent: tracing_other_telemetry
    identifier: tracing_connect_sythetics
    weight: 403
  - name: Trace Explorer
    url: tracing/trace_explorer/
    parent: tracing
    identifier: trace_explorer
    weight: 6
  - name: Search Spans
    url: tracing/trace_explorer/search/
    parent: trace_explorer
    identifier: span_search
    weight: 501
  - name: Query Syntax
    url: tracing/trace_explorer/query_syntax/
    parent: trace_explorer
    identifier: span_query_syntax
    weight: 502
  - name: Span Facets
    url: tracing/trace_explorer/facets/
    parent: trace_explorer
    identifier: span_facets
    weight: 503
  - name: Span Visualizations
    url: tracing/trace_explorer/visualize/
    parent: trace_explorer
    identifier: visualize_spans
    weight: 504
  - name: Trace View
    url: tracing/trace_explorer/trace_view/
    parent: trace_explorer
    weight: 505
  - name: Request Flow Map
    url: tracing/trace_explorer/request_flow_map/
    parent: trace_explorer
    weight: 506
  - name: Service Observability
    url: tracing/services/
    parent: tracing
    identifier: tracing_services
    weight: 7
  - name: Services List
    url: tracing/services/services_list/
    parent: tracing_services
    identifier: tracing_services_list
    weight: 601
  - name: Service Page
    url: tracing/services/service_page/
    parent: tracing_services
    identifier: tracing_service_page
    weight: 602
  - name: Resource Page
    url: tracing/services/resource_page/
    parent: tracing_services
    identifier: tracing_resource_page
    weight: 603
  - name: Deployment Tracking
    url: tracing/services/deployment_tracking/
    parent: tracing_services
    identifier: tracing_deployment_tracking
    weight: 604
  - name: Service Map
    url: tracing/services/services_map/
    parent: tracing_services
    identifier: tracing_service_map
    weight: 605
  - name: APM Monitors
    url: /monitors/create/types/apm/
    parent: tracing_services
    identifier: tracing_apm_monitors
    weight: 607
  - name: Service Catalog
    url: tracing/service_catalog/
    parent: tracing
    identifier: service_catalog
    weight: 9
  - name: Setup
    url: tracing/service_catalog/setup
    parent: service_catalog
    identifier: service_catalog_setup
    weight: 901
  - name: API
    url: tracing/service_catalog/service_definition_api
    parent: service_catalog
    identifier: service_catalog_api
    weight: 902
  - name: Integrations
    url: tracing/service_catalog/integrations
    parent: service_catalog
    identifier: service_catalog_integrations
    weight: 903
  - name: Troubleshooting
    url: tracing/service_catalog/troubleshooting
    parent: service_catalog
    identifier: service_catalog_troubleshooting
    weight: 904
  - name: Guides
    url: tracing/service_catalog/guides
    parent: service_catalog
    identifier: service_catalog_guides
    weight: 905
  - name: Error Tracking
    url: tracing/error_tracking/
    parent: tracing
    identifier: tracing_error_tracking
    weight: 10
  - name: Error Tracking Explorer
    url: tracing/error_tracking/explorer/
    parent: tracing_error_tracking
    identifier: tracing_error_tracking_explorer
    weight: 801
  - name: Data Security
    url: tracing/configure_data_security/
    parent: tracing
    identifier: tracing_data_security
    weight: 11
  - name: Guides
    url: tracing/guide/
    parent: tracing
    identifier: tracing_guides
    weight: 12
  - name: Troubleshooting
    url: tracing/troubleshooting/
    parent: tracing
    identifier: tracing_troubleshooting
    weight: 13
  - name: Tracer Startup Logs
    url: tracing/troubleshooting/tracer_startup_logs
    identifier: tracing_troubleshooting_startup_logs
    parent: tracing_troubleshooting
    weight: 1201
  - name: Tracer Debug Logs
    url: tracing/troubleshooting/tracer_debug_logs
    identifier: tracing_troubleshooting_debug_logs
    parent: tracing_troubleshooting
    weight: 1202
  - name: Connection Errors
    url: tracing/troubleshooting/connection_errors
    identifier: tracing_troubleshooting_connection_errors
    parent: tracing_troubleshooting
    weight: 1203
  - name: Agent Rate Limits
    url: tracing/troubleshooting/agent_rate_limits
    identifier: tracing_troubleshooting_rate_limits
    parent: tracing_troubleshooting
    weight: 1204
  - name: Agent APM metrics
    url: tracing/troubleshooting/agent_apm_metrics
    identifier: tracing_troubleshooting_apm_metrics
    parent: tracing_troubleshooting
    weight: 1205
  - name: Correlated Logs
    url: tracing/troubleshooting/correlated-logs-not-showing-up-in-the-trace-id-panel
    identifier: tracing_troubleshooting_correlated_logs
    parent: tracing_troubleshooting
    weight: 1206
  - name: PHP 5 Deep Call Stacks
    url: tracing/troubleshooting/php_5_deep_call_stacks
    identifier: tracing_troubleshooting_php_5_deep_call_stacks
    parent: tracing_troubleshooting
    weight: 1207
  - name: .NET diagnostic tool
    url: tracing/troubleshooting/dotnet_diagnostic_tool
    identifier: tracing_troubleshooting_dotnet_diagnostic_tool
    parent: tracing_troubleshooting
    weight: 1208
  - name: Continuous Profiler
    url: profiler/
    pre: profiling-1
    identifier: profiler
    parent: apm_heading
    weight: 145000
  - name: Enabling the Profiler
    url: profiler/enabling/java/
    parent: profiler
    identifier: profiler_enabling
    weight: 1
  - name: Java
    url: profiler/enabling/java/
    parent: profiler_enabling
    identifier: profiler_enabling_java
    weight: 101
  - name: Python
    url: profiler/enabling/python/
    parent: profiler_enabling
    identifier: profiler_enabling_python
    weight: 102
  - name: Go
    url: profiler/enabling/go/
    parent: profiler_enabling
    identifier: profiler_enabling_go
    weight: 103
  - name: Ruby
    url: profiler/enabling/ruby/
    parent: profiler_enabling
    identifier: profiler_enabling_ruby
    weight: 104
  - name: Node.js
    url: profiler/enabling/nodejs/
    parent: profiler_enabling
    identifier: profiler_enabling_nodejs
    weight: 105
  - name: .NET
    url: profiler/enabling/dotnet/
    parent: profiler_enabling
    identifier: profiler_enabling_dotnet
    weight: 106
  - name: PHP
    url: profiler/enabling/php/
    parent: profiler_enabling
    identifier: profiler_enabling_php
    weight: 107
  - name: C/C++/Rust
    url: profiler/enabling/ddprof/
    parent: profiler_enabling
    identifier: profiler_enabling_linux
    weight: 108
  - name: Search Profiles
    url: profiler/search_profiles/
    parent: profiler
    identifier: profiler_search_profiles
    weight: 2
  - name: Investigate Slow Traces or Endpoints
    url: profiler/connect_traces_and_profiles/
    parent: profiler
    identifier: profiler_traces_profiles
    weight: 3
  - name: Compare Profiles
    url: profiler/compare_profiles
    parent: profiler
    identifier: profiler_compare
    weight: 4
  - name: Profiler Troubleshooting
    url: profiler/profiler_troubleshooting/
    parent: profiler
    identifier: profiler_profiler_troubleshooting
    weight: 5
  - name: CI Visibility
    url: continuous_integration/
    pre: ci
    identifier: ci
    parent: apm_heading
    weight: 150000
  - name: Tracing Tests
    url: continuous_integration/setup_tests/
    parent: ci
    identifier: setup_tests
    weight: 1
  - name: .NET
    url: continuous_integration/setup_tests/dotnet/
    parent: setup_tests
    identifier: ci_dotnet
    weight: 101
  - name: Java
    url: continuous_integration/setup_tests/java/
    parent: setup_tests
    identifier: ci_java
    weight: 102
  - name: JavaScript
    url: continuous_integration/setup_tests/javascript/
    parent: setup_tests
    identifier: ci_javascript
    weight: 103
  - name: Python
    url: continuous_integration/setup_tests/python/
    parent: setup_tests
    identifier: ci_python
    weight: 104
  - name: Ruby
    url: continuous_integration/setup_tests/ruby/
    parent: setup_tests
    identifier: ci_ruby
    weight: 105
  - name: Swift
    url: continuous_integration/setup_tests/swift/
    parent: setup_tests
    identifier: ci_swift
    weight: 106
  - name: JUnit Report Uploads
    url: continuous_integration/setup_tests/junit_upload/
    parent: setup_tests
    identifier: ci_junit
    weight: 107
  - name: Tests in Containers
    url: continuous_integration/setup_tests/containers/
    parent: setup_tests
    identifier: ci_containers
    weight: 108
  - name: Tracing Pipelines
    url: continuous_integration/setup_pipelines/
    parent: ci
    identifier: setup_pipelines
    weight: 2
  - name: Buildkite
    url: continuous_integration/setup_pipelines/buildkite/
    parent: setup_pipelines
    identifier: ci_buildkite
    weight: 201
  - name: CircleCI
    url: continuous_integration/setup_pipelines/circleci/
    parent: setup_pipelines
    identifier: ci_circleci
    weight: 202
  - name: Codefresh
    url: continuous_integration/setup_pipelines/codefresh/
    parent: setup_pipelines
    identifier: ci_codefresh
    weight: 203
  - name: GitHub Actions
    url: continuous_integration/setup_pipelines/github/
    parent: setup_pipelines
    identifier: ci_github
    weight: 204
  - name: GitLab
    url: continuous_integration/setup_pipelines/gitlab/
    parent: setup_pipelines
    identifier: ci_gitlab
    weight: 205
  - name: Jenkins
    url: continuous_integration/setup_pipelines/jenkins/
    parent: setup_pipelines
    identifier: ci_jenkins
    weight: 206
  - name: Custom Commands
    url: continuous_integration/setup_pipelines/custom_commands/
    parent: setup_pipelines
    identifier: ci_custom_commands
    weight: 210
  - name: Custom Tags and Metrics
    url: continuous_integration/setup_pipelines/custom_tags_and_metrics/
    parent: setup_pipelines
    identifier: ci_custom_tags_and_metrics
    weight: 211
  - name: Exploring Tests
    url: continuous_integration/explore_tests/
    parent: ci
    identifier: explore_tests
    weight: 3
  - name: Exploring Pipelines
    url: continuous_integration/explore_pipelines/
    parent: ci
    identifier: explore_pipelines
    weight: 4
  - name: Guides
    url: continuous_integration/guides/
    parent: ci
    identifier: ci_guides
    weight: 5
  - name: Troubleshooting
    url: continuous_integration/troubleshooting/
    parent: ci
    identifier: ci_troubleshooting
    weight: 6
  - name: Database Monitoring
    url: database_monitoring/
    pre: database-2
    identifier: dbm
    parent: apm_heading
    weight: 160000
  - name: Setup Architectures
    url: database_monitoring/architecture/
    parent: dbm
    identifier: dbm_setup_architecture
    weight: 1
  - name: Setting Up Postgres
    url: database_monitoring/setup_postgres/
    parent: dbm
    identifier: dbm_setup_postgres
    weight: 2
  - name: Self-hosted
    url: database_monitoring/setup_postgres/selfhosted
    parent: dbm_setup_postgres
    identifier: dbm_setup_postgres_selfhosted
    weight: 101
  - name: RDS
    url: database_monitoring/setup_postgres/rds
    parent: dbm_setup_postgres
    identifier: dbm_setup_postgres_rds
    weight: 102
  - name: Aurora
    url: database_monitoring/setup_postgres/aurora
    parent: dbm_setup_postgres
    identifier: dbm_setup_postgres_aurora
    weight: 103
  - name: Google Cloud SQL
    url: database_monitoring/setup_postgres/gcsql
    parent: dbm_setup_postgres
    identifier: dbm_setup_postgres_gcsql
    weight: 104
  - name: Azure
    url: database_monitoring/setup_postgres/azure
    parent: dbm_setup_postgres
    identifier: dbm_postgres_azure
    weight: 105
  - name: Advanced Configuration
    url: database_monitoring/setup_postgres/advanced_configuration
    parent: dbm_setup_postgres
    identifier: dbm_postgres_advanced_configuration
    weight: 106
  - name: Troubleshooting
    url: database_monitoring/setup_postgres/troubleshooting/
    parent: dbm_setup_postgres
    identifier: dbm_troubleshooting_postgres
    weight: 107
  - name: Setting Up MySQL
    url: database_monitoring/setup_mysql/
    parent: dbm
    identifier: dbm_setup_mysql
    weight: 3
  - name: Self-hosted
    url: database_monitoring/setup_mysql/selfhosted
    parent: dbm_setup_mysql
    identifier: dbm_setup_mysql_selfhosted
    weight: 101
  - name: RDS
    url: database_monitoring/setup_mysql/rds
    parent: dbm_setup_mysql
    identifier: dbm_setup_mysql_rds
    weight: 102
  - name: Aurora
    url: database_monitoring/setup_mysql/aurora
    parent: dbm_setup_mysql
    identifier: dbm_setup_mysql_aurora
    weight: 103
  - name: Google Cloud SQL
    url: database_monitoring/setup_mysql/gcsql
    parent: dbm_setup_mysql
    identifier: dbm_setup_mysql_gcsql
    weight: 104
  - name: Azure
    url: database_monitoring/setup_mysql/azure
    parent: dbm_setup_mysql
    identifier: dbm_mysql_azure
    weight: 105
  - name: Advanced Configuration
    url: database_monitoring/setup_mysql/advanced_configuration
    parent: dbm_setup_mysql
    identifier: dbm_mysql_advanced_configuration
    weight: 106
  - name: Troubleshooting
    url: database_monitoring/setup_mysql/troubleshooting/
    parent: dbm_setup_mysql
    identifier: dbm_troubleshooting_mysql
    weight: 107
  - name: Setting Up SQL Server
    url: database_monitoring/setup_sql_server/
    parent: dbm
    identifier: dbm_setup_sql_server
    weight: 4
  - name: Self-hosted
    url: database_monitoring/setup_sql_server/selfhosted/
    parent: dbm_setup_sql_server
    identifier: dbm_setup_sql_server_selfhosted
    weight: 101
  - name: RDS
    url: database_monitoring/setup_sql_server/rds/
    parent: dbm_setup_sql_server
    identifier: dbm_setup_sql_server_rds
    weight: 102
  - name: Azure
    url: database_monitoring/setup_sql_server/azure/
    parent: dbm_setup_sql_server
    identifier: dbm_setup_sql_server_azure
    weight: 103
  - name: Google Cloud SQL
    url: database_monitoring/setup_sql_server/gcsql/
    parent: dbm_setup_sql_server
    identifier: dbm_setup_sql_server_gcsql
    weight: 104
  - name: Data Collected
    url: database_monitoring/data_collected
    parent: dbm
    identifier: dbm_data_collected
    weight: 5
  - name: Exploring Query Metrics
    url: database_monitoring/query_metrics/
    parent: dbm
    identifier: dbm_query_metrics
    weight: 6
  - name: Exploring Query Samples
    url: database_monitoring/query_samples/
    parent: dbm
    identifier: dbm_query_samples
    weight: 7
  - name: Troubleshooting
    url: database_monitoring/troubleshooting/
    parent: dbm
    identifier: dbm_troubleshooting
    weight: 8
  - name: Guides
    url: database_monitoring/guide/
    parent: dbm
    identifier: dbm_guides
    weight: 9
  - name: Log Management
    url: logs/
    pre: log
    identifier: log_management
    parent: log_management_heading
    weight: 170000
  - name: Log Collection & Integrations
    url: logs/log_collection/
    parent: log_management
    identifier: log_collection
    weight: 1
  - name: Browser
    identifier: log_browser
    url: logs/log_collection/javascript/
    parent: log_collection
    weight: 101
  - name: Android
    identifier: log_android
    url: logs/log_collection/android/
    parent: log_collection
    weight: 102
  - name: iOS
    identifier: log_ios
    url: logs/log_collection/ios/
    parent: log_collection
    weight: 103
  - name: C#
    url: logs/log_collection/csharp/
    parent: log_collection
    weight: 104
  - name: Go
    identifier: log_go
    url: logs/log_collection/go/
    parent: log_collection
    weight: 105
  - name: Java
    url: logs/log_collection/java/
    parent: log_collection
    identifier: log_collection_java
    weight: 106
  - name: NodeJS
    url: logs/log_collection/nodejs/
    parent: log_collection
    weight: 107
  - name: PHP
    identifier: log_php
    url: logs/log_collection/php/
    parent: log_collection
    weight: 108
  - name: Python
    identifier: log_python
    url: logs/log_collection/python/
    parent: log_collection
    weight: 109
  - name: Ruby
    url: logs/log_collection/ruby/
    parent: log_collection
    identifier: log_collection_ruby
    weight: 110
  - name: Other Integrations
    url: integrations/#cat-log-collection
    identifier: other_integrations
    parent: log_collection
    weight: 111
  - name: Log Configuration
    url: logs/log_configuration/
    parent: log_management
    identifier: log_configuration
    weight: 2
  - name: Pipelines
    url: logs/log_configuration/pipelines/
    parent: log_configuration
    identifier: log_pipelines
    weight: 201
  - name: Processors
    url: logs/log_configuration/processors/
    parent: log_configuration
    weight: 202
  - name: Parsing
    url: logs/log_configuration/parsing/
    parent: log_configuration
    weight: 203
  - name: Attributes and Aliasing
    url: logs/log_collection/?tab=host#attributes-and-tags
    parent: log_processing
    weight: 204
  - name: Attributes and Aliasing
    url: logs/log_configuration/attributes_naming_convention/
    parent: log_configuration
    weight: 205
  - name: Generate Metrics
    url: logs/log_configuration/logs_to_metrics/
    parent: log_configuration
    identifier: log_to_metrics
    weight: 206
  - name: Indexes
    url: logs/log_configuration/indexes
    parent: log_configuration
    identifier: log_indexes
    weight: 207
  - name: Archives
    url: logs/log_configuration/archives/
    parent: log_configuration
    identifier: log_archives
    weight: 208
  - name: Rehydrate from Archives
    url: logs/log_configuration/rehydrating
    parent: log_configuration
    weight: 209
  - name: Connect Logs and Traces
    url: tracing/other_telemetry/connect_logs_and_traces/
    parent: log_management
    identifier: logs_traces_connection
    weight: 3
  - name: Log Explorer
    url: logs/explorer/
    parent: log_management
    identifier: log_explorer
    weight: 5
  - name: Live Tail
    url: logs/explorer/live_tail/
    parent: log_explorer
    weight: 501
  - name: Search
    url: logs/explorer/search/
    parent: log_explorer
    weight: 502
  - name: Search Syntax
    url: logs/explorer/search_syntax/
    parent: log_explorer
    weight: 503
  - name: Facets
    url: logs/explorer/facets/
    parent: log_explorer
    weight: 504
  - name: Group
    url: logs/explorer/group/
    parent: log_explorer
    weight: 505
  - name: Visualize
    url: logs/explorer/visualize/
    parent: log_explorer
    weight: 506
  - name: Log Side Panel
    url: logs/explorer/side_panel/
    parent: log_explorer
    weight: 507
  - name: Export
    url: logs/explorer/export/
    parent: log_explorer
    weight: 508
  - name: Watchdog Insights for Logs
    url: logs/explorer/watchdog_insights/
    parent: log_explorer
    weight: 509
  - name: Saved Views
    url: logs/explorer/saved_views/
    parent: log_explorer
    weight: 509
  - name: Guides
    url: logs/guide/
    parent: log_management
    identifier: log_guides
    weight: 6
  - name: Data Security
    url: data_security/logs/
    parent: log_management
    identifier: log_security
    weight: 7
  - name: Troubleshooting
    url: logs/troubleshooting
    parent: log_management
    identifier: log_troubleshooting
    weight: 8
  - name: Security Platform
    url: security_platform/
    pre: security-platform
    identifier: security_platform
    parent: security_platform_heading
    weight: 180000
  - name: Cloud SIEM
    url: security_platform/cloud_siem/
    parent: security_platform
    identifier: cloud_siem
    weight: 1
  - name: Getting Started
    url: security_platform/cloud_siem/getting_started
    parent: cloud_siem
    identifier: cloud_siem_getting_started
    weight: 101
  - name: Security Home
    url: security_platform/cloud_siem/security_home
    parent: cloud_siem
    identifier: cloud_siem_security_home
    weight: 102
  - name: Log Detection Rules
    url: security_platform/cloud_siem/log_detection_rules
    parent: cloud_siem
    identifier: cloud_siem_log_detection_rules
    weight: 103
  - name: OOTB Rules
    url: /security_platform/default_rules#cat-cloud-siem
    parent: cloud_siem
    identifier: cloud_siem_default_rules
    weight: 104
  - name: Signals Explorer
    url: /security_platform/explorer
    parent: cloud_siem
    identifier: cloud_siem_signals_explorer
    weight: 105
  - name: Cloud Security Posture Management
    url: security_platform/cspm/
    parent: security_platform
    identifier: cspm
    weight: 2
  - name: Getting Started
    url: security_platform/cspm/getting_started
    parent: cspm
    identifier: cspm_getting_started
    weight: 201
  - name: Frameworks and Benchmarks
    url: security_platform/cspm/frameworks_and_benchmarks
    parent: cspm
    weight: 202
  - name: OOTB Cloud Rules
    url: security_platform/default_rules/#cat-posture-management-cloud
    parent: cspm
    identifier: ootb_cloud_rules
    weight: 203
  - name: OOTB Infrastructure Rules
    url: security_platform/default_rules/#cat-posture-management-infra
    parent: cspm
    identifier: ootb_infrastructure_rules
    weight: 204
  - name: Posture Findings
    url: /security_platform/cspm/findings
    parent: cspm
    identifier: cspm_findings_explorer
    weight: 204
  - name: Signals Explorer
    url: /security_platform/cspm/signals_explorer/
    parent: cspm
    identifier: signals
    weight: 205
  - name: Cloud Workload Security
    url: security_platform/cloud_workload_security/
    parent: security_platform
    identifier: cloud_workload_security
    weight: 3
  - name: Getting Started
    url: security_platform/cloud_workload_security/getting_started
    parent: cloud_workload_security
    identifier: cws_getting_started
    weight: 301
  - name: Agent Expressions
    url: security_platform/cloud_workload_security/agent_expressions
    parent: cloud_workload_security
    identifier: cws_agent_expressions
    weight: 302
  - name: Workload Security Detection Rules
    url: security_platform/cloud_workload_security/workload_security_rules
    parent: cloud_workload_security
    identifier: cws_workload_security_rules
    weight: 303
  - name: Workload Security Events
    url: security_platform/cloud_workload_security/backend
    parent: cloud_workload_security
    identifier: cws_backend_event_schema_documentation
    weight: 304
  - name: OOTB Rules
    url: security_platform/default_rules#cat-workload-security
    parent: cloud_workload_security
    identifier: cws_workload_default_rules
    weight: 305
  - name: Signals Explorer
    url: security_platform/explorer
    parent: cloud_workload_security
    identifier: cws_workload_signals_explorer
    weight: 306
  - name: Troubleshooting
    url: security_platform/cloud_workload_security/troubleshooting
    parent: cloud_workload_security
    identifier: cws_troubleshooting
    weight: 307
  - name: Application Security Monitoring
    url: security_platform/application_security/
    parent: security_platform
    identifier: application_security
    weight: 4
  - name: Getting Started
    url: security_platform/application_security/getting_started/
    parent: application_security
    identifier: appsec_getting_started
    weight: 401
  - name: Java
    url: security_platform/application_security/getting_started/java/
    parent: appsec_getting_started
    identifier: appsec_java
    weight: 101
  - name: .NET
    url: security_platform/application_security/getting_started/dotnet/
    parent: appsec_getting_started
    identifier: appsec_dotnet
    weight: 102
  - name: Go
    url: security_platform/application_security/getting_started/go/
    parent: appsec_getting_started
    identifier: appsec_go
    weight: 103
  - name: Ruby
    url: security_platform/application_security/getting_started/ruby/
    parent: appsec_getting_started
    identifier: appsec_ruby
    weight: 104
  - name: PHP
    url: security_platform/application_security/getting_started/php/
    parent: appsec_getting_started
    identifier: appsec_php
    weight: 105
  - name: NodeJS
    url: security_platform/application_security/getting_started/nodejs/
    parent: appsec_getting_started
    identifier: appsec_nodejs
    weight: 106
  - name: How It Works
    url: security_platform/application_security/how-appsec-works/
    parent: application_security
    identifier: appsec_howitworks
    weight: 402
  - name: OOTB Rules
    url: security_platform/default_rules/#cat-application-security
    parent: application_security
    identifier: appsec_default_rules
    weight: 403
  - name: Setup and Configure
    url: security_platform/application_security/setup_and_configure/
    parent: application_security
    identifier: appsec_configuration
    weight: 404
  - name: Custom Detection Rules
    url: security_platform/application_security/custom_rules/
    parent: application_security
    identifier: appsec_custom_rules
    weight: 405
  - name: Event Rules
    url: security_platform/application_security/event_rules/
    parent: application_security
    identifier: appsec_event_rules
    weight: 406
  - name: Troubleshooting
    url: security_platform/application_security/troubleshooting
    parent: application_security
    identifier: appsec_troubleshooting
    weight: 407
  - name: Detection Rules
    url: security_platform/detection_rules/
    parent: security_platform
    identifier: security_rules
    weight: 5
  - name: OOTB Rules
    url: security_platform/default_rules/#all
    parent: security_rules
    identifier: ootb_rules
    weight: 501
  - name: Notification Rules
    url: security_platform/notification_rules/
    parent: security_platform
    weight: 6
  - name: Signals Explorer
    url: security_platform/explorer
    parent: security_platform
    identifier: signals_explorer
    weight: 7
  - name: Security Signal Management
    url: security_platform/security_signal_management
    parent: security_platform
    identifier: security_signal_management
    weight: 8
  - name: Guides
    url: security_platform/guide/
    parent: security_platform
    identifier: security_platform_guides
    weight: 9
  - name: Synthetic Monitoring
    url: synthetics/
    pre: synthetics
    identifier: synthetics
    parent: ux_monitoring_heading
    weight: 190000
  - name: API Tests
    url: synthetics/api_tests/
    parent: synthetics
    weight: 1
    identifier: api_tests
  - name: HTTP
    url: synthetics/api_tests/http_tests
    parent: api_tests
    weight: 101
  - name: SSL
    url: synthetics/api_tests/ssl_tests
    parent: api_tests
    weight: 102
  - name: DNS
    url: synthetics/api_tests/dns_tests
    parent: api_tests
    weight: 103
  - name: WebSocket
    url: synthetics/api_tests/websocket_tests
    parent: api_tests
    weight: 104
  - name: TCP
    url: synthetics/api_tests/tcp_tests
    parent: api_tests
    weight: 105
  - name: UDP
    url: synthetics/api_tests/udp_tests
    parent: api_tests
    weight: 106
  - name: ICMP
    url: synthetics/api_tests/icmp_tests
    parent: api_tests
    weight: 107
  - name: GRPC Health Checks
    url: synthetics/api_tests/grpc_tests
    parent: api_tests
    weight: 108
  - name: Multistep API Tests
    url: synthetics/multistep
    parent: synthetics
    identifier: synthetics_multistep
    weight: 2
  - name: Browser Tests
    url: synthetics/browser_tests/
    parent: synthetics
    identifier: synthetics_browser_tests
    weight: 3
  - name: Steps
    url: synthetics/browser_tests/actions
    parent: synthetics_browser_tests
    weight: 301
  - name: Test Results & Performance
    url: synthetics/browser_tests/test_results
    parent: synthetics_browser_tests
    weight: 302
  - name: Advanced Options for Steps
    url: synthetics/browser_tests/advanced_options
    parent: synthetics_browser_tests
    weight: 303
  - name: Private Locations
    url: synthetics/private_locations
    parent: synthetics
    identifier: synthetics_private_location
    weight: 4
  - name: Configuration
    url: synthetics/private_locations/configuration
    parent: synthetics_private_location
    identifier: synthetics_private_location_configuration
    weight: 401
  - name: Dimensioning
    url: synthetics/private_locations/dimensioning
    parent: synthetics_private_location
    identifier: synthetics_private_location_dimensioning
    weight: 402
  - name: Monitoring
    url: synthetics/private_locations/monitoring
    parent: synthetics_private_location
    identifier: synthetics_private_location_monitoring
    weight: 403
  - name: Search and Manage
    url: synthetics/search/
    parent: synthetics
    weight: 5
  - name: CI/CD Integrations
    url: /synthetics/cicd_integrations
    parent: synthetics
    identifier: synthetics_cicd_integrations
    weight: 6
  - name: Configuration
    url: /synthetics/cicd_integrations/configuration
    parent: synthetics_cicd_integrations
    identifier: synthetics_cicd_integrations_configuration
    weight: 601
  - name: CircleCI Orb
    url: /synthetics/cicd_integrations/circleci_orb
    parent: synthetics_cicd_integrations
    identifier: synthetics_cicd_integrations_circleci_orb
    weight: 602
  - name: GitHub Actions
    url: /synthetics/cicd_integrations/github_actions
    parent: synthetics_cicd_integrations
    identifier: synthetics_cicd_integrations_github_actions
    weight: 603
  - name: Jenkins
    url: /synthetics/cicd_integrations/jenkins
    parent: synthetics_cicd_integrations
    identifier: synthetics_cicd_integrations_jenkins
    weight: 604
  - name: Testing Tunnel
    url: /synthetics/testing_tunnel
    parent: synthetics_cicd_integrations
    identifier: synthetics_testing_tunnel
    weight: 605
  - name: CI Results Explorer
    url: /synthetics/explorer
    parent: synthetics
    identifier: synthetics_explorer
    weight: 7
  - name: Search Test Batches
    url: /synthetics/explorer/search
    parent: synthetics_explorer
    identifier: synthetics_explorer_search
    weight: 701
  - name: Search Syntax
    url: /synthetics/explorer/search_syntax
    parent: synthetics_explorer
    identifier: synthetics_explorer_search_syntax
    weight: 701
  - name: Dashboards
    url: synthetics/dashboards
    parent: synthetics
    identifier: synthetics_dashboards
    weight: 8
  - name: API Test
    url: synthetics/dashboards/api_test
    parent: synthetics_dashboards
    identifier: synthetics_dashboards_api_test
    weight: 801
  - name: Browser Test
    url: synthetics/dashboards/browser_test
    parent: synthetics_dashboards
    identifier: synthetics_dashboards_browser_test
    weight: 802
  - name: Testing Coverage
    url: synthetics/dashboards/testing_coverage
    parent: synthetics_dashboards
    identifier: synthetics_dashboards_testing_coverage
    weight: 803
  - name: Test Summary
    url: synthetics/dashboards/test_summary
    parent: synthetics_dashboards
    identifier: synthetics_dashboards_test_summary
    weight: 804
  - name: APM Integration
    url: synthetics/apm/
    parent: synthetics
    identifier: synthetics_apm
    weight: 9
  - name: Settings
    url: synthetics/settings/
    parent: synthetics
    weight: 10
  - name: Metrics
    url: synthetics/metrics/
    parent: synthetics
    weight: 11
  - name: Data Security
    url: data_security/synthetics/
    parent: synthetics
    weight: 12
  - name: Guides
    url: synthetics/guide/
    parent: synthetics
    identifier: synthetics_guides
    weight: 13
  - name: Troubleshooting
    url: synthetics/troubleshooting/
    parent: synthetics
    identifier: synthetics_troubleshooting
    weight: 14
  - name: RUM & Session Replay
    url: real_user_monitoring/
    pre: rum
    identifier: rum
    parent: ux_monitoring_heading
    weight: 155000
  - name: Browser Monitoring
    url: real_user_monitoring/browser/
    parent: rum
    identifier: rum_browser
    weight: 1
  - name: Data Collected
    url: real_user_monitoring/browser/data_collected/
    parent: rum_browser
    identifier: rum_data_collected
    weight: 101
  - name: Modifying Data and Context
    url: real_user_monitoring/browser/modifying_data_and_context/
    parent: rum_browser
    identifier: rum_modify
    weight: 102
  - name: Monitoring Page Performance
    url: real_user_monitoring/browser/monitoring_page_performance/
    parent: rum_browser
    identifier: page_performance
    weight: 103
  - name: Monitoring Resource Performance
    url: real_user_monitoring/browser/monitoring_resource_performance/
    parent: rum_browser
    identifier: resource_performance
    weight: 104
  - name: Collecting Browser Errors
    url: real_user_monitoring/browser/collecting_browser_errors/
    parent: rum_browser
    identifier: collect_errors
    weight: 105
  - name: Tracking User Actions
    url: real_user_monitoring/browser/tracking_user_actions/
    parent: rum_browser
    identifier: track_actions
    weight: 106
  - name: Troubleshooting
    url: real_user_monitoring/browser/troubleshooting/
    parent: rum_browser
    identifier: troubleshooting
    weight: 107
  - name: Android and AndroidTV Monitoring
    url: real_user_monitoring/android/
    parent: rum
    identifier: rum_android
    weight: 2
  - name: Data Collected
    url: real_user_monitoring/android/data_collected/
    parent: rum_android
    identifier: rum_android_data_collected
    weight: 201
  - name: Advanced Configuration
    url: real_user_monitoring/android/advanced_configuration/
    parent: rum_android
    identifier: rum_android_advanced
    weight: 202
  - name: Mobile Vitals
    url: real_user_monitoring/android/mobile_vitals/
    parent: rum_android
    identifier: rum_android_mobile_vitals
    weight: 203
  - name: Web View Tracking
    url: real_user_monitoring/android/web_view_tracking/
    parent: rum_android
    identifier: rum_android_web_view_tracking
    weight: 204
  - name: Integrated Libraries
    url: real_user_monitoring/android/integrated_libraries/
    parent: rum_android
    identifier: rum_android_libraries
    weight: 205
  - name: Troubleshooting
    url: real_user_monitoring/android/troubleshooting/
    parent: rum_android
    identifier: rum_troubleshooting_android
    weight: 206
  - name: iOS and tvOS Monitoring
    url: real_user_monitoring/ios/
    parent: rum
    identifier: rum_ios
    weight: 3
  - name: Data Collected
    url: real_user_monitoring/ios/data_collected/
    parent: rum_ios
    identifier: rum_ios_data_collected
    weight: 301
  - name: Advanced Configuration
    url: real_user_monitoring/ios/advanced_configuration/
    parent: rum_ios
    identifier: rum_ios_advanced
    weight: 302
  - name: Mobile Vitals
    url: real_user_monitoring/ios/mobile_vitals/
    parent: rum_ios
    identifier: rum_ios_mobile_vitals
    weight: 303
  - name: Web View Tracking
    url: real_user_monitoring/ios/web_view_tracking/
    parent: rum_ios
    identifier: rum_ios_web_view_tracking
    weight: 304
  - name: Troubleshooting
    url: real_user_monitoring/ios/troubleshooting/
    parent: rum_ios
    identifier: rum_troubleshooting_ios
    weight: 305
  - name: React Native Monitoring
    url: real_user_monitoring/reactnative/
    parent: rum
    identifier: rum_reactnative
    weight: 4
  - name: Mobile Vitals
    url: real_user_monitoring/reactnative/mobile_vitals/
    parent: rum_reactnative
    identifier: rum_reactnative_mobile_vitals
    weight: 401
  - name: Expo
    url: real_user_monitoring/reactnative/expo/
    parent: rum_reactnative
    identifier: rum_reactnative_expo
    weight: 402
  - name: Flutter Monitoring
    url: real_user_monitoring/flutter/
    parent: rum
    identifier: rum_flutter
    weight: 5
  - name: Session Replay
    url: real_user_monitoring/session_replay/
    parent: rum
    identifier: rum_session_replay
    weight: 6
  - name: Privacy Options
    url: real_user_monitoring/session_replay/privacy_options
    parent: rum_session_replay
    identifier: rum_session_replay_privacy_options
    weight: 601
  - name: Developer Tools
    url: real_user_monitoring/session_replay/developer_tools
    parent: rum_session_replay
    identifier: rum_session_replay_developer_tools
    weight: 602
  - name: Troubleshooting
    url: real_user_monitoring/session_replay/troubleshooting
    parent: rum_session_replay
    identifier: rum_session_replay_troubleshooting
    weight: 603
  - name: Frustration Signals
    url: real_user_monitoring/frustration_signals/
    parent: rum
    identifier: rum_frustration_signals
    weight: 7
  - name: Dashboards
    url: real_user_monitoring/dashboards/
    parent: rum
    identifier: rum_dashboards
    weight: 8
  - name: Performance Overview
    url: real_user_monitoring/dashboards/performance_overview_dashboard
    parent: rum_dashboards
    identifier: rum_dashboards_performance
    weight: 801
  - name: Frustration Signals
    url: real_user_monitoring/dashboards/frustration_signals_dashboard
    parent: rum_dashboards
    identifier: rum_dashboards_frustration_signals
    weight: 802
  - name: User Sessions
    url: real_user_monitoring/dashboards/user_sessions_dashboard
    parent: rum_dashboards
    identifier: rum_dashboards_sessions
    weight: 803
  - name: Errors
    url: real_user_monitoring/dashboards/errors_dashboard
    parent: rum_dashboards
    identifier: rum_dashboards_errors
    weight: 804
  - name: Testing Coverage
    url: real_user_monitoring/dashboards/testing_coverage
    parent: rum_dashboards
    identifier: rum_dashboards_testing_coverage
    weight: 805
  - name: Resources
    url: real_user_monitoring/dashboards/resources_dashboard
    parent: rum_dashboards
    identifier: rum_dashboards_resources
    weight: 806
  - name: Mobile
    url: real_user_monitoring/dashboards/mobile_dashboard
    parent: rum_dashboards
    identifier: rum_dashboards_mobile
    weight: 807
  - name: Explorer
    url: real_user_monitoring/explorer/
    parent: rum
    identifier: rum_explorer
    weight: 9
  - name: Search
    url: real_user_monitoring/explorer/search/
    parent: rum_explorer
    identifier: rum_explorer_search
    weight: 901
  - name: Search Syntax
    url: real_user_monitoring/explorer/search_syntax/
    parent: rum_explorer
    identifier: rum_explorer_search_syntax
    weight: 902
  - name: Group
    url: real_user_monitoring/explorer/group/
    parent: rum_explorer
    identifier: rum_explorer_group
    weight: 903
  - name: Visualize
    url: real_user_monitoring/explorer/visualize/
    parent: rum_explorer
    identifier: rum_explorer_visualize
    weight: 904
  - name: Events
    url: real_user_monitoring/explorer/events/
    parent: rum_explorer
    identifier: rum_explorer_events
    weight: 905
  - name: Export
    url: real_user_monitoring/explorer/export/
    parent: rum_explorer
    identifier: rum_explorer_export
    weight: 906
  - name: Saved Views
    url: real_user_monitoring/explorer/saved_views/
    parent: rum_explorer
    identifier: rum_explorer_saved_views
    weight: 907
  - name: Watchdog Insights for RUM
    url: real_user_monitoring/explorer/watchdog_insights/
    parent: rum_explorer
    identifier: rum_explorer_watchdog_insights
    weight: 908
  - name: Generate Metrics
    url: real_user_monitoring/generate_metrics
    parent: rum
    identifier: rum_generate_metrics
    weight: 10
  - name: Connect RUM and Traces
    url: real_user_monitoring/connect_rum_and_traces
    parent: rum
    identifier: rum_connect_rum_and_traces
    weight: 11
  - name: Error Tracking
    url: real_user_monitoring/error_tracking/
    parent: rum
    identifier: rum_error_tracking
    weight: 12
  - name: Explorer
    url: real_user_monitoring/error_tracking/explorer/
    parent: rum_error_tracking
    identifier: rum_error_tracking_explorer
    weight: 1201
  - name: Track Browser Errors
    url: real_user_monitoring/error_tracking/browser/
    parent: rum_error_tracking
    identifier: rum_error_tracking_browser
    weight: 1202
  - name: Track Android Errors
    url: real_user_monitoring/error_tracking/android/
    parent: rum_error_tracking
    identifier: rum_error_tracking_android
    weight: 1203
  - name: Track iOS Errors
    url: real_user_monitoring/error_tracking/ios/
    parent: rum_error_tracking
    identifier: rum_error_tracking_ios
<<<<<<< HEAD
    weight: 2204
  - name: Track Expo Errors
    url: real_user_monitoring/error_tracking/expo/
    parent: rum_error_tracking
    identifier: rum_error_tracking_expo
    weight: 2206
=======
    weight: 1204
  - name: Track React Native Errors
    url: real_user_monitoring/error_tracking/reactnative/
    parent: rum_error_tracking
    identifier: rum_error_tracking_reactnative
    weight: 1205
>>>>>>> 2f0dfa6e
  - name: Guides
    url: real_user_monitoring/guide/
    parent: rum
    identifier: rum_guides
    weight: 13
  - name: Network Monitoring
    url: network_monitoring/
    pre: network
    identifier: nm_parent
    parent: infrastructure_heading
    weight: 200000
  - name: Network Performance Monitoring
    url: network_monitoring/performance/
    parent: nm_parent
    identifier: npm
    weight: 100
  - name: Setup
    url: network_monitoring/performance/setup/
    parent: npm
    identifier: npm_setup
    weight: 101
  - name: Network Page
    url: network_monitoring/performance/network_page/
    parent: npm
    identifier: npm_page
    weight: 102
  - name: Network Map
    url: network_monitoring/performance/network_map/
    parent: npm
    identifier: npm_map
    weight: 103
  - name: Guides
    url: network_monitoring/performance/guide/
    identifier: npm_guides
    parent: npm
    weight: 104
  - name: DNS Monitoring
    url: network_monitoring/dns/
    parent: nm_parent
    identifier: dns_monitoring
    weight: 200
  - name: Network Device Monitoring
    url: network_monitoring/devices
    parent: nm_parent
    identifier: ndm
    weight: 300
  - name: Setup
    url: network_monitoring/devices/setup
    parent: ndm
    identifier: ndm_setup
    weight: 301
  - name: Profiles
    url: network_monitoring/devices/profiles
    parent: ndm
    identifier: ndm_profiles
    weight: 302
  - name: Data Collected
    url: network_monitoring/devices/data
    parent: ndm
    identifier: ndm_data
    weight: 303
  - name: SNMP Traps
    url: network_monitoring/devices/snmp_traps
    parent: ndm
    identifier: ndm_snmptraps
    weight: 304
  - name: Troubleshooting
    url: network_monitoring/devices/troubleshooting
    parent: ndm
    identifier: ndm_trouble
    weight: 305
  - name: Guides
    url: network_monitoring/devices/guide/
    parent: ndm
    identifier: ndm_guide
    weight: 306
  - name: Developers
    url: developers/
    pre: dev-code
    identifier: dev_tools
    parent: essentials_heading
    weight: 210000
  - name: DogStatsD
    url: developers/dogstatsd/
    parent: dev_tools
    identifier: dev_tools_dogstatsd
    weight: 1
  - name: Datagram Format
    url: developers/dogstatsd/datagram_shell
    parent: dev_tools_dogstatsd
    weight: 101
  - name: Unix Domain Socket
    url: /developers/dogstatsd/unix_socket
    parent: dev_tools_dogstatsd
    weight: 102
  - name: High Throughput Data
    url: developers/dogstatsd/high_throughput/
    parent: dev_tools_dogstatsd
    weight: 103
  - name: Data Aggregation
    url: developers/dogstatsd/data_aggregation/
    parent: dev_tools_dogstatsd
    weight: 104
  - name: DogStatsD Mapper
    url: developers/dogstatsd/dogstatsd_mapper/
    parent: dev_tools_dogstatsd
    weight: 105
  - name: Custom Checks
    url: developers/custom_checks/
    parent: dev_tools
    identifier: custom_checks
    weight: 2
  - name: Writing a Custom Agent Check
    url: developers/custom_checks/write_agent_check/
    parent: custom_checks
    weight: 201
  - name: Writing a Custom OpenMetrics Check
    url: developers/custom_checks/prometheus/
    parent: custom_checks
    weight: 202
  - name: Integrations
    url: developers/integrations/
    parent: dev_tools
    identifier: dev_tools_integrations
    weight: 3
  - name: Create a New Integration
    url: developers/integrations/new_check_howto/
    parent: dev_tools_integrations
    weight: 301
  - name: Integration Assets Reference
    url: developers/integrations/check_references/
    parent: dev_tools_integrations
    weight: 302
  - name: Create an Integration Dashboard
    url: developers/integrations/create-an-integration-dashboard
    parent: dev_tools_integrations
    weight: 303
  - name: Python
    url: developers/integrations/python/
    parent: dev_tools_integrations
    weight: 304
  - name: Legacy
    url: developers/integrations/legacy/
    parent: dev_tools_integrations
    weight: 305
  - name: Marketplace
    url: developers/marketplace/
    parent: dev_tools
    identifier: marketplace
    weight: 4
  - name: Datadog Apps
    url: developers/datadog_apps
    parent: dev_tools
    weight: 5
  - name: Service Checks
    url: developers/service_checks/
    parent: dev_tools
    identifier: dev_tools_service_check
    weight: 7
  - name: 'Submission - Agent Check '
    url: developers/service_checks/agent_service_checks_submission/
    parent: dev_tools_service_check
    identifier: dev_tools_service_check_agent_check
    weight: 701
  - name: Submission - DogStatsD
    url: developers/service_checks/dogstatsd_service_checks_submission/
    parent: dev_tools_service_check
    identifier: dev_tools_service_check_dogstatsd
    weight: 702
  - name: Submission - API
    url: api/v1/service-checks/
    parent: dev_tools_service_check
    identifier: dev_tools_service_check_api
    weight: 703
  - name: Community
    url: developers/community/
    parent: dev_tools
    identifier: dev_community
    weight: 8
  - name: Libraries
    url: developers/community/libraries/
    parent: dev_community
    weight: 801
  - name: Community Office Hours
    url: developers/community/office_hours/
    parent: dev_community
    weight: 802
  - name: Guides
    url: developers/guide/
    parent: dev_tools
    identifier: dev_tools_guides
    weight: 10
  - name: API
    url: api/
    pre: api
    identifier: api
    parent: essentials_heading
    weight: 220000
  - name: Account Management
    url: account_management/
    pre: cog-2
    identifier: account_management
    parent: administration_heading
    weight: 230000
  - name: Switching Between Orgs
    url: account_management/org_switching/
    parent: account_management
    weight: 1
  - name: Organization Settings
    url: account_management/org_settings/
    parent: account_management
    identifier: organization_settings
    weight: 2
  - name: User Management
    url: account_management/users/
    parent: organization_settings
    identifier: account_management_users
    weight: 201
  - name: Login Methods
    url: account_management/login_methods/
    parent: organization_settings
    identifier: login_methods
    weight: 202
  - name: OAuth Apps
    url: account_management/org_settings/oauth_apps
    parent: organization_settings
    weight: 203
  - name: Sensitive Data Scanner
    url: account_management/org_settings/sensitive_data_detection
    parent: organization_settings
    weight: 204
  - name: Custom Organization Landing Page
    url: account_management/org_settings/custom_landing
    parent: organization_settings
    weight: 205
  - name: RBAC
    url: account_management/rbac/
    parent: account_management
    identifier: account_management_rbac
    weight: 3
  - name: Permissions
    url: account_management/rbac/permissions
    parent: account_management_rbac
    identifier: account_management_rbac_permissions
    weight: 301
  - name: SSO with SAML
    url: account_management/saml/
    identifier: account_management_saml
    parent: account_management
    weight: 4
  - name: Active Directory
    url: account_management/saml/activedirectory/
    parent: account_management_saml
    weight: 401
  - name: Auth0
    url: account_management/saml/auth0/
    parent: account_management_saml
    weight: 402
  - name: Azure
    url: account_management/saml/azure/
    parent: account_management_saml
    weight: 403
  - name: Google
    url: account_management/saml/google/
    parent: account_management_saml
    weight: 404
  - name: NoPassword
    url: account_management/saml/lastpass/
    parent: account_management_saml
    weight: 405
  - name: Okta
    url: account_management/saml/okta/
    parent: account_management_saml
    weight: 406
  - name: SafeNet
    url: account_management/saml/safenet/
    parent: account_management_saml
    weight: 407
  - name: Troubleshooting
    url: account_management/saml/troubleshooting/
    parent: account_management_saml
    weight: 408
  - name: API and Application Keys
    url: account_management/api-app-keys/
    parent: account_management
    weight: 5
  - name: Audit Trail
    url: account_management/audit_trail/
    parent: account_management
    identifier: account_management_audit_trail
    weight: 6
  - name: Events
    url: account_management/audit_trail/events/
    parent: account_management_audit_trail
    identifier: account_management_audit_trail_events
    weight: 601
  - name: Plan and Usage
    url: account_management/plan_and_usage/
    parent: account_management
    weight: 7
  - name: Billing
    url: account_management/billing/
    parent: account_management
    weight: 8
  - name: Multi-org Accounts
    url: account_management/multi_organization/
    parent: account_management
    weight: 8
  - name: Guides
    url: account_management/guide/
    parent: account_management
    weight: 9
  - name: Data Security
    url: data_security/
    pre: security-lock
    identifier: data_security
    parent: administration_heading
    weight: 240000
  - name: Agent
    url: data_security/agent/
    parent: data_security
    weight: 1
  - name: Tracing
    url: /tracing/setup_overview/configure_data_security/
    parent: data_security
    weight: 2
  - name: Log Management
    url: data_security/logs/
    parent: data_security
    weight: 3
  - name: Synthetic Monitoring
    url: data_security/synthetics/
    parent: data_security
    weight: 4
  - name: Guides
    url: data_security/guide/
    parent: data_security
    weight: 5
  - name: Help
    url: help/
    pre: info-fill
    identifier: help_top_level
    parent: administration_heading
    weight: 240000
  - name: Aggregating Agents
    url: agent/vector_aggregation/
    parent: agent
    identifier: vector_aggregation
    weight: 13
api:
  - name: Overview
    url: /api/latest/
    identifier: API overview
    weight: -10
  - name: Using the API
    url: /api/latest/using-the-api/
    parent: API overview
    weight: 5
  - name: Authorization Scopes
    url: /api/latest/scopes/
    identifier: API Scopes
    parent: API overview
    weight: 6
  - name: Rate Limits
    url: /api/latest/rate-limits/
    parent: API overview
    weight: 7
    identifier: rate-limits
  - name: AWS Integration
    url: /api/latest/aws-integration/
    identifier: aws-integration
    generated: true
  - name: Generate a new external ID
    url: '#generate-a-new-external-id'
    identifier: aws-integration-generate-a-new-external-id
    parent: aws-integration
    generated: true
    params:
      versions:
        - v1
      operationids:
        - CreateNewAWSExternalID
      unstable: []
      order: 4
  - name: Set an AWS tag filter
    url: '#set-an-aws-tag-filter'
    identifier: aws-integration-set-an-aws-tag-filter
    parent: aws-integration
    generated: true
    params:
      versions:
        - v1
      operationids:
        - CreateAWSTagFilter
      unstable: []
      order: 2
  - name: Get all AWS tag filters
    url: '#get-all-aws-tag-filters'
    identifier: aws-integration-get-all-aws-tag-filters
    parent: aws-integration
    generated: true
    params:
      versions:
        - v1
      operationids:
        - ListAWSTagFilters
      unstable: []
      order: 1
  - name: Delete a tag filtering entry
    url: '#delete-a-tag-filtering-entry'
    identifier: aws-integration-delete-a-tag-filtering-entry
    parent: aws-integration
    generated: true
    params:
      versions:
        - v1
      operationids:
        - DeleteAWSTagFilter
      unstable: []
      order: 3
  - name: List namespace rules
    url: '#list-namespace-rules'
    identifier: aws-integration-list-namespace-rules
    parent: aws-integration
    generated: true
    params:
      versions:
        - v1
      operationids:
        - ListAvailableAWSNamespaces
      unstable: []
      order: 5
  - name: Update an AWS integration
    url: '#update-an-aws-integration'
    identifier: aws-integration-update-an-aws-integration
    parent: aws-integration
    generated: true
    params:
      versions:
        - v1
      operationids:
        - UpdateAWSAccount
      unstable: []
      order: 9
  - name: Create an AWS integration
    url: '#create-an-aws-integration'
    identifier: aws-integration-create-an-aws-integration
    parent: aws-integration
    generated: true
    params:
      versions:
        - v1
      operationids:
        - CreateAWSAccount
      unstable: []
      order: 8
  - name: List all AWS integrations
    url: '#list-all-aws-integrations'
    identifier: aws-integration-list-all-aws-integrations
    parent: aws-integration
    generated: true
    params:
      versions:
        - v1
      operationids:
        - ListAWSAccounts
      unstable: []
      order: 6
  - name: Delete an AWS integration
    url: '#delete-an-aws-integration'
    identifier: aws-integration-delete-an-aws-integration
    parent: aws-integration
    generated: true
    params:
      versions:
        - v1
      operationids:
        - DeleteAWSAccount
      unstable: []
      order: 7
  - name: AWS Logs Integration
    url: /api/latest/aws-logs-integration/
    identifier: aws-logs-integration
    generated: true
  - name: Check permissions for log services
    url: '#check-permissions-for-log-services'
    identifier: aws-logs-integration-check-permissions-for-log-services
    parent: aws-logs-integration
    generated: true
    params:
      versions:
        - v1
      operationids:
        - CheckAWSLogsServicesAsync
      unstable: []
      order: 6
  - name: Enable an AWS Logs integration
    url: '#enable-an-aws-logs-integration'
    identifier: aws-logs-integration-enable-an-aws-logs-integration
    parent: aws-logs-integration
    generated: true
    params:
      versions:
        - v1
      operationids:
        - EnableAWSLogServices
      unstable: []
      order: 5
  - name: Get list of AWS log ready services
    url: '#get-list-of-aws-log-ready-services'
    identifier: aws-logs-integration-get-list-of-aws-log-ready-services
    parent: aws-logs-integration
    generated: true
    params:
      versions:
        - v1
      operationids:
        - ListAWSLogsServices
      unstable: []
      order: 4
  - name: Check that an AWS Lambda Function exists
    url: '#check-that-an-aws-lambda-function-exists'
    identifier: aws-logs-integration-check-that-an-aws-lambda-function-exists
    parent: aws-logs-integration
    generated: true
    params:
      versions:
        - v1
      operationids:
        - CheckAWSLogsLambdaAsync
      unstable: []
      order: 7
  - name: Add AWS Log Lambda ARN
    url: '#add-aws-log-lambda-arn'
    identifier: aws-logs-integration-add-aws-log-lambda-arn
    parent: aws-logs-integration
    generated: true
    params:
      versions:
        - v1
      operationids:
        - CreateAWSLambdaARN
      unstable: []
      order: 2
  - name: List all AWS Logs integrations
    url: '#list-all-aws-logs-integrations'
    identifier: aws-logs-integration-list-all-aws-logs-integrations
    parent: aws-logs-integration
    generated: true
    params:
      versions:
        - v1
      operationids:
        - ListAWSLogsIntegrations
      unstable: []
      order: 1
  - name: Delete an AWS Logs integration
    url: '#delete-an-aws-logs-integration'
    identifier: aws-logs-integration-delete-an-aws-logs-integration
    parent: aws-logs-integration
    generated: true
    params:
      versions:
        - v1
      operationids:
        - DeleteAWSLambdaARN
      unstable: []
      order: 3
  - name: Authentication
    url: /api/latest/authentication/
    identifier: authentication
    generated: true
  - name: Validate API key
    url: '#validate-api-key'
    identifier: authentication-validate-api-key
    parent: authentication
    generated: true
    params:
      versions:
        - v1
      operationids:
        - Validate
      unstable: []
      order: 1
  - name: Azure Integration
    url: /api/latest/azure-integration/
    identifier: azure-integration
    generated: true
  - name: Update Azure integration host filters
    url: '#update-azure-integration-host-filters'
    identifier: azure-integration-update-azure-integration-host-filters
    parent: azure-integration
    generated: true
    params:
      versions:
        - v1
      operationids:
        - UpdateAzureHostFilters
      unstable: []
      order: 5
  - name: Update an Azure integration
    url: '#update-an-azure-integration'
    identifier: azure-integration-update-an-azure-integration
    parent: azure-integration
    generated: true
    params:
      versions:
        - v1
      operationids:
        - UpdateAzureIntegration
      unstable: []
      order: 4
  - name: Create an Azure integration
    url: '#create-an-azure-integration'
    identifier: azure-integration-create-an-azure-integration
    parent: azure-integration
    generated: true
    params:
      versions:
        - v1
      operationids:
        - CreateAzureIntegration
      unstable: []
      order: 2
  - name: List all Azure integrations
    url: '#list-all-azure-integrations'
    identifier: azure-integration-list-all-azure-integrations
    parent: azure-integration
    generated: true
    params:
      versions:
        - v1
      operationids:
        - ListAzureIntegration
      unstable: []
      order: 1
  - name: Delete an Azure integration
    url: '#delete-an-azure-integration'
    identifier: azure-integration-delete-an-azure-integration
    parent: azure-integration
    generated: true
    params:
      versions:
        - v1
      operationids:
        - DeleteAzureIntegration
      unstable: []
      order: 3
  - name: Dashboard Lists
    url: /api/latest/dashboard-lists/
    identifier: dashboard-lists
    generated: true
  - name: Update items of a dashboard list
    url: '#update-items-of-a-dashboard-list'
    identifier: dashboard-lists-update-items-of-a-dashboard-list
    parent: dashboard-lists
    generated: true
    params:
      versions:
        - v2
      operationids:
        - UpdateDashboardListItems
      unstable: []
      order: 3
  - name: Add Items to a Dashboard List
    url: '#add-items-to-a-dashboard-list'
    identifier: dashboard-lists-add-items-to-a-dashboard-list
    parent: dashboard-lists
    generated: true
    params:
      versions:
        - v2
      operationids:
        - CreateDashboardListItems
      unstable: []
      order: 2
  - name: Get items of a Dashboard List
    url: '#get-items-of-a-dashboard-list'
    identifier: dashboard-lists-get-items-of-a-dashboard-list
    parent: dashboard-lists
    generated: true
    params:
      versions:
        - v2
      operationids:
        - GetDashboardListItems
      unstable: []
      order: 1
  - name: Delete items from a dashboard list
    url: '#delete-items-from-a-dashboard-list'
    identifier: dashboard-lists-delete-items-from-a-dashboard-list
    parent: dashboard-lists
    generated: true
    params:
      versions:
        - v2
      operationids:
        - DeleteDashboardListItems
      unstable: []
      order: 4
  - name: Update a dashboard list
    url: '#update-a-dashboard-list'
    identifier: dashboard-lists-update-a-dashboard-list
    parent: dashboard-lists
    generated: true
    params:
      versions:
        - v1
      operationids:
        - UpdateDashboardList
      unstable: []
      order: 4
  - name: Get a dashboard list
    url: '#get-a-dashboard-list'
    identifier: dashboard-lists-get-a-dashboard-list
    parent: dashboard-lists
    generated: true
    params:
      versions:
        - v1
      operationids:
        - GetDashboardList
      unstable: []
      order: 3
  - name: Delete a dashboard list
    url: '#delete-a-dashboard-list'
    identifier: dashboard-lists-delete-a-dashboard-list
    parent: dashboard-lists
    generated: true
    params:
      versions:
        - v1
      operationids:
        - DeleteDashboardList
      unstable: []
      order: 5
  - name: Create a dashboard list
    url: '#create-a-dashboard-list'
    identifier: dashboard-lists-create-a-dashboard-list
    parent: dashboard-lists
    generated: true
    params:
      versions:
        - v1
      operationids:
        - CreateDashboardList
      unstable: []
      order: 2
  - name: Get all dashboard lists
    url: '#get-all-dashboard-lists'
    identifier: dashboard-lists-get-all-dashboard-lists
    parent: dashboard-lists
    generated: true
    params:
      versions:
        - v1
      operationids:
        - ListDashboardLists
      unstable: []
      order: 1
  - name: Dashboards
    url: /api/latest/dashboards/
    identifier: dashboards
    generated: true
  - name: Update a dashboard
    url: '#update-a-dashboard'
    identifier: dashboards-update-a-dashboard
    parent: dashboards
    generated: true
    params:
      versions:
        - v1
      operationids:
        - UpdateDashboard
      unstable: []
      order: 6
  - name: Get a dashboard
    url: '#get-a-dashboard'
    identifier: dashboards-get-a-dashboard
    parent: dashboards
    generated: true
    params:
      versions:
        - v1
      operationids:
        - GetDashboard
      unstable: []
      order: 7
  - name: Delete a dashboard
    url: '#delete-a-dashboard'
    identifier: dashboards-delete-a-dashboard
    parent: dashboards
    generated: true
    params:
      versions:
        - v1
      operationids:
        - DeleteDashboard
      unstable: []
      order: 3
  - name: Send shared dashboard invitation email
    url: '#send-shared-dashboard-invitation-email'
    identifier: dashboards-send-shared-dashboard-invitation-email
    parent: dashboards
    generated: true
    params:
      versions:
        - v1
      operationids:
        - SendPublicDashboardInvitation
      unstable: []
      order: 6
  - name: Get all invitations for a shared dashboard
    url: '#get-all-invitations-for-a-shared-dashboard'
    identifier: dashboards-get-all-invitations-for-a-shared-dashboard
    parent: dashboards
    generated: true
    params:
      versions:
        - v1
      operationids:
        - GetPublicDashboardInvitations
      unstable: []
      order: 5
  - name: Revoke shared dashboard invitations
    url: '#revoke-shared-dashboard-invitations'
    identifier: dashboards-revoke-shared-dashboard-invitations
    parent: dashboards
    generated: true
    params:
      versions:
        - v1
      operationids:
        - DeletePublicDashboardInvitation
      unstable: []
      order: 7
  - name: Update a shared dashboard
    url: '#update-a-shared-dashboard'
    identifier: dashboards-update-a-shared-dashboard
    parent: dashboards
    generated: true
    params:
      versions:
        - v1
      operationids:
        - UpdatePublicDashboard
      unstable: []
      order: 3
  - name: Get a shared dashboard
    url: '#get-a-shared-dashboard'
    identifier: dashboards-get-a-shared-dashboard
    parent: dashboards
    generated: true
    params:
      versions:
        - v1
      operationids:
        - GetPublicDashboard
      unstable: []
      order: 2
  - name: Revoke a shared dashboard URL
    url: '#revoke-a-shared-dashboard-url'
    identifier: dashboards-revoke-a-shared-dashboard-url
    parent: dashboards
    generated: true
    params:
      versions:
        - v1
      operationids:
        - DeletePublicDashboard
      unstable: []
      order: 4
  - name: Create a shared dashboard
    url: '#create-a-shared-dashboard'
    identifier: dashboards-create-a-shared-dashboard
    parent: dashboards
    generated: true
    params:
      versions:
        - v1
      operationids:
        - CreatePublicDashboard
      unstable: []
      order: 1
  - name: Create a new dashboard
    url: '#create-a-new-dashboard'
    identifier: dashboards-create-a-new-dashboard
    parent: dashboards
    generated: true
    params:
      versions:
        - v1
      operationids:
        - CreateDashboard
      unstable: []
      order: 1
  - name: Restore deleted dashboards
    url: '#restore-deleted-dashboards'
    identifier: dashboards-restore-deleted-dashboards
    parent: dashboards
    generated: true
    params:
      versions:
        - v1
      operationids:
        - RestoreDashboards
      unstable: []
      order: 5
  - name: Get all dashboards
    url: '#get-all-dashboards'
    identifier: dashboards-get-all-dashboards
    parent: dashboards
    generated: true
    params:
      versions:
        - v1
      operationids:
        - ListDashboards
      unstable: []
      order: 2
  - name: Delete dashboards
    url: '#delete-dashboards'
    identifier: dashboards-delete-dashboards
    parent: dashboards
    generated: true
    params:
      versions:
        - v1
      operationids:
        - DeleteDashboards
      unstable: []
      order: 4
  - name: Downtimes
    url: /api/latest/downtimes/
    identifier: downtimes
    generated: true
  - name: Get all downtimes for a monitor
    url: '#get-all-downtimes-for-a-monitor'
    identifier: downtimes-get-all-downtimes-for-a-monitor
    parent: downtimes
    generated: true
    params:
      versions:
        - v1
      operationids:
        - ListMonitorDowntimes
      unstable: []
      order: 7
  - name: Update a downtime
    url: '#update-a-downtime'
    identifier: downtimes-update-a-downtime
    parent: downtimes
    generated: true
    params:
      versions:
        - v1
      operationids:
        - UpdateDowntime
      unstable: []
      order: 6
  - name: Get a downtime
    url: '#get-a-downtime'
    identifier: downtimes-get-a-downtime
    parent: downtimes
    generated: true
    params:
      versions:
        - v1
      operationids:
        - GetDowntime
      unstable: []
      order: 5
  - name: Cancel a downtime
    url: '#cancel-a-downtime'
    identifier: downtimes-cancel-a-downtime
    parent: downtimes
    generated: true
    params:
      versions:
        - v1
      operationids:
        - CancelDowntime
      unstable: []
      order: 4
  - name: Cancel downtimes by scope
    url: '#cancel-downtimes-by-scope'
    identifier: downtimes-cancel-downtimes-by-scope
    parent: downtimes
    generated: true
    params:
      versions:
        - v1
      operationids:
        - CancelDowntimesByScope
      unstable: []
      order: 3
  - name: Schedule a downtime
    url: '#schedule-a-downtime'
    identifier: downtimes-schedule-a-downtime
    parent: downtimes
    generated: true
    params:
      versions:
        - v1
      operationids:
        - CreateDowntime
      unstable: []
      order: 2
  - name: Get all downtimes
    url: '#get-all-downtimes'
    identifier: downtimes-get-all-downtimes
    parent: downtimes
    generated: true
    params:
      versions:
        - v1
      operationids:
        - ListDowntimes
      unstable: []
      order: 1
  - name: Embeddable Graphs
    url: /api/latest/embeddable-graphs/
    identifier: embeddable-graphs
    generated: true
  - name: Revoke embed
    url: '#revoke-embed'
    identifier: embeddable-graphs-revoke-embed
    parent: embeddable-graphs
    generated: true
    params:
      versions:
        - v1
      operationids:
        - RevokeEmbeddableGraph
      unstable: []
      order: 0
  - name: Enable embed
    url: '#enable-embed'
    identifier: embeddable-graphs-enable-embed
    parent: embeddable-graphs
    generated: true
    params:
      versions:
        - v1
      operationids:
        - EnableEmbeddableGraph
      unstable: []
      order: 0
  - name: Get specific embed
    url: '#get-specific-embed'
    identifier: embeddable-graphs-get-specific-embed
    parent: embeddable-graphs
    generated: true
    params:
      versions:
        - v1
      operationids:
        - GetEmbeddableGraph
      unstable: []
      order: 0
  - name: Create embed
    url: '#create-embed'
    identifier: embeddable-graphs-create-embed
    parent: embeddable-graphs
    generated: true
    params:
      versions:
        - v1
      operationids:
        - CreateEmbeddableGraph
      unstable: []
      order: 0
  - name: Get all embeds
    url: '#get-all-embeds'
    identifier: embeddable-graphs-get-all-embeds
    parent: embeddable-graphs
    generated: true
    params:
      versions:
        - v1
      operationids:
        - ListEmbeddableGraphs
      unstable: []
      order: 0
  - name: Events
    url: /api/latest/events/
    identifier: events
    generated: true
  - name: Search events
    url: '#search-events'
    identifier: events-search-events
    parent: events
    generated: true
    params:
      versions:
        - v2
      operationids:
        - SearchEvents
      unstable:
        - v2
      order: 2
  - name: Get an event
    url: '#get-an-event'
    identifier: events-get-an-event
    parent: events
    generated: true
    params:
      versions:
        - v1
      operationids:
        - GetEvent
      unstable: []
      order: 2
  - name: Post an event
    url: '#post-an-event'
    identifier: events-post-an-event
    parent: events
    generated: true
    params:
      versions:
        - v1
      operationids:
        - CreateEvent
      unstable: []
      order: 1
  - name: Get a list of events
    url: '#get-a-list-of-events'
    identifier: events-get-a-list-of-events
    parent: events
    generated: true
    params:
      versions:
        - v1
        - v2
      operationids:
        - ListEvents
      unstable:
        - v2
      order: 1
  - name: GCP Integration
    url: /api/latest/gcp-integration/
    identifier: gcp-integration
    generated: true
  - name: Update a GCP integration
    url: '#update-a-gcp-integration'
    identifier: gcp-integration-update-a-gcp-integration
    parent: gcp-integration
    generated: true
    params:
      versions:
        - v1
      operationids:
        - UpdateGCPIntegration
      unstable: []
      order: 4
  - name: Create a GCP integration
    url: '#create-a-gcp-integration'
    identifier: gcp-integration-create-a-gcp-integration
    parent: gcp-integration
    generated: true
    params:
      versions:
        - v1
      operationids:
        - CreateGCPIntegration
      unstable: []
      order: 2
  - name: List all GCP integrations
    url: '#list-all-gcp-integrations'
    identifier: gcp-integration-list-all-gcp-integrations
    parent: gcp-integration
    generated: true
    params:
      versions:
        - v1
      operationids:
        - ListGCPIntegration
      unstable: []
      order: 1
  - name: Delete a GCP integration
    url: '#delete-a-gcp-integration'
    identifier: gcp-integration-delete-a-gcp-integration
    parent: gcp-integration
    generated: true
    params:
      versions:
        - v1
      operationids:
        - DeleteGCPIntegration
      unstable: []
      order: 3
  - name: Hosts
    url: /api/latest/hosts/
    identifier: hosts
    generated: true
  - name: Get the total number of active hosts
    url: '#get-the-total-number-of-active-hosts'
    identifier: hosts-get-the-total-number-of-active-hosts
    parent: hosts
    generated: true
    params:
      versions:
        - v1
      operationids:
        - GetHostTotals
      unstable: []
      order: 2
  - name: Get all hosts for your organization
    url: '#get-all-hosts-for-your-organization'
    identifier: hosts-get-all-hosts-for-your-organization
    parent: hosts
    generated: true
    params:
      versions:
        - v1
      operationids:
        - ListHosts
      unstable: []
      order: 1
  - name: Unmute a host
    url: '#unmute-a-host'
    identifier: hosts-unmute-a-host
    parent: hosts
    generated: true
    params:
      versions:
        - v1
      operationids:
        - UnmuteHost
      unstable: []
      order: 4
  - name: Mute a host
    url: '#mute-a-host'
    identifier: hosts-mute-a-host
    parent: hosts
    generated: true
    params:
      versions:
        - v1
      operationids:
        - MuteHost
      unstable: []
      order: 3
  - name: IP Ranges
    url: /api/latest/ip-ranges/
    identifier: ip-ranges
    generated: true
  - name: List IP Ranges
    url: '#list-ip-ranges'
    identifier: ip-ranges-list-ip-ranges
    parent: ip-ranges
    generated: true
    params:
      versions:
        - v1
      operationids:
        - GetIPRanges
      unstable: []
      order: 1
  - name: Key Management
    url: /api/latest/key-management/
    identifier: key-management
    generated: true
  - name: Edit an application key owned by current user
    url: '#edit-an-application-key-owned-by-current-user'
    identifier: key-management-edit-an-application-key-owned-by-current-user
    parent: key-management
    generated: true
    params:
      versions:
        - v2
      operationids:
        - UpdateCurrentUserApplicationKey
      unstable: []
      order: 0
  - name: Get one application key owned by current user
    url: '#get-one-application-key-owned-by-current-user'
    identifier: key-management-get-one-application-key-owned-by-current-user
    parent: key-management
    generated: true
    params:
      versions:
        - v2
      operationids:
        - GetCurrentUserApplicationKey
      unstable: []
      order: 0
  - name: Delete an application key owned by current user
    url: '#delete-an-application-key-owned-by-current-user'
    identifier: key-management-delete-an-application-key-owned-by-current-user
    parent: key-management
    generated: true
    params:
      versions:
        - v2
      operationids:
        - DeleteCurrentUserApplicationKey
      unstable: []
      order: 0
  - name: Create an application key for current user
    url: '#create-an-application-key-for-current-user'
    identifier: key-management-create-an-application-key-for-current-user
    parent: key-management
    generated: true
    params:
      versions:
        - v2
      operationids:
        - CreateCurrentUserApplicationKey
      unstable: []
      order: 0
  - name: Get all application keys owned by current user
    url: '#get-all-application-keys-owned-by-current-user'
    identifier: key-management-get-all-application-keys-owned-by-current-user
    parent: key-management
    generated: true
    params:
      versions:
        - v2
      operationids:
        - ListCurrentUserApplicationKeys
      unstable: []
      order: 0
  - name: Edit an application key
    url: '#edit-an-application-key'
    identifier: key-management-edit-an-application-key
    parent: key-management
    generated: true
    params:
      versions:
        - v1
        - v2
      operationids:
        - UpdateApplicationKey
      unstable: []
      order: 9
  - name: Get an application key
    url: '#get-an-application-key'
    identifier: key-management-get-an-application-key
    parent: key-management
    generated: true
    params:
      versions:
        - v1
        - v2
      operationids:
        - GetApplicationKey
      unstable: []
      order: 8
  - name: Delete an application key
    url: '#delete-an-application-key'
    identifier: key-management-delete-an-application-key
    parent: key-management
    generated: true
    params:
      versions:
        - v1
        - v2
      operationids:
        - DeleteApplicationKey
      unstable: []
      order: 10
  - name: Create an application key
    url: '#create-an-application-key'
    identifier: key-management-create-an-application-key
    parent: key-management
    generated: true
    params:
      versions:
        - v1
      operationids:
        - CreateApplicationKey
      unstable: []
      order: 7
  - name: Get all application keys
    url: '#get-all-application-keys'
    identifier: key-management-get-all-application-keys
    parent: key-management
    generated: true
    params:
      versions:
        - v1
        - v2
      operationids:
        - ListApplicationKeys
      unstable: []
      order: 6
  - name: Edit an API key
    url: '#edit-an-api-key'
    identifier: key-management-edit-an-api-key
    parent: key-management
    generated: true
    params:
      versions:
        - v1
        - v2
      operationids:
        - UpdateAPIKey
      unstable: []
      order: 4
  - name: Get API key
    url: '#get-api-key'
    identifier: key-management-get-api-key
    parent: key-management
    generated: true
    params:
      versions:
        - v1
        - v2
      operationids:
        - GetAPIKey
      unstable: []
      order: 3
  - name: Delete an API key
    url: '#delete-an-api-key'
    identifier: key-management-delete-an-api-key
    parent: key-management
    generated: true
    params:
      versions:
        - v1
        - v2
      operationids:
        - DeleteAPIKey
      unstable: []
      order: 5
  - name: Create an API key
    url: '#create-an-api-key'
    identifier: key-management-create-an-api-key
    parent: key-management
    generated: true
    params:
      versions:
        - v1
        - v2
      operationids:
        - CreateAPIKey
      unstable: []
      order: 2
  - name: Get all API keys
    url: '#get-all-api-keys'
    identifier: key-management-get-all-api-keys
    parent: key-management
    generated: true
    params:
      versions:
        - v1
        - v2
      operationids:
        - ListAPIKeys
      unstable: []
      order: 1
  - name: Logs
    url: /api/latest/logs/
    identifier: logs
    generated: true
  - name: Get a list of logs
    url: '#get-a-list-of-logs'
    identifier: logs-get-a-list-of-logs
    parent: logs
    generated: true
    params:
      versions:
        - v2
      operationids:
        - ListLogsGet
      unstable: []
      order: 3
  - name: Aggregate events
    url: '#aggregate-events'
    identifier: logs-aggregate-events
    parent: logs
    generated: true
    params:
      versions:
        - v2
      operationids:
        - AggregateLogs
      unstable: []
      order: 1
  - name: Send logs
    url: '#send-logs'
    identifier: logs-send-logs
    parent: logs
    generated: true
    params:
      versions:
        - v1
        - v2
      operationids:
        - SubmitLog
      unstable: []
      order: 1
  - name: Search logs
    url: '#search-logs'
    identifier: logs-search-logs
    parent: logs
    generated: true
    params:
      versions:
        - v1
        - v2
      operationids:
        - ListLogs
      unstable: []
      order: 1
  - name: Logs Indexes
    url: /api/latest/logs-indexes/
    identifier: logs-indexes
    generated: true
  - name: Update an index
    url: '#update-an-index'
    identifier: logs-indexes-update-an-index
    parent: logs-indexes
    generated: true
    params:
      versions:
        - v1
      operationids:
        - UpdateLogsIndex
      unstable: []
      order: 4
  - name: Get an index
    url: '#get-an-index'
    identifier: logs-indexes-get-an-index
    parent: logs-indexes
    generated: true
    params:
      versions:
        - v1
      operationids:
        - GetLogsIndex
      unstable: []
      order: 3
  - name: Create an index
    url: '#create-an-index'
    identifier: logs-indexes-create-an-index
    parent: logs-indexes
    generated: true
    params:
      versions:
        - v1
      operationids:
        - CreateLogsIndex
      unstable: []
      order: 2
  - name: Get all indexes
    url: '#get-all-indexes'
    identifier: logs-indexes-get-all-indexes
    parent: logs-indexes
    generated: true
    params:
      versions:
        - v1
      operationids:
        - ListLogIndexes
      unstable: []
      order: 1
  - name: Update indexes order
    url: '#update-indexes-order'
    identifier: logs-indexes-update-indexes-order
    parent: logs-indexes
    generated: true
    params:
      versions:
        - v1
      operationids:
        - UpdateLogsIndexOrder
      unstable: []
      order: 6
  - name: Get indexes order
    url: '#get-indexes-order'
    identifier: logs-indexes-get-indexes-order
    parent: logs-indexes
    generated: true
    params:
      versions:
        - v1
      operationids:
        - GetLogsIndexOrder
      unstable: []
      order: 5
  - name: Logs Pipelines
    url: /api/latest/logs-pipelines/
    identifier: logs-pipelines
    generated: true
  - name: Update a pipeline
    url: '#update-a-pipeline'
    identifier: logs-pipelines-update-a-pipeline
    parent: logs-pipelines
    generated: true
    params:
      versions:
        - v1
      operationids:
        - UpdateLogsPipeline
      unstable: []
      order: 7
  - name: Get a pipeline
    url: '#get-a-pipeline'
    identifier: logs-pipelines-get-a-pipeline
    parent: logs-pipelines
    generated: true
    params:
      versions:
        - v1
      operationids:
        - GetLogsPipeline
      unstable: []
      order: 5
  - name: Delete a pipeline
    url: '#delete-a-pipeline'
    identifier: logs-pipelines-delete-a-pipeline
    parent: logs-pipelines
    generated: true
    params:
      versions:
        - v1
      operationids:
        - DeleteLogsPipeline
      unstable: []
      order: 6
  - name: Create a pipeline
    url: '#create-a-pipeline'
    identifier: logs-pipelines-create-a-pipeline
    parent: logs-pipelines
    generated: true
    params:
      versions:
        - v1
      operationids:
        - CreateLogsPipeline
      unstable: []
      order: 4
  - name: Get all pipelines
    url: '#get-all-pipelines'
    identifier: logs-pipelines-get-all-pipelines
    parent: logs-pipelines
    generated: true
    params:
      versions:
        - v1
      operationids:
        - ListLogsPipelines
      unstable: []
      order: 3
  - name: Update pipeline order
    url: '#update-pipeline-order'
    identifier: logs-pipelines-update-pipeline-order
    parent: logs-pipelines
    generated: true
    params:
      versions:
        - v1
      operationids:
        - UpdateLogsPipelineOrder
      unstable: []
      order: 2
  - name: Get pipeline order
    url: '#get-pipeline-order'
    identifier: logs-pipelines-get-pipeline-order
    parent: logs-pipelines
    generated: true
    params:
      versions:
        - v1
      operationids:
        - GetLogsPipelineOrder
      unstable: []
      order: 1
  - name: Metrics
    url: /api/latest/metrics/
    identifier: metrics
    generated: true
  - name: List distinct metric volumes by metric name
    url: '#list-distinct-metric-volumes-by-metric-name'
    identifier: metrics-list-distinct-metric-volumes-by-metric-name
    parent: metrics
    generated: true
    params:
      versions:
        - v2
      operationids:
        - ListVolumesByMetricName
      unstable: []
      order: 7
  - name: Create a tag configuration
    url: '#create-a-tag-configuration'
    identifier: metrics-create-a-tag-configuration
    parent: metrics
    generated: true
    params:
      versions:
        - v2
      operationids:
        - CreateTagConfiguration
      unstable: []
      order: 1
  - name: Update a tag configuration
    url: '#update-a-tag-configuration'
    identifier: metrics-update-a-tag-configuration
    parent: metrics
    generated: true
    params:
      versions:
        - v2
      operationids:
        - UpdateTagConfiguration
      unstable: []
      order: 3
  - name: List tag configuration by name
    url: '#list-tag-configuration-by-name'
    identifier: metrics-list-tag-configuration-by-name
    parent: metrics
    generated: true
    params:
      versions:
        - v2
      operationids:
        - ListTagConfigurationByName
      unstable: []
      order: 2
  - name: Delete a tag configuration
    url: '#delete-a-tag-configuration'
    identifier: metrics-delete-a-tag-configuration
    parent: metrics
    generated: true
    params:
      versions:
        - v2
      operationids:
        - DeleteTagConfiguration
      unstable: []
      order: 4
  - name: Tag Configuration Cardinality Estimator
    url: '#tag-configuration-cardinality-estimator'
    identifier: metrics-tag-configuration-cardinality-estimator
    parent: metrics
    generated: true
    params:
      versions:
        - v2
      operationids:
        - EstimateMetricsOutputSeries
      unstable: []
      order: 10
  - name: List tags by metric name
    url: '#list-tags-by-metric-name'
    identifier: metrics-list-tags-by-metric-name
    parent: metrics
    generated: true
    params:
      versions:
        - v2
      operationids:
        - ListTagsByMetricName
      unstable: []
      order: 6
  - name: Configure tags for multiple metrics
    url: '#configure-tags-for-multiple-metrics'
    identifier: metrics-configure-tags-for-multiple-metrics
    parent: metrics
    generated: true
    params:
      versions:
        - v2
      operationids:
        - DeleteBulkTagsMetricsConfiguration
        - CreateBulkTagsMetricsConfiguration
      unstable: []
      order: 9
  - name: List tag configurations
    url: '#list-tag-configurations'
    identifier: metrics-list-tag-configurations
    parent: metrics
    generated: true
    params:
      versions:
        - v2
      operationids:
        - ListTagConfigurations
      unstable: []
      order: 5
  - name: Submit metrics
    url: '#submit-metrics'
    identifier: metrics-submit-metrics
    parent: metrics
    generated: true
    params:
      versions:
        - v1
        - v2
      operationids:
        - SubmitMetrics
      unstable: []
      order: 1
  - name: Search metrics
    url: '#search-metrics'
    identifier: metrics-search-metrics
    parent: metrics
    generated: true
    params:
      versions:
        - v1
      operationids:
        - ListMetrics
      unstable: []
      order: 4
  - name: Query timeseries points
    url: '#query-timeseries-points'
    identifier: metrics-query-timeseries-points
    parent: metrics
    generated: true
    params:
      versions:
        - v1
      operationids:
        - QueryMetrics
      unstable: []
      order: 5
  - name: Edit metric metadata
    url: '#edit-metric-metadata'
    identifier: metrics-edit-metric-metadata
    parent: metrics
    generated: true
    params:
      versions:
        - v1
      operationids:
        - UpdateMetricMetadata
      unstable: []
      order: 3
  - name: Get metric metadata
    url: '#get-metric-metadata'
    identifier: metrics-get-metric-metadata
    parent: metrics
    generated: true
    params:
      versions:
        - v1
      operationids:
        - GetMetricMetadata
      unstable: []
      order: 2
  - name: Get active metrics list
    url: '#get-active-metrics-list'
    identifier: metrics-get-active-metrics-list
    parent: metrics
    generated: true
    params:
      versions:
        - v1
      operationids:
        - ListActiveMetrics
      unstable: []
      order: 1
  - name: Submit distribution points
    url: '#submit-distribution-points'
    identifier: metrics-submit-distribution-points
    parent: metrics
    generated: true
    params:
      versions:
        - v1
      operationids:
        - SubmitDistributionPoints
      unstable: []
      order: 1
  - name: Monitors
    url: /api/latest/monitors/
    identifier: monitors
    generated: true
  - name: Unmute all monitors
    url: '#unmute-all-monitors'
    identifier: monitors-unmute-all-monitors
    parent: monitors
    generated: true
    params:
      versions:
        - v1
      operationids:
        - UnmuteAllMonitors
      unstable: []
      order: 0
  - name: Mute all monitors
    url: '#mute-all-monitors'
    identifier: monitors-mute-all-monitors
    parent: monitors
    generated: true
    params:
      versions:
        - v1
      operationids:
        - MuteAllMonitors
      unstable: []
      order: 0
  - name: Validate an existing monitor
    url: '#validate-an-existing-monitor'
    identifier: monitors-validate-an-existing-monitor
    parent: monitors
    generated: true
    params:
      versions:
        - v1
      operationids:
        - ValidateExistingMonitor
      unstable: []
      order: 8
  - name: Unmute a monitor
    url: '#unmute-a-monitor'
    identifier: monitors-unmute-a-monitor
    parent: monitors
    generated: true
    params:
      versions:
        - v1
      operationids:
        - UnmuteMonitor
      unstable: []
      order: 0
  - name: Mute a monitor
    url: '#mute-a-monitor'
    identifier: monitors-mute-a-monitor
    parent: monitors
    generated: true
    params:
      versions:
        - v1
      operationids:
        - MuteMonitor
      unstable: []
      order: 0
  - name: Edit a monitor
    url: '#edit-a-monitor'
    identifier: monitors-edit-a-monitor
    parent: monitors
    generated: true
    params:
      versions:
        - v1
      operationids:
        - UpdateMonitor
      unstable: []
      order: 3
  - name: Get a monitor's details
    url: '#get-a-monitors-details'
    identifier: monitors-get-a-monitors-details
    parent: monitors
    generated: true
    params:
      versions:
        - v1
      operationids:
        - GetMonitor
      unstable: []
      order: 4
  - name: Delete a monitor
    url: '#delete-a-monitor'
    identifier: monitors-delete-a-monitor
    parent: monitors
    generated: true
    params:
      versions:
        - v1
      operationids:
        - DeleteMonitor
      unstable: []
      order: 5
  - name: Validate a monitor
    url: '#validate-a-monitor'
    identifier: monitors-validate-a-monitor
    parent: monitors
    generated: true
    params:
      versions:
        - v1
      operationids:
        - ValidateMonitor
      unstable: []
      order: 7
  - name: Monitors search
    url: '#monitors-search'
    identifier: monitors-monitors-search
    parent: monitors
    generated: true
    params:
      versions:
        - v1
      operationids:
        - SearchMonitors
      unstable: []
      order: 1
  - name: Monitors group search
    url: '#monitors-group-search'
    identifier: monitors-monitors-group-search
    parent: monitors
    generated: true
    params:
      versions:
        - v1
      operationids:
        - SearchMonitorGroups
      unstable: []
      order: 2
  - name: Check if a monitor can be deleted
    url: '#check-if-a-monitor-can-be-deleted'
    identifier: monitors-check-if-a-monitor-can-be-deleted
    parent: monitors
    generated: true
    params:
      versions:
        - v1
      operationids:
        - CheckCanDeleteMonitor
      unstable: []
      order: 6
  - name: Create a monitor
    url: '#create-a-monitor'
    identifier: monitors-create-a-monitor
    parent: monitors
    generated: true
    params:
      versions:
        - v1
      operationids:
        - CreateMonitor
      unstable: []
      order: 1
  - name: Get all monitor details
    url: '#get-all-monitor-details'
    identifier: monitors-get-all-monitor-details
    parent: monitors
    generated: true
    params:
      versions:
        - v1
      operationids:
        - ListMonitors
      unstable: []
      order: 2
  - name: Notebooks
    url: /api/latest/notebooks/
    identifier: notebooks
    generated: true
  - name: Update a notebook
    url: '#update-a-notebook'
    identifier: notebooks-update-a-notebook
    parent: notebooks
    generated: true
    params:
      versions:
        - v1
      operationids:
        - UpdateNotebook
      unstable: []
      order: 0
  - name: Get a notebook
    url: '#get-a-notebook'
    identifier: notebooks-get-a-notebook
    parent: notebooks
    generated: true
    params:
      versions:
        - v1
      operationids:
        - GetNotebook
      unstable: []
      order: 0
  - name: Delete a notebook
    url: '#delete-a-notebook'
    identifier: notebooks-delete-a-notebook
    parent: notebooks
    generated: true
    params:
      versions:
        - v1
      operationids:
        - DeleteNotebook
      unstable: []
      order: 0
  - name: Create a notebook
    url: '#create-a-notebook'
    identifier: notebooks-create-a-notebook
    parent: notebooks
    generated: true
    params:
      versions:
        - v1
      operationids:
        - CreateNotebook
      unstable: []
      order: 0
  - name: Get all notebooks
    url: '#get-all-notebooks'
    identifier: notebooks-get-all-notebooks
    parent: notebooks
    generated: true
    params:
      versions:
        - v1
      operationids:
        - ListNotebooks
      unstable: []
      order: 0
  - name: Organizations
    url: /api/latest/organizations/
    identifier: organizations
    generated: true
  - name: Upload IdP metadata
    url: '#upload-idp-metadata'
    identifier: organizations-upload-idp-metadata
    parent: organizations
    generated: true
    params:
      versions:
        - v1
        - v2
      operationids:
        - UploadIdPForOrg
        - UploadIdPMetadata
      unstable: []
      order: 5
  - name: Spin-off Child Organization
    url: '#spin-off-child-organization'
    identifier: organizations-spin-off-child-organization
    parent: organizations
    generated: true
    params:
      versions:
        - v1
      operationids:
        - DowngradeOrg
      unstable: []
      order: 6
  - name: Update your organization
    url: '#update-your-organization'
    identifier: organizations-update-your-organization
    parent: organizations
    generated: true
    params:
      versions:
        - v1
      operationids:
        - UpdateOrg
      unstable: []
      order: 4
  - name: Get organization information
    url: '#get-organization-information'
    identifier: organizations-get-organization-information
    parent: organizations
    generated: true
    params:
      versions:
        - v1
      operationids:
        - GetOrg
      unstable: []
      order: 3
  - name: Create a child organization
    url: '#create-a-child-organization'
    identifier: organizations-create-a-child-organization
    parent: organizations
    generated: true
    params:
      versions:
        - v1
      operationids:
        - CreateChildOrg
      unstable: []
      order: 1
  - name: List your managed organizations
    url: '#list-your-managed-organizations'
    identifier: organizations-list-your-managed-organizations
    parent: organizations
    generated: true
    params:
      versions:
        - v1
      operationids:
        - ListOrgs
      unstable: []
      order: 2
  - name: PagerDuty Integration
    url: /api/latest/pagerduty-integration/
    identifier: pagerduty-integration
    generated: true
  - name: Update a single service object
    url: '#update-a-single-service-object'
    identifier: pagerduty-integration-update-a-single-service-object
    parent: pagerduty-integration
    generated: true
    params:
      versions:
        - v1
      operationids:
        - UpdatePagerDutyIntegrationService
      unstable: []
      order: 3
  - name: Get a single service object
    url: '#get-a-single-service-object'
    identifier: pagerduty-integration-get-a-single-service-object
    parent: pagerduty-integration
    generated: true
    params:
      versions:
        - v1
      operationids:
        - GetPagerDutyIntegrationService
      unstable: []
      order: 2
  - name: Delete a single service object
    url: '#delete-a-single-service-object'
    identifier: pagerduty-integration-delete-a-single-service-object
    parent: pagerduty-integration
    generated: true
    params:
      versions:
        - v1
      operationids:
        - DeletePagerDutyIntegrationService
      unstable: []
      order: 4
  - name: Create a new service object
    url: '#create-a-new-service-object'
    identifier: pagerduty-integration-create-a-new-service-object
    parent: pagerduty-integration
    generated: true
    params:
      versions:
        - v1
      operationids:
        - CreatePagerDutyIntegrationService
      unstable: []
      order: 1
  - name: Screenboards
    url: /api/latest/screenboards/
    identifier: screenboards
    generated: true
  - name: Security Monitoring
    url: /api/latest/security-monitoring/
    identifier: security-monitoring
    generated: true
  - name: Change the related incidents of a security signal
    url: '#change-the-related-incidents-of-a-security-signal'
    identifier: security-monitoring-change-the-related-incidents-of-a-security-signal
    parent: security-monitoring
    generated: true
    params:
      versions:
        - v2
      operationids:
        - EditSecurityMonitoringSignalIncidents
      unstable: []
      order: 0
  - name: Get a list of security signals
    url: '#get-a-list-of-security-signals'
    identifier: security-monitoring-get-a-list-of-security-signals
    parent: security-monitoring
    generated: true
    params:
      versions:
        - v2
      operationids:
        - SearchSecurityMonitoringSignals
      unstable: []
      order: 6
  - name: Get a quick list of security signals
    url: '#get-a-quick-list-of-security-signals'
    identifier: security-monitoring-get-a-quick-list-of-security-signals
    parent: security-monitoring
    generated: true
    params:
      versions:
        - v2
      operationids:
        - ListSecurityMonitoringSignals
      unstable: []
      order: 7
  - name: Update an existing rule
    url: '#update-an-existing-rule'
    identifier: security-monitoring-update-an-existing-rule
    parent: security-monitoring
    generated: true
    params:
      versions:
        - v2
      operationids:
        - UpdateSecurityMonitoringRule
      unstable: []
      order: 4
  - name: Get a rule's details
    url: '#get-a-rules-details'
    identifier: security-monitoring-get-a-rules-details
    parent: security-monitoring
    generated: true
    params:
      versions:
        - v2
      operationids:
        - GetSecurityMonitoringRule
      unstable: []
      order: 3
  - name: Delete an existing rule
    url: '#delete-an-existing-rule'
    identifier: security-monitoring-delete-an-existing-rule
    parent: security-monitoring
    generated: true
    params:
      versions:
        - v2
      operationids:
        - DeleteSecurityMonitoringRule
      unstable: []
      order: 5
  - name: Create a detection rule
    url: '#create-a-detection-rule'
    identifier: security-monitoring-create-a-detection-rule
    parent: security-monitoring
    generated: true
    params:
      versions:
        - v2
      operationids:
        - CreateSecurityMonitoringRule
      unstable: []
      order: 2
  - name: List rules
    url: '#list-rules'
    identifier: security-monitoring-list-rules
    parent: security-monitoring
    generated: true
    params:
      versions:
        - v2
      operationids:
        - ListSecurityMonitoringRules
      unstable: []
      order: 1
  - name: Update a security filter
    url: '#update-a-security-filter'
    identifier: security-monitoring-update-a-security-filter
    parent: security-monitoring
    generated: true
    params:
      versions:
        - v2
      operationids:
        - UpdateSecurityFilter
      unstable: []
      order: 0
  - name: Get a security filter
    url: '#get-a-security-filter'
    identifier: security-monitoring-get-a-security-filter
    parent: security-monitoring
    generated: true
    params:
      versions:
        - v2
      operationids:
        - GetSecurityFilter
      unstable: []
      order: 0
  - name: Delete a security filter
    url: '#delete-a-security-filter'
    identifier: security-monitoring-delete-a-security-filter
    parent: security-monitoring
    generated: true
    params:
      versions:
        - v2
      operationids:
        - DeleteSecurityFilter
      unstable: []
      order: 0
  - name: Create a security filter
    url: '#create-a-security-filter'
    identifier: security-monitoring-create-a-security-filter
    parent: security-monitoring
    generated: true
    params:
      versions:
        - v2
      operationids:
        - CreateSecurityFilter
      unstable: []
      order: 0
  - name: Get all security filters
    url: '#get-all-security-filters'
    identifier: security-monitoring-get-all-security-filters
    parent: security-monitoring
    generated: true
    params:
      versions:
        - v2
      operationids:
        - ListSecurityFilters
      unstable: []
      order: 0
  - name: Change the triage state of a security signal
    url: '#change-the-triage-state-of-a-security-signal'
    identifier: security-monitoring-change-the-triage-state-of-a-security-signal
    parent: security-monitoring
    generated: true
    params:
      versions:
        - v1
        - v2
      operationids:
        - EditSecurityMonitoringSignalState
      unstable: []
      order: 0
  - name: Modify the triage assignee of a security signal
    url: '#modify-the-triage-assignee-of-a-security-signal'
    identifier: security-monitoring-modify-the-triage-assignee-of-a-security-signal
    parent: security-monitoring
    generated: true
    params:
      versions:
        - v1
        - v2
      operationids:
        - EditSecurityMonitoringSignalAssignee
      unstable: []
      order: 0
  - name: Add a security signal to an incident
    url: '#add-a-security-signal-to-an-incident'
    identifier: security-monitoring-add-a-security-signal-to-an-incident
    parent: security-monitoring
    generated: true
    params:
      versions:
        - v1
      operationids:
        - AddSecurityMonitoringSignalToIncident
      unstable: []
      order: 0
  - name: Service Checks
    url: /api/latest/service-checks/
    identifier: service-checks
    generated: true
  - name: Submit a Service Check
    url: '#submit-a-service-check'
    identifier: service-checks-submit-a-service-check
    parent: service-checks
    generated: true
    params:
      versions:
        - v1
      operationids:
        - SubmitServiceCheck
      unstable: []
      order: 1
  - name: Service Dependencies
    url: /api/latest/service-dependencies/
    identifier: service-dependencies
    generated: true
  - name: Get one APM service's dependencies
    url: '#get-one-apm-services-dependencies'
    identifier: service-dependencies-get-one-apm-services-dependencies
    parent: service-dependencies
    generated: true
    params:
      versions:
        - v1
      operationids:
        - ListSingleServiceDependencies
      unstable:
        - v1
      order: 2
  - name: Get all APM service dependencies
    url: '#get-all-apm-service-dependencies'
    identifier: service-dependencies-get-all-apm-service-dependencies
    parent: service-dependencies
    generated: true
    params:
      versions:
        - v1
      operationids:
        - ListServiceDependencies
      unstable:
        - v1
      order: 1
  - name: Service Level Objective Corrections
    url: /api/latest/service-level-objective-corrections/
    identifier: service-level-objective-corrections
    generated: true
  - name: Update an SLO correction
    url: '#update-an-slo-correction'
    identifier: service-level-objective-corrections-update-an-slo-correction
    parent: service-level-objective-corrections
    generated: true
    params:
      versions:
        - v1
      operationids:
        - UpdateSLOCorrection
      unstable: []
      order: 4
  - name: Get an SLO correction for an SLO
    url: '#get-an-slo-correction-for-an-slo'
    identifier: service-level-objective-corrections-get-an-slo-correction-for-an-slo
    parent: service-level-objective-corrections
    generated: true
    params:
      versions:
        - v1
      operationids:
        - GetSLOCorrection
      unstable: []
      order: 3
  - name: Delete an SLO correction
    url: '#delete-an-slo-correction'
    identifier: service-level-objective-corrections-delete-an-slo-correction
    parent: service-level-objective-corrections
    generated: true
    params:
      versions:
        - v1
      operationids:
        - DeleteSLOCorrection
      unstable: []
      order: 5
  - name: Create an SLO correction
    url: '#create-an-slo-correction'
    identifier: service-level-objective-corrections-create-an-slo-correction
    parent: service-level-objective-corrections
    generated: true
    params:
      versions:
        - v1
      operationids:
        - CreateSLOCorrection
      unstable: []
      order: 1
  - name: Get all SLO corrections
    url: '#get-all-slo-corrections'
    identifier: service-level-objective-corrections-get-all-slo-corrections
    parent: service-level-objective-corrections
    generated: true
    params:
      versions:
        - v1
      operationids:
        - ListSLOCorrection
      unstable: []
      order: 2
  - name: Service Level Objectives
    url: /api/latest/service-level-objectives/
    identifier: service-level-objectives
    generated: true
  - name: Get an SLO's history
    url: '#get-an-slos-history'
    identifier: service-level-objectives-get-an-slos-history
    parent: service-level-objectives
    generated: true
    params:
      versions:
        - v1
      operationids:
        - GetSLOHistory
      unstable:
        - v1
      order: 6
  - name: Get Corrections For an SLO
    url: '#get-corrections-for-an-slo'
    identifier: service-level-objectives-get-corrections-for-an-slo
    parent: service-level-objectives
    generated: true
    params:
      versions:
        - v1
      operationids:
        - GetSLOCorrections
      unstable: []
      order: 6
  - name: Update an SLO
    url: '#update-an-slo'
    identifier: service-level-objectives-update-an-slo
    parent: service-level-objectives
    generated: true
    params:
      versions:
        - v1
      operationids:
        - UpdateSLO
      unstable: []
      order: 3
  - name: Get an SLO's details
    url: '#get-an-slos-details'
    identifier: service-level-objectives-get-an-slos-details
    parent: service-level-objectives
    generated: true
    params:
      versions:
        - v1
      operationids:
        - GetSLO
      unstable: []
      order: 4
  - name: Delete an SLO
    url: '#delete-an-slo'
    identifier: service-level-objectives-delete-an-slo
    parent: service-level-objectives
    generated: true
    params:
      versions:
        - v1
      operationids:
        - DeleteSLO
      unstable: []
      order: 5
  - name: Search for SLOs
    url: '#search-for-slos'
    identifier: service-level-objectives-search-for-slos
    parent: service-level-objectives
    generated: true
    params:
      versions:
        - v1
      operationids:
        - SearchSLO
      unstable:
        - v1
      order: 1
  - name: Check if SLOs can be safely deleted
    url: '#check-if-slos-can-be-safely-deleted'
    identifier: service-level-objectives-check-if-slos-can-be-safely-deleted
    parent: service-level-objectives
    generated: true
    params:
      versions:
        - v1
      operationids:
        - CheckCanDeleteSLO
      unstable: []
      order: 7
  - name: Bulk Delete SLO Timeframes
    url: '#bulk-delete-slo-timeframes'
    identifier: service-level-objectives-bulk-delete-slo-timeframes
    parent: service-level-objectives
    generated: true
    params:
      versions:
        - v1
      operationids:
        - DeleteSLOTimeframeInBulk
      unstable: []
      order: 8
  - name: Create an SLO object
    url: '#create-an-slo-object'
    identifier: service-level-objectives-create-an-slo-object
    parent: service-level-objectives
    generated: true
    params:
      versions:
        - v1
      operationids:
        - CreateSLO
      unstable: []
      order: 1
  - name: Get all SLOs
    url: '#get-all-slos'
    identifier: service-level-objectives-get-all-slos
    parent: service-level-objectives
    generated: true
    params:
      versions:
        - v1
      operationids:
        - ListSLOs
      unstable: []
      order: 2
  - name: Slack Integration
    url: /api/latest/slack-integration/
    identifier: slack-integration
    generated: true
  - name: Update a Slack integration channel
    url: '#update-a-slack-integration-channel'
    identifier: slack-integration-update-a-slack-integration-channel
    parent: slack-integration
    generated: true
    params:
      versions:
        - v1
      operationids:
        - UpdateSlackIntegrationChannel
      unstable: []
      order: 4
  - name: Get a Slack integration channel
    url: '#get-a-slack-integration-channel'
    identifier: slack-integration-get-a-slack-integration-channel
    parent: slack-integration
    generated: true
    params:
      versions:
        - v1
      operationids:
        - GetSlackIntegrationChannel
      unstable: []
      order: 3
  - name: Remove a Slack integration channel
    url: '#remove-a-slack-integration-channel'
    identifier: slack-integration-remove-a-slack-integration-channel
    parent: slack-integration
    generated: true
    params:
      versions:
        - v1
      operationids:
        - RemoveSlackIntegrationChannel
      unstable: []
      order: 5
  - name: Create a Slack integration channel
    url: '#create-a-slack-integration-channel'
    identifier: slack-integration-create-a-slack-integration-channel
    parent: slack-integration
    generated: true
    params:
      versions:
        - v1
      operationids:
        - CreateSlackIntegrationChannel
      unstable: []
      order: 2
  - name: Get all channels in a Slack integration
    url: '#get-all-channels-in-a-slack-integration'
    identifier: slack-integration-get-all-channels-in-a-slack-integration
    parent: slack-integration
    generated: true
    params:
      versions:
        - v1
      operationids:
        - GetSlackIntegrationChannels
      unstable: []
      order: 1
  - name: Add channels to Slack integration
    url: '#add-channels-to-slack-integration'
    identifier: slack-integration-add-channels-to-slack-integration
    parent: slack-integration
    generated: true
    params:
      versions:
        - v1
      operationids:
        - UpdateSlackIntegration
      unstable: []
      order: 0
  - name: Create a Slack integration
    url: '#create-a-slack-integration'
    identifier: slack-integration-create-a-slack-integration
    parent: slack-integration
    generated: true
    params:
      versions:
        - v1
      operationids:
        - CreateSlackIntegration
      unstable: []
      order: 0
  - name: Get info about a Slack integration
    url: '#get-info-about-a-slack-integration'
    identifier: slack-integration-get-info-about-a-slack-integration
    parent: slack-integration
    generated: true
    params:
      versions:
        - v1
      operationids:
        - GetSlackIntegration
      unstable: []
      order: 0
  - name: Delete a Slack integration
    url: '#delete-a-slack-integration'
    identifier: slack-integration-delete-a-slack-integration
    parent: slack-integration
    generated: true
    params:
      versions:
        - v1
      operationids:
        - DeleteSlackIntegration
      unstable: []
      order: 0
  - name: Snapshots
    url: /api/latest/snapshots/
    identifier: snapshots
    generated: true
  - name: Take graph snapshots
    url: '#take-graph-snapshots'
    identifier: snapshots-take-graph-snapshots
    parent: snapshots
    generated: true
    params:
      versions:
        - v1
      operationids:
        - GetGraphSnapshot
      unstable: []
      order: 1
  - name: Synthetics
    url: /api/latest/synthetics/
    identifier: synthetics
    generated: true
  - name: Edit a global variable
    url: '#edit-a-global-variable'
    identifier: synthetics-edit-a-global-variable
    parent: synthetics
    generated: true
    params:
      versions:
        - v1
      operationids:
        - EditGlobalVariable
      unstable: []
      order: 20
  - name: Get a global variable
    url: '#get-a-global-variable'
    identifier: synthetics-get-a-global-variable
    parent: synthetics
    generated: true
    params:
      versions:
        - v1
      operationids:
        - GetGlobalVariable
      unstable: []
      order: 19
  - name: Delete a global variable
    url: '#delete-a-global-variable'
    identifier: synthetics-delete-a-global-variable
    parent: synthetics
    generated: true
    params:
      versions:
        - v1
      operationids:
        - DeleteGlobalVariable
      unstable: []
      order: 21
  - name: Create a global variable
    url: '#create-a-global-variable'
    identifier: synthetics-create-a-global-variable
    parent: synthetics
    generated: true
    params:
      versions:
        - v1
      operationids:
        - CreateGlobalVariable
      unstable: []
      order: 18
  - name: Get all global variables
    url: '#get-all-global-variables'
    identifier: synthetics-get-all-global-variables
    parent: synthetics
    generated: true
    params:
      versions:
        - v1
      operationids:
        - ListGlobalVariables
      unstable: []
      order: 17
  - name: Pause or start a test
    url: '#pause-or-start-a-test'
    identifier: synthetics-pause-or-start-a-test
    parent: synthetics
    generated: true
    params:
      versions:
        - v1
      operationids:
        - UpdateTestPauseStatus
      unstable: []
      order: 5
  - name: Get an API test result
    url: '#get-an-api-test-result'
    identifier: synthetics-get-an-api-test-result
    parent: synthetics
    generated: true
    params:
      versions:
        - v1
      operationids:
        - GetAPITestResult
      unstable: []
      order: 11
  - name: Get an API test's latest results summaries
    url: '#get-an-api-tests-latest-results-summaries'
    identifier: synthetics-get-an-api-tests-latest-results-summaries
    parent: synthetics
    generated: true
    params:
      versions:
        - v1
      operationids:
        - GetAPITestLatestResults
      unstable: []
      order: 13
  - name: Edit a test
    url: '#edit-a-test'
    identifier: synthetics-edit-a-test
    parent: synthetics
    generated: true
    params:
      versions:
        - v1
      operationids:
        - UpdateTest
      unstable: []
      order: 26
  - name: Get a test configuration
    url: '#get-a-test-configuration'
    identifier: synthetics-get-a-test-configuration
    parent: synthetics
    generated: true
    params:
      versions:
        - v1
      operationids:
        - GetTest
      unstable: []
      order: 27
  - name: Trigger tests from CI/CD pipelines
    url: '#trigger-tests-from-ci/cd-pipelines'
    identifier: synthetics-trigger-tests-from-ci/cd-pipelines
    parent: synthetics
    generated: true
    params:
      versions:
        - v1
      operationids:
        - TriggerCITests
      unstable: []
      order: 6
  - name: Trigger Synthetics tests
    url: '#trigger-synthetics-tests'
    identifier: synthetics-trigger-synthetics-tests
    parent: synthetics
    generated: true
    params:
      versions:
        - v1
      operationids:
        - TriggerTests
      unstable: []
      order: 7
  - name: Delete tests
    url: '#delete-tests'
    identifier: synthetics-delete-tests
    parent: synthetics
    generated: true
    params:
      versions:
        - v1
      operationids:
        - DeleteTests
      unstable: []
      order: 16
  - name: Get a browser test result
    url: '#get-a-browser-test-result'
    identifier: synthetics-get-a-browser-test-result
    parent: synthetics
    generated: true
    params:
      versions:
        - v1
      operationids:
        - GetBrowserTestResult
      unstable: []
      order: 12
  - name: Get a browser test's latest results summaries
    url: '#get-a-browser-tests-latest-results-summaries'
    identifier: synthetics-get-a-browser-tests-latest-results-summaries
    parent: synthetics
    generated: true
    params:
      versions:
        - v1
      operationids:
        - GetBrowserTestLatestResults
      unstable: []
      order: 14
  - name: Edit a browser test
    url: '#edit-a-browser-test'
    identifier: synthetics-edit-a-browser-test
    parent: synthetics
    generated: true
    params:
      versions:
        - v1
      operationids:
        - UpdateBrowserTest
      unstable: []
      order: 4
  - name: Get a browser test
    url: '#get-a-browser-test'
    identifier: synthetics-get-a-browser-test
    parent: synthetics
    generated: true
    params:
      versions:
        - v1
      operationids:
        - GetBrowserTest
      unstable: []
      order: 9
  - name: Create a browser test
    url: '#create-a-browser-test'
    identifier: synthetics-create-a-browser-test
    parent: synthetics
    generated: true
    params:
      versions:
        - v1
      operationids:
        - CreateSyntheticsBrowserTest
      unstable: []
      order: 2
  - name: Edit an API test
    url: '#edit-an-api-test'
    identifier: synthetics-edit-an-api-test
    parent: synthetics
    generated: true
    params:
      versions:
        - v1
      operationids:
        - UpdateAPITest
      unstable: []
      order: 3
  - name: Get an API test
    url: '#get-an-api-test'
    identifier: synthetics-get-an-api-test
    parent: synthetics
    generated: true
    params:
      versions:
        - v1
      operationids:
        - GetAPITest
      unstable: []
      order: 8
  - name: Create an API test
    url: '#create-an-api-test'
    identifier: synthetics-create-an-api-test
    parent: synthetics
    generated: true
    params:
      versions:
        - v1
      operationids:
        - CreateSyntheticsAPITest
      unstable: []
      order: 1
  - name: Create a test
    url: '#create-a-test'
    identifier: synthetics-create-a-test
    parent: synthetics
    generated: true
    params:
      versions:
        - v1
      operationids:
        - CreateTest
      unstable: []
      order: 27
  - name: Get the list of all tests
    url: '#get-the-list-of-all-tests'
    identifier: synthetics-get-the-list-of-all-tests
    parent: synthetics
    generated: true
    params:
      versions:
        - v1
      operationids:
        - ListTests
      unstable: []
      order: 10
  - name: Edit a private location
    url: '#edit-a-private-location'
    identifier: synthetics-edit-a-private-location
    parent: synthetics
    generated: true
    params:
      versions:
        - v1
      operationids:
        - UpdatePrivateLocation
      unstable: []
      order: 24
  - name: Get a private location
    url: '#get-a-private-location'
    identifier: synthetics-get-a-private-location
    parent: synthetics
    generated: true
    params:
      versions:
        - v1
      operationids:
        - GetPrivateLocation
      unstable: []
      order: 23
  - name: Delete a private location
    url: '#delete-a-private-location'
    identifier: synthetics-delete-a-private-location
    parent: synthetics
    generated: true
    params:
      versions:
        - v1
      operationids:
        - DeletePrivateLocation
      unstable: []
      order: 26
  - name: Create a private location
    url: '#create-a-private-location'
    identifier: synthetics-create-a-private-location
    parent: synthetics
    generated: true
    params:
      versions:
        - v1
      operationids:
        - CreatePrivateLocation
      unstable: []
      order: 22
  - name: Get all locations (public and private)
    url: '#get-all-locations-public-and-private'
    identifier: synthetics-get-all-locations-public-and-private
    parent: synthetics
    generated: true
    params:
      versions:
        - v1
      operationids:
        - ListLocations
      unstable: []
      order: 25
  - name: Get details of batch
    url: '#get-details-of-batch'
    identifier: synthetics-get-details-of-batch
    parent: synthetics
    generated: true
    params:
      versions:
        - v1
      operationids:
        - GetSyntheticsCIBatch
      unstable: []
      order: 15
  - name: Tags
    url: /api/latest/tags/
    identifier: tags
    generated: true
  - name: Update host tags
    url: '#update-host-tags'
    identifier: tags-update-host-tags
    parent: tags
    generated: true
    params:
      versions:
        - v1
      operationids:
        - UpdateHostTags
      unstable: []
      order: 4
  - name: Add tags to a host
    url: '#add-tags-to-a-host'
    identifier: tags-add-tags-to-a-host
    parent: tags
    generated: true
    params:
      versions:
        - v1
      operationids:
        - CreateHostTags
      unstable: []
      order: 3
  - name: Get host tags
    url: '#get-host-tags'
    identifier: tags-get-host-tags
    parent: tags
    generated: true
    params:
      versions:
        - v1
      operationids:
        - GetHostTags
      unstable: []
      order: 2
  - name: Remove host tags
    url: '#remove-host-tags'
    identifier: tags-remove-host-tags
    parent: tags
    generated: true
    params:
      versions:
        - v1
      operationids:
        - DeleteHostTags
      unstable: []
      order: 5
  - name: Get Tags
    url: '#get-tags'
    identifier: tags-get-tags
    parent: tags
    generated: true
    params:
      versions:
        - v1
      operationids:
        - ListHostTags
      unstable: []
      order: 1
  - name: Timeboards
    url: /api/latest/timeboards/
    identifier: timeboards
    generated: true
  - name: Usage Metering
    url: /api/latest/usage-metering/
    identifier: usage-metering
    generated: true
  - name: Get hourly usage for observability pipelines
    url: '#get-hourly-usage-for-observability-pipelines'
    identifier: usage-metering-get-hourly-usage-for-observability-pipelines
    parent: usage-metering
    generated: true
    params:
      versions:
        - v2
      operationids:
        - GetUsageObservabilityPipelines
      unstable: []
      order: 39
  - name: Get hourly usage for lambda traced invocations
    url: '#get-hourly-usage-for-lambda-traced-invocations'
    identifier: usage-metering-get-hourly-usage-for-lambda-traced-invocations
    parent: usage-metering
    generated: true
    params:
      versions:
        - v2
      operationids:
        - GetUsageLambdaTracedInvocations
      unstable: []
      order: 37
  - name: Get hourly usage by product family
    url: '#get-hourly-usage-by-product-family'
    identifier: usage-metering-get-hourly-usage-by-product-family
    parent: usage-metering
    generated: true
    params:
      versions:
        - v2
      operationids:
        - GetHourlyUsage
      unstable: []
      order: 1
  - name: Get estimated cost across your account
    url: '#get-estimated-cost-across-your-account'
    identifier: usage-metering-get-estimated-cost-across-your-account
    parent: usage-metering
    generated: true
    params:
      versions:
        - v2
      operationids:
        - GetEstimatedCostByOrg
      unstable:
        - v2
      order: 6
  - name: Get cost across multi-org account
    url: '#get-cost-across-multi-org-account'
    identifier: usage-metering-get-cost-across-multi-org-account
    parent: usage-metering
    generated: true
    params:
      versions:
        - v2
      operationids:
        - GetCostByOrg
      unstable: []
      order: 5
  - name: Get hourly usage for application security
    url: '#get-hourly-usage-for-application-security'
    identifier: usage-metering-get-hourly-usage-for-application-security
    parent: usage-metering
    generated: true
    params:
      versions:
        - v2
      operationids:
        - GetUsageApplicationSecurityMonitoring
      unstable: []
      order: 38
  - name: Get all custom metrics by hourly average
    url: '#get-all-custom-metrics-by-hourly-average'
    identifier: usage-metering-get-all-custom-metrics-by-hourly-average
    parent: usage-metering
    generated: true
    params:
      versions:
        - v1
      operationids:
        - GetUsageTopAvgMetrics
      unstable: []
      order: 7
  - name: Get hourly usage for custom metrics
    url: '#get-hourly-usage-for-custom-metrics'
    identifier: usage-metering-get-hourly-usage-for-custom-metrics
    parent: usage-metering
    generated: true
    params:
      versions:
        - v1
      operationids:
        - GetUsageTimeseries
      unstable: []
      order: 13
  - name: Get hourly usage for synthetics browser checks
    url: '#get-hourly-usage-for-synthetics-browser-checks'
    identifier: usage-metering-get-hourly-usage-for-synthetics-browser-checks
    parent: usage-metering
    generated: true
    params:
      versions:
        - v1
      operationids:
        - GetUsageSyntheticsBrowser
      unstable: []
      order: 17
  - name: Get hourly usage for synthetics API checks
    url: '#get-hourly-usage-for-synthetics-api-checks'
    identifier: usage-metering-get-hourly-usage-for-synthetics-api-checks
    parent: usage-metering
    generated: true
    params:
      versions:
        - v1
      operationids:
        - GetUsageSyntheticsAPI
      unstable: []
      order: 16
  - name: Get hourly usage for synthetics checks
    url: '#get-hourly-usage-for-synthetics-checks'
    identifier: usage-metering-get-hourly-usage-for-synthetics-checks
    parent: usage-metering
    generated: true
    params:
      versions:
        - v1
      operationids:
        - GetUsageSynthetics
      unstable: []
      order: 15
  - name: Get usage across your multi-org account
    url: '#get-usage-across-your-multi-org-account'
    identifier: usage-metering-get-usage-across-your-multi-org-account
    parent: usage-metering
    generated: true
    params:
      versions:
        - v1
      operationids:
        - GetUsageSummary
      unstable: []
      order: 8
  - name: Get hourly usage for SNMP devices
    url: '#get-hourly-usage-for-snmp-devices'
    identifier: usage-metering-get-hourly-usage-for-snmp-devices
    parent: usage-metering
    generated: true
    params:
      versions:
        - v1
      operationids:
        - GetUsageSNMP
      unstable: []
      order: 24
  - name: Get hourly usage for sensitive data scanner
    url: '#get-hourly-usage-for-sensitive-data-scanner'
    identifier: usage-metering-get-hourly-usage-for-sensitive-data-scanner
    parent: usage-metering
    generated: true
    params:
      versions:
        - v1
      operationids:
        - GetUsageSDS
      unstable: []
      order: 32
  - name: Get hourly usage for RUM sessions
    url: '#get-hourly-usage-for-rum-sessions'
    identifier: usage-metering-get-hourly-usage-for-rum-sessions
    parent: usage-metering
    generated: true
    params:
      versions:
        - v1
      operationids:
        - GetUsageRumSessions
      unstable: []
      order: 20
  - name: Get hourly usage for RUM units
    url: '#get-hourly-usage-for-rum-units'
    identifier: usage-metering-get-hourly-usage-for-rum-units
    parent: usage-metering
    generated: true
    params:
      versions:
        - v1
      operationids:
        - GetUsageRumUnits
      unstable: []
      order: 33
  - name: Get hourly usage for profiled hosts
    url: '#get-hourly-usage-for-profiled-hosts'
    identifier: usage-metering-get-hourly-usage-for-profiled-hosts
    parent: usage-metering
    generated: true
    params:
      versions:
        - v1
      operationids:
        - GetUsageProfiling
      unstable: []
      order: 34
  - name: Get hourly usage for online archive
    url: '#get-hourly-usage-for-online-archive'
    identifier: usage-metering-get-hourly-usage-for-online-archive
    parent: usage-metering
    generated: true
    params:
      versions:
        - v1
      operationids:
        - GetUsageOnlineArchive
      unstable: []
      order: 36
  - name: Get hourly usage for network hosts
    url: '#get-hourly-usage-for-network-hosts'
    identifier: usage-metering-get-hourly-usage-for-network-hosts
    parent: usage-metering
    generated: true
    params:
      versions:
        - v1
      operationids:
        - GetUsageNetworkHosts
      unstable: []
      order: 21
  - name: get hourly usage for network flows
    url: '#get-hourly-usage-for-network-flows'
    identifier: usage-metering-get-hourly-usage-for-network-flows
    parent: usage-metering
    generated: true
    params:
      versions:
        - v1
      operationids:
        - GetUsageNetworkFlows
      unstable: []
      order: 22
  - name: Get monthly usage attribution
    url: '#get-monthly-usage-attribution'
    identifier: usage-metering-get-monthly-usage-attribution
    parent: usage-metering
    generated: true
    params:
      versions:
        - v1
      operationids:
        - GetMonthlyUsageAttribution
      unstable: []
      order: 3
  - name: Get hourly usage for logs by index
    url: '#get-hourly-usage-for-logs-by-index'
    identifier: usage-metering-get-hourly-usage-for-logs-by-index
    parent: usage-metering
    generated: true
    params:
      versions:
        - v1
      operationids:
        - GetUsageLogsByIndex
      unstable: []
      order: 9
  - name: Get hourly logs usage by retention
    url: '#get-hourly-logs-usage-by-retention'
    identifier: usage-metering-get-hourly-logs-usage-by-retention
    parent: usage-metering
    generated: true
    params:
      versions:
        - v1
      operationids:
        - GetUsageLogsByRetention
      unstable: []
      order: 10
  - name: Get hourly usage for logs
    url: '#get-hourly-usage-for-logs'
    identifier: usage-metering-get-hourly-usage-for-logs
    parent: usage-metering
    generated: true
    params:
      versions:
        - v1
      operationids:
        - GetUsageLogs
      unstable: []
      order: 12
  - name: Get hourly usage for IoT
    url: '#get-hourly-usage-for-iot'
    identifier: usage-metering-get-hourly-usage-for-iot
    parent: usage-metering
    generated: true
    params:
      versions:
        - v1
      operationids:
        - GetUsageInternetOfThings
      unstable: []
      order: 27
  - name: Get hourly usage for ingested spans
    url: '#get-hourly-usage-for-ingested-spans'
    identifier: usage-metering-get-hourly-usage-for-ingested-spans
    parent: usage-metering
    generated: true
    params:
      versions:
        - v1
      operationids:
        - GetIngestedSpans
      unstable: []
      order: 25
  - name: Get hourly usage for indexed spans
    url: '#get-hourly-usage-for-indexed-spans'
    identifier: usage-metering-get-hourly-usage-for-indexed-spans
    parent: usage-metering
    generated: true
    params:
      versions:
        - v1
      operationids:
        - GetUsageIndexedSpans
      unstable: []
      order: 14
  - name: Get hourly usage for incident management
    url: '#get-hourly-usage-for-incident-management'
    identifier: usage-metering-get-hourly-usage-for-incident-management
    parent: usage-metering
    generated: true
    params:
      versions:
        - v1
      operationids:
        - GetIncidentManagement
      unstable: []
      order: 26
  - name: Get hourly usage attribution
    url: '#get-hourly-usage-attribution'
    identifier: usage-metering-get-hourly-usage-attribution
    parent: usage-metering
    generated: true
    params:
      versions:
        - v1
      operationids:
        - GetHourlyUsageAttribution
      unstable: []
      order: 2
  - name: Get hourly usage for hosts and containers
    url: '#get-hourly-usage-for-hosts-and-containers'
    identifier: usage-metering-get-hourly-usage-for-hosts-and-containers
    parent: usage-metering
    generated: true
    params:
      versions:
        - v1
      operationids:
        - GetUsageHosts
      unstable: []
      order: 11
  - name: Get hourly usage for Fargate
    url: '#get-hourly-usage-for-fargate'
    identifier: usage-metering-get-hourly-usage-for-fargate
    parent: usage-metering
    generated: true
    params:
      versions:
        - v1
      operationids:
        - GetUsageFargate
      unstable: []
      order: 18
  - name: Get hourly usage for database monitoring
    url: '#get-hourly-usage-for-database-monitoring'
    identifier: usage-metering-get-hourly-usage-for-database-monitoring
    parent: usage-metering
    generated: true
    params:
      versions:
        - v1
      operationids:
        - GetUsageDBM
      unstable: []
      order: 31
  - name: Get hourly usage for cloud workload security
    url: '#get-hourly-usage-for-cloud-workload-security'
    identifier: usage-metering-get-hourly-usage-for-cloud-workload-security
    parent: usage-metering
    generated: true
    params:
      versions:
        - v1
      operationids:
        - GetUsageCWS
      unstable: []
      order: 30
  - name: Get hourly usage for CSPM
    url: '#get-hourly-usage-for-cspm'
    identifier: usage-metering-get-hourly-usage-for-cspm
    parent: usage-metering
    generated: true
    params:
      versions:
        - v1
      operationids:
        - GetUsageCloudSecurityPostureManagement
      unstable: []
      order: 28
  - name: Get hourly usage for CI visibility
    url: '#get-hourly-usage-for-ci-visibility'
    identifier: usage-metering-get-hourly-usage-for-ci-visibility
    parent: usage-metering
    generated: true
    params:
      versions:
        - v1
      operationids:
        - GetUsageCIApp
      unstable: []
      order: 35
  - name: Get billable usage across your account
    url: '#get-billable-usage-across-your-account'
    identifier: usage-metering-get-billable-usage-across-your-account
    parent: usage-metering
    generated: true
    params:
      versions:
        - v1
      operationids:
        - GetUsageBillableSummary
      unstable: []
      order: 5
  - name: Get hourly usage for lambda
    url: '#get-hourly-usage-for-lambda'
    identifier: usage-metering-get-hourly-usage-for-lambda
    parent: usage-metering
    generated: true
    params:
      versions:
        - v1
      operationids:
        - GetUsageLambda
      unstable: []
      order: 19
  - name: Get hourly usage for audit logs
    url: '#get-hourly-usage-for-audit-logs'
    identifier: usage-metering-get-hourly-usage-for-audit-logs
    parent: usage-metering
    generated: true
    params:
      versions:
        - v1
      operationids:
        - GetUsageAuditLogs
      unstable: []
      order: 29
  - name: Get usage attribution
    url: '#get-usage-attribution'
    identifier: usage-metering-get-usage-attribution
    parent: usage-metering
    generated: true
    params:
      versions:
        - v1
      operationids:
        - GetUsageAttribution
      unstable:
        - v1
      order: 40
  - name: Get hourly usage for analyzed logs
    url: '#get-hourly-usage-for-analyzed-logs'
    identifier: usage-metering-get-hourly-usage-for-analyzed-logs
    parent: usage-metering
    generated: true
    params:
      versions:
        - v1
      operationids:
        - GetUsageAnalyzedLogs
      unstable: []
      order: 23
  - name: Get specified monthly custom reports
    url: '#get-specified-monthly-custom-reports'
    identifier: usage-metering-get-specified-monthly-custom-reports
    parent: usage-metering
    generated: true
    params:
      versions:
        - v1
      operationids:
        - GetSpecifiedMonthlyCustomReports
      unstable:
        - v1
      order: 44
  - name: Get the list of available monthly custom reports
    url: '#get-the-list-of-available-monthly-custom-reports'
    identifier: usage-metering-get-the-list-of-available-monthly-custom-reports
    parent: usage-metering
    generated: true
    params:
      versions:
        - v1
      operationids:
        - GetMonthlyCustomReports
      unstable:
        - v1
      order: 43
  - name: Get specified daily custom reports
    url: '#get-specified-daily-custom-reports'
    identifier: usage-metering-get-specified-daily-custom-reports
    parent: usage-metering
    generated: true
    params:
      versions:
        - v1
      operationids:
        - GetSpecifiedDailyCustomReports
      unstable:
        - v1
      order: 42
  - name: Get the list of available daily custom reports
    url: '#get-the-list-of-available-daily-custom-reports'
    identifier: usage-metering-get-the-list-of-available-daily-custom-reports
    parent: usage-metering
    generated: true
    params:
      versions:
        - v1
      operationids:
        - GetDailyCustomReports
      unstable:
        - v1
      order: 41
  - name: Users
    url: /api/latest/users/
    identifier: users
    generated: true
  - name: Get a user permissions
    url: '#get-a-user-permissions'
    identifier: users-get-a-user-permissions
    parent: users
    generated: true
    params:
      versions:
        - v2
      operationids:
        - ListUserPermissions
      unstable: []
      order: 7
  - name: Get a user organization
    url: '#get-a-user-organization'
    identifier: users-get-a-user-organization
    parent: users
    generated: true
    params:
      versions:
        - v2
      operationids:
        - ListUserOrganizations
      unstable: []
      order: 6
  - name: Get a user invitation
    url: '#get-a-user-invitation'
    identifier: users-get-a-user-invitation
    parent: users
    generated: true
    params:
      versions:
        - v2
      operationids:
        - GetInvitation
      unstable: []
      order: 9
  - name: Send invitation emails
    url: '#send-invitation-emails'
    identifier: users-send-invitation-emails
    parent: users
    generated: true
    params:
      versions:
        - v2
      operationids:
        - SendInvitations
      unstable: []
      order: 8
  - name: Create a service account
    url: '#create-a-service-account'
    identifier: users-create-a-service-account
    parent: users
    generated: true
    params:
      versions:
        - v2
      operationids:
        - CreateServiceAccount
      unstable: []
      order: 1
  - name: Update a user
    url: '#update-a-user'
    identifier: users-update-a-user
    parent: users
    generated: true
    params:
      versions:
        - v1
        - v2
      operationids:
        - UpdateUser
      unstable: []
      order: 4
  - name: Get user details
    url: '#get-user-details'
    identifier: users-get-user-details
    parent: users
    generated: true
    params:
      versions:
        - v1
        - v2
      operationids:
        - GetUser
      unstable: []
      order: 3
  - name: Disable a user
    url: '#disable-a-user'
    identifier: users-disable-a-user
    parent: users
    generated: true
    params:
      versions:
        - v1
        - v2
      operationids:
        - DisableUser
      unstable: []
      order: 5
  - name: Create a user
    url: '#create-a-user'
    identifier: users-create-a-user
    parent: users
    generated: true
    params:
      versions:
        - v1
        - v2
      operationids:
        - CreateUser
      unstable: []
      order: 1
  - name: List all users
    url: '#list-all-users'
    identifier: users-list-all-users
    parent: users
    generated: true
    params:
      versions:
        - v1
        - v2
      operationids:
        - ListUsers
      unstable: []
      order: 2
  - name: Webhooks Integration
    url: /api/latest/webhooks-integration/
    identifier: webhooks-integration
    generated: true
  - name: Update a webhook
    url: '#update-a-webhook'
    identifier: webhooks-integration-update-a-webhook
    parent: webhooks-integration
    generated: true
    params:
      versions:
        - v1
      operationids:
        - UpdateWebhooksIntegration
      unstable: []
      order: 3
  - name: Get a webhook integration
    url: '#get-a-webhook-integration'
    identifier: webhooks-integration-get-a-webhook-integration
    parent: webhooks-integration
    generated: true
    params:
      versions:
        - v1
      operationids:
        - GetWebhooksIntegration
      unstable: []
      order: 2
  - name: Delete a webhook
    url: '#delete-a-webhook'
    identifier: webhooks-integration-delete-a-webhook
    parent: webhooks-integration
    generated: true
    params:
      versions:
        - v1
      operationids:
        - DeleteWebhooksIntegration
      unstable: []
      order: 4
  - name: Create a webhooks integration
    url: '#create-a-webhooks-integration'
    identifier: webhooks-integration-create-a-webhooks-integration
    parent: webhooks-integration
    generated: true
    params:
      versions:
        - v1
      operationids:
        - CreateWebhooksIntegration
      unstable: []
      order: 1
  - name: Update a custom variable
    url: '#update-a-custom-variable'
    identifier: webhooks-integration-update-a-custom-variable
    parent: webhooks-integration
    generated: true
    params:
      versions:
        - v1
      operationids:
        - UpdateWebhooksIntegrationCustomVariable
      unstable: []
      order: 7
  - name: Get a custom variable
    url: '#get-a-custom-variable'
    identifier: webhooks-integration-get-a-custom-variable
    parent: webhooks-integration
    generated: true
    params:
      versions:
        - v1
      operationids:
        - GetWebhooksIntegrationCustomVariable
      unstable: []
      order: 6
  - name: Delete a custom variable
    url: '#delete-a-custom-variable'
    identifier: webhooks-integration-delete-a-custom-variable
    parent: webhooks-integration
    generated: true
    params:
      versions:
        - v1
      operationids:
        - DeleteWebhooksIntegrationCustomVariable
      unstable: []
      order: 8
  - name: Create a custom variable
    url: '#create-a-custom-variable'
    identifier: webhooks-integration-create-a-custom-variable
    parent: webhooks-integration
    generated: true
    params:
      versions:
        - v1
      operationids:
        - CreateWebhooksIntegrationCustomVariable
      unstable: []
      order: 5
  - name: Audit
    url: /api/latest/audit/
    identifier: audit
    generated: true
  - name: Search Audit Logs events
    url: '#search-audit-logs-events'
    identifier: audit-search-audit-logs-events
    parent: audit
    generated: true
    params:
      versions:
        - v2
      operationids:
        - SearchAuditLogs
      unstable: []
      order: 1
  - name: Get a list of Audit Logs events
    url: '#get-a-list-of-audit-logs-events'
    identifier: audit-get-a-list-of-audit-logs-events
    parent: audit
    generated: true
    params:
      versions:
        - v2
      operationids:
        - ListAuditLogs
      unstable: []
      order: 2
  - name: AuthN Mappings
    url: /api/latest/authn-mappings/
    identifier: authn-mappings
    generated: true
  - name: Edit an AuthN Mapping
    url: '#edit-an-authn-mapping'
    identifier: authn-mappings-edit-an-authn-mapping
    parent: authn-mappings
    generated: true
    params:
      versions:
        - v2
      operationids:
        - UpdateAuthNMapping
      unstable: []
      order: 2
  - name: Get an AuthN Mapping by UUID
    url: '#get-an-authn-mapping-by-uuid'
    identifier: authn-mappings-get-an-authn-mapping-by-uuid
    parent: authn-mappings
    generated: true
    params:
      versions:
        - v2
      operationids:
        - GetAuthNMapping
      unstable: []
      order: 1
  - name: Delete an AuthN Mapping
    url: '#delete-an-authn-mapping'
    identifier: authn-mappings-delete-an-authn-mapping
    parent: authn-mappings
    generated: true
    params:
      versions:
        - v2
      operationids:
        - DeleteAuthNMapping
      unstable: []
      order: 3
  - name: Create an AuthN Mapping
    url: '#create-an-authn-mapping'
    identifier: authn-mappings-create-an-authn-mapping
    parent: authn-mappings
    generated: true
    params:
      versions:
        - v2
      operationids:
        - CreateAuthNMapping
      unstable: []
      order: 5
  - name: List all AuthN Mappings
    url: '#list-all-authn-mappings'
    identifier: authn-mappings-list-all-authn-mappings
    parent: authn-mappings
    generated: true
    params:
      versions:
        - v2
      operationids:
        - ListAuthNMappings
      unstable: []
      order: 4
  - name: Cloud Workload Security
    url: /api/latest/cloud-workload-security/
    identifier: cloud-workload-security
    generated: true
  - name: Update a Cloud Workload Security Agent rule
    url: '#update-a-cloud-workload-security-agent-rule'
    identifier: cloud-workload-security-update-a-cloud-workload-security-agent-rule
    parent: cloud-workload-security
    generated: true
    params:
      versions:
        - v2
      operationids:
        - UpdateCloudWorkloadSecurityAgentRule
      unstable: []
      order: 5
  - name: Get a Cloud Workload Security Agent rule
    url: '#get-a-cloud-workload-security-agent-rule'
    identifier: cloud-workload-security-get-a-cloud-workload-security-agent-rule
    parent: cloud-workload-security
    generated: true
    params:
      versions:
        - v2
      operationids:
        - GetCloudWorkloadSecurityAgentRule
      unstable: []
      order: 2
  - name: Delete a Cloud Workload Security Agent rule
    url: '#delete-a-cloud-workload-security-agent-rule'
    identifier: cloud-workload-security-delete-a-cloud-workload-security-agent-rule
    parent: cloud-workload-security
    generated: true
    params:
      versions:
        - v2
      operationids:
        - DeleteCloudWorkloadSecurityAgentRule
      unstable: []
      order: 6
  - name: Create a Cloud Workload Security Agent rule
    url: '#create-a-cloud-workload-security-agent-rule'
    identifier: cloud-workload-security-create-a-cloud-workload-security-agent-rule
    parent: cloud-workload-security
    generated: true
    params:
      versions:
        - v2
      operationids:
        - CreateCloudWorkloadSecurityAgentRule
      unstable: []
      order: 4
  - name: Get all Cloud Workload Security Agent rules
    url: '#get-all-cloud-workload-security-agent-rules'
    identifier: cloud-workload-security-get-all-cloud-workload-security-agent-rules
    parent: cloud-workload-security
    generated: true
    params:
      versions:
        - v2
      operationids:
        - ListCloudWorkloadSecurityAgentRules
      unstable: []
      order: 3
  - name: Get the latest Cloud Workload Security policy
    url: '#get-the-latest-cloud-workload-security-policy'
    identifier: cloud-workload-security-get-the-latest-cloud-workload-security-policy
    parent: cloud-workload-security
    generated: true
    params:
      versions:
        - v2
      operationids:
        - DownloadCloudWorkloadPolicyFile
      unstable: []
      order: 1
  - name: Incident Services
    url: /api/latest/incident-services/
    identifier: incident-services
    generated: true
  - name: Update an existing incident service
    url: '#update-an-existing-incident-service'
    identifier: incident-services-update-an-existing-incident-service
    parent: incident-services
    generated: true
    params:
      versions:
        - v2
      operationids:
        - UpdateIncidentService
      unstable:
        - v2
      order: 0
  - name: Get details of an incident service
    url: '#get-details-of-an-incident-service'
    identifier: incident-services-get-details-of-an-incident-service
    parent: incident-services
    generated: true
    params:
      versions:
        - v2
      operationids:
        - GetIncidentService
      unstable:
        - v2
      order: 0
  - name: Delete an existing incident service
    url: '#delete-an-existing-incident-service'
    identifier: incident-services-delete-an-existing-incident-service
    parent: incident-services
    generated: true
    params:
      versions:
        - v2
      operationids:
        - DeleteIncidentService
      unstable:
        - v2
      order: 0
  - name: Create a new incident service
    url: '#create-a-new-incident-service'
    identifier: incident-services-create-a-new-incident-service
    parent: incident-services
    generated: true
    params:
      versions:
        - v2
      operationids:
        - CreateIncidentService
      unstable:
        - v2
      order: 0
  - name: Get a list of all incident services
    url: '#get-a-list-of-all-incident-services'
    identifier: incident-services-get-a-list-of-all-incident-services
    parent: incident-services
    generated: true
    params:
      versions:
        - v2
      operationids:
        - ListIncidentServices
      unstable:
        - v2
      order: 0
  - name: Incident Teams
    url: /api/latest/incident-teams/
    identifier: incident-teams
    generated: true
  - name: Update an existing incident team
    url: '#update-an-existing-incident-team'
    identifier: incident-teams-update-an-existing-incident-team
    parent: incident-teams
    generated: true
    params:
      versions:
        - v2
      operationids:
        - UpdateIncidentTeam
      unstable:
        - v2
      order: 0
  - name: Get details of an incident team
    url: '#get-details-of-an-incident-team'
    identifier: incident-teams-get-details-of-an-incident-team
    parent: incident-teams
    generated: true
    params:
      versions:
        - v2
      operationids:
        - GetIncidentTeam
      unstable:
        - v2
      order: 0
  - name: Delete an existing incident team
    url: '#delete-an-existing-incident-team'
    identifier: incident-teams-delete-an-existing-incident-team
    parent: incident-teams
    generated: true
    params:
      versions:
        - v2
      operationids:
        - DeleteIncidentTeam
      unstable:
        - v2
      order: 0
  - name: Create a new incident team
    url: '#create-a-new-incident-team'
    identifier: incident-teams-create-a-new-incident-team
    parent: incident-teams
    generated: true
    params:
      versions:
        - v2
      operationids:
        - CreateIncidentTeam
      unstable:
        - v2
      order: 0
  - name: Get a list of all incident teams
    url: '#get-a-list-of-all-incident-teams'
    identifier: incident-teams-get-a-list-of-all-incident-teams
    parent: incident-teams
    generated: true
    params:
      versions:
        - v2
      operationids:
        - ListIncidentTeams
      unstable:
        - v2
      order: 0
  - name: Incidents
    url: /api/latest/incidents/
    identifier: incidents
    generated: true
  - name: Update an existing incident
    url: '#update-an-existing-incident'
    identifier: incidents-update-an-existing-incident
    parent: incidents
    generated: true
    params:
      versions:
        - v2
      operationids:
        - UpdateIncident
      unstable:
        - v2
      order: 0
  - name: Get the details of an incident
    url: '#get-the-details-of-an-incident'
    identifier: incidents-get-the-details-of-an-incident
    parent: incidents
    generated: true
    params:
      versions:
        - v2
      operationids:
        - GetIncident
      unstable:
        - v2
      order: 0
  - name: Delete an existing incident
    url: '#delete-an-existing-incident'
    identifier: incidents-delete-an-existing-incident
    parent: incidents
    generated: true
    params:
      versions:
        - v2
      operationids:
        - DeleteIncident
      unstable:
        - v2
      order: 0
  - name: Create an incident
    url: '#create-an-incident'
    identifier: incidents-create-an-incident
    parent: incidents
    generated: true
    params:
      versions:
        - v2
      operationids:
        - CreateIncident
      unstable:
        - v2
      order: 0
  - name: Get a list of incidents
    url: '#get-a-list-of-incidents'
    identifier: incidents-get-a-list-of-incidents
    parent: incidents
    generated: true
    params:
      versions:
        - v2
      operationids:
        - ListIncidents
      unstable:
        - v2
      order: 0
  - name: Logs Archives
    url: /api/latest/logs-archives/
    identifier: logs-archives
    generated: true
  - name: Grant role to an archive
    url: '#grant-role-to-an-archive'
    identifier: logs-archives-grant-role-to-an-archive
    parent: logs-archives
    generated: true
    params:
      versions:
        - v2
      operationids:
        - AddReadRoleToArchive
      unstable: []
      order: 7
  - name: List read roles for an archive
    url: '#list-read-roles-for-an-archive'
    identifier: logs-archives-list-read-roles-for-an-archive
    parent: logs-archives
    generated: true
    params:
      versions:
        - v2
      operationids:
        - ListArchiveReadRoles
      unstable: []
      order: 6
  - name: Revoke role from an archive
    url: '#revoke-role-from-an-archive'
    identifier: logs-archives-revoke-role-from-an-archive
    parent: logs-archives
    generated: true
    params:
      versions:
        - v2
      operationids:
        - RemoveRoleFromArchive
      unstable: []
      order: 8
  - name: Update an archive
    url: '#update-an-archive'
    identifier: logs-archives-update-an-archive
    parent: logs-archives
    generated: true
    params:
      versions:
        - v2
      operationids:
        - UpdateLogsArchive
      unstable: []
      order: 4
  - name: Get an archive
    url: '#get-an-archive'
    identifier: logs-archives-get-an-archive
    parent: logs-archives
    generated: true
    params:
      versions:
        - v2
      operationids:
        - GetLogsArchive
      unstable: []
      order: 3
  - name: Delete an archive
    url: '#delete-an-archive'
    identifier: logs-archives-delete-an-archive
    parent: logs-archives
    generated: true
    params:
      versions:
        - v2
      operationids:
        - DeleteLogsArchive
      unstable: []
      order: 5
  - name: Create an archive
    url: '#create-an-archive'
    identifier: logs-archives-create-an-archive
    parent: logs-archives
    generated: true
    params:
      versions:
        - v2
      operationids:
        - CreateLogsArchive
      unstable: []
      order: 2
  - name: Get all archives
    url: '#get-all-archives'
    identifier: logs-archives-get-all-archives
    parent: logs-archives
    generated: true
    params:
      versions:
        - v2
      operationids:
        - ListLogsArchives
      unstable: []
      order: 1
  - name: Update archive order
    url: '#update-archive-order'
    identifier: logs-archives-update-archive-order
    parent: logs-archives
    generated: true
    params:
      versions:
        - v2
      operationids:
        - UpdateLogsArchiveOrder
      unstable: []
      order: 10
  - name: Get archive order
    url: '#get-archive-order'
    identifier: logs-archives-get-archive-order
    parent: logs-archives
    generated: true
    params:
      versions:
        - v2
      operationids:
        - GetLogsArchiveOrder
      unstable: []
      order: 9
  - name: Logs Metrics
    url: /api/latest/logs-metrics/
    identifier: logs-metrics
    generated: true
  - name: Update a log-based metric
    url: '#update-a-log-based-metric'
    identifier: logs-metrics-update-a-log-based-metric
    parent: logs-metrics
    generated: true
    params:
      versions:
        - v2
      operationids:
        - UpdateLogsMetric
      unstable: []
      order: 4
  - name: Get a log-based metric
    url: '#get-a-log-based-metric'
    identifier: logs-metrics-get-a-log-based-metric
    parent: logs-metrics
    generated: true
    params:
      versions:
        - v2
      operationids:
        - GetLogsMetric
      unstable: []
      order: 3
  - name: Delete a log-based metric
    url: '#delete-a-log-based-metric'
    identifier: logs-metrics-delete-a-log-based-metric
    parent: logs-metrics
    generated: true
    params:
      versions:
        - v2
      operationids:
        - DeleteLogsMetric
      unstable: []
      order: 5
  - name: Create a log-based metric
    url: '#create-a-log-based-metric'
    identifier: logs-metrics-create-a-log-based-metric
    parent: logs-metrics
    generated: true
    params:
      versions:
        - v2
      operationids:
        - CreateLogsMetric
      unstable: []
      order: 2
  - name: Get all log-based metrics
    url: '#get-all-log-based-metrics'
    identifier: logs-metrics-get-all-log-based-metrics
    parent: logs-metrics
    generated: true
    params:
      versions:
        - v2
      operationids:
        - ListLogsMetrics
      unstable: []
      order: 1
  - name: Logs Restriction Queries
    url: /api/latest/logs-restriction-queries/
    identifier: logs-restriction-queries
    generated: true
  - name: Grant role to a restriction query
    url: '#grant-role-to-a-restriction-query'
    identifier: logs-restriction-queries-grant-role-to-a-restriction-query
    parent: logs-restriction-queries
    generated: true
    params:
      versions:
        - v2
      operationids:
        - AddRoleToRestrictionQuery
      unstable:
        - v2
      order: 7
  - name: List roles for a restriction query
    url: '#list-roles-for-a-restriction-query'
    identifier: logs-restriction-queries-list-roles-for-a-restriction-query
    parent: logs-restriction-queries
    generated: true
    params:
      versions:
        - v2
      operationids:
        - ListRestrictionQueryRoles
      unstable:
        - v2
      order: 6
  - name: Revoke role from a restriction query
    url: '#revoke-role-from-a-restriction-query'
    identifier: logs-restriction-queries-revoke-role-from-a-restriction-query
    parent: logs-restriction-queries
    generated: true
    params:
      versions:
        - v2
      operationids:
        - RemoveRoleFromRestrictionQuery
      unstable:
        - v2
      order: 8
  - name: Update a restriction query
    url: '#update-a-restriction-query'
    identifier: logs-restriction-queries-update-a-restriction-query
    parent: logs-restriction-queries
    generated: true
    params:
      versions:
        - v2
      operationids:
        - UpdateRestrictionQuery
      unstable:
        - v2
      order: 4
  - name: Get a restriction query
    url: '#get-a-restriction-query'
    identifier: logs-restriction-queries-get-a-restriction-query
    parent: logs-restriction-queries
    generated: true
    params:
      versions:
        - v2
      operationids:
        - GetRestrictionQuery
      unstable:
        - v2
      order: 3
  - name: Delete a restriction query
    url: '#delete-a-restriction-query'
    identifier: logs-restriction-queries-delete-a-restriction-query
    parent: logs-restriction-queries
    generated: true
    params:
      versions:
        - v2
      operationids:
        - DeleteRestrictionQuery
      unstable:
        - v2
      order: 5
  - name: Get all restriction queries for a given user
    url: '#get-all-restriction-queries-for-a-given-user'
    identifier: logs-restriction-queries-get-all-restriction-queries-for-a-given-user
    parent: logs-restriction-queries
    generated: true
    params:
      versions:
        - v2
      operationids:
        - ListUserRestrictionQueries
      unstable:
        - v2
      order: 9
  - name: Get restriction query for a given role
    url: '#get-restriction-query-for-a-given-role'
    identifier: logs-restriction-queries-get-restriction-query-for-a-given-role
    parent: logs-restriction-queries
    generated: true
    params:
      versions:
        - v2
      operationids:
        - GetRoleRestrictionQuery
      unstable:
        - v2
      order: 10
  - name: Create a restriction query
    url: '#create-a-restriction-query'
    identifier: logs-restriction-queries-create-a-restriction-query
    parent: logs-restriction-queries
    generated: true
    params:
      versions:
        - v2
      operationids:
        - CreateRestrictionQuery
      unstable:
        - v2
      order: 2
  - name: List restriction queries
    url: '#list-restriction-queries'
    identifier: logs-restriction-queries-list-restriction-queries
    parent: logs-restriction-queries
    generated: true
    params:
      versions:
        - v2
      operationids:
        - ListRestrictionQueries
      unstable:
        - v2
      order: 1
  - name: Opsgenie Integration
    url: /api/latest/opsgenie-integration/
    identifier: opsgenie-integration
    generated: true
  - name: Update a single service object
    url: '#update-a-single-service-object'
    identifier: opsgenie-integration-update-a-single-service-object
    parent: opsgenie-integration
    generated: true
    params:
      versions:
        - v2
      operationids:
        - UpdateOpsgenieService
      unstable: []
      order: 4
  - name: Get a single service object
    url: '#get-a-single-service-object'
    identifier: opsgenie-integration-get-a-single-service-object
    parent: opsgenie-integration
    generated: true
    params:
      versions:
        - v2
      operationids:
        - GetOpsgenieService
      unstable: []
      order: 3
  - name: Delete a single service object
    url: '#delete-a-single-service-object'
    identifier: opsgenie-integration-delete-a-single-service-object
    parent: opsgenie-integration
    generated: true
    params:
      versions:
        - v2
      operationids:
        - DeleteOpsgenieService
      unstable: []
      order: 5
  - name: Create a new service object
    url: '#create-a-new-service-object'
    identifier: opsgenie-integration-create-a-new-service-object
    parent: opsgenie-integration
    generated: true
    params:
      versions:
        - v2
      operationids:
        - CreateOpsgenieService
      unstable: []
      order: 2
  - name: Get all service objects
    url: '#get-all-service-objects'
    identifier: opsgenie-integration-get-all-service-objects
    parent: opsgenie-integration
    generated: true
    params:
      versions:
        - v2
      operationids:
        - ListOpsgenieServices
      unstable: []
      order: 1
  - name: Processes
    url: /api/latest/processes/
    identifier: processes
    generated: true
  - name: Get all processes
    url: '#get-all-processes'
    identifier: processes-get-all-processes
    parent: processes
    generated: true
    params:
      versions:
        - v2
      operationids:
        - ListProcesses
      unstable: []
      order: 1
  - name: RUM
    url: /api/latest/rum/
    identifier: rum
    generated: true
  - name: Search RUM events
    url: '#search-rum-events'
    identifier: rum-search-rum-events
    parent: rum
    generated: true
    params:
      versions:
        - v2
      operationids:
        - SearchRUMEvents
      unstable: []
      order: 1
  - name: Get a list of RUM events
    url: '#get-a-list-of-rum-events'
    identifier: rum-get-a-list-of-rum-events
    parent: rum
    generated: true
    params:
      versions:
        - v2
      operationids:
        - ListRUMEvents
      unstable: []
      order: 2
  - name: Update a RUM application
    url: '#update-a-rum-application'
    identifier: rum-update-a-rum-application
    parent: rum
    generated: true
    params:
      versions:
        - v2
      operationids:
        - UpdateRUMApplication
      unstable: []
      order: 0
  - name: Get a RUM application
    url: '#get-a-rum-application'
    identifier: rum-get-a-rum-application
    parent: rum
    generated: true
    params:
      versions:
        - v2
      operationids:
        - GetRUMApplication
      unstable: []
      order: 0
  - name: Delete a RUM application
    url: '#delete-a-rum-application'
    identifier: rum-delete-a-rum-application
    parent: rum
    generated: true
    params:
      versions:
        - v2
      operationids:
        - DeleteRUMApplication
      unstable: []
      order: 0
  - name: Create a new RUM application
    url: '#create-a-new-rum-application'
    identifier: rum-create-a-new-rum-application
    parent: rum
    generated: true
    params:
      versions:
        - v2
      operationids:
        - CreateRUMApplication
      unstable: []
      order: 0
  - name: List all the RUM applications
    url: '#list-all-the-rum-applications'
    identifier: rum-list-all-the-rum-applications
    parent: rum
    generated: true
    params:
      versions:
        - v2
      operationids:
        - GetRUMApplications
      unstable: []
      order: 0
  - name: Aggregate RUM events
    url: '#aggregate-rum-events'
    identifier: rum-aggregate-rum-events
    parent: rum
    generated: true
    params:
      versions:
        - v2
      operationids:
        - AggregateRUMEvents
      unstable: []
      order: 3
  - name: Roles
    url: /api/latest/roles/
    identifier: roles
    generated: true
  - name: Add a user to a role
    url: '#add-a-user-to-a-role'
    identifier: roles-add-a-user-to-a-role
    parent: roles
    generated: true
    params:
      versions:
        - v2
      operationids:
        - AddUserToRole
      unstable: []
      order: 10
  - name: Get all users of a role
    url: '#get-all-users-of-a-role'
    identifier: roles-get-all-users-of-a-role
    parent: roles
    generated: true
    params:
      versions:
        - v2
      operationids:
        - ListRoleUsers
      unstable: []
      order: 9
  - name: Remove a user from a role
    url: '#remove-a-user-from-a-role'
    identifier: roles-remove-a-user-from-a-role
    parent: roles
    generated: true
    params:
      versions:
        - v2
      operationids:
        - RemoveUserFromRole
      unstable: []
      order: 11
  - name: Grant permission to a role
    url: '#grant-permission-to-a-role'
    identifier: roles-grant-permission-to-a-role
    parent: roles
    generated: true
    params:
      versions:
        - v2
      operationids:
        - AddPermissionToRole
      unstable: []
      order: 7
  - name: List permissions for a role
    url: '#list-permissions-for-a-role'
    identifier: roles-list-permissions-for-a-role
    parent: roles
    generated: true
    params:
      versions:
        - v2
      operationids:
        - ListRolePermissions
      unstable: []
      order: 6
  - name: Revoke permission
    url: '#revoke-permission'
    identifier: roles-revoke-permission
    parent: roles
    generated: true
    params:
      versions:
        - v2
      operationids:
        - RemovePermissionFromRole
      unstable: []
      order: 8
  - name: Create a new role by cloning an existing role
    url: '#create-a-new-role-by-cloning-an-existing-role'
    identifier: roles-create-a-new-role-by-cloning-an-existing-role
    parent: roles
    generated: true
    params:
      versions:
        - v2
      operationids:
        - CloneRole
      unstable: []
      order: 12
  - name: Update a role
    url: '#update-a-role'
    identifier: roles-update-a-role
    parent: roles
    generated: true
    params:
      versions:
        - v2
      operationids:
        - UpdateRole
      unstable: []
      order: 4
  - name: Get a role
    url: '#get-a-role'
    identifier: roles-get-a-role
    parent: roles
    generated: true
    params:
      versions:
        - v2
      operationids:
        - GetRole
      unstable: []
      order: 3
  - name: Delete role
    url: '#delete-role'
    identifier: roles-delete-role
    parent: roles
    generated: true
    params:
      versions:
        - v2
      operationids:
        - DeleteRole
      unstable: []
      order: 5
  - name: Create role
    url: '#create-role'
    identifier: roles-create-role
    parent: roles
    generated: true
    params:
      versions:
        - v2
      operationids:
        - CreateRole
      unstable: []
      order: 2
  - name: List roles
    url: '#list-roles'
    identifier: roles-list-roles
    parent: roles
    generated: true
    params:
      versions:
        - v2
      operationids:
        - ListRoles
      unstable: []
      order: 1
  - name: List permissions
    url: '#list-permissions'
    identifier: roles-list-permissions
    parent: roles
    generated: true
    params:
      versions:
        - v2
      operationids:
        - ListPermissions
      unstable: []
      order: 1
  - name: Service Accounts
    url: /api/latest/service-accounts/
    identifier: service-accounts
    generated: true
  - name: Edit an application key for this service account
    url: '#edit-an-application-key-for-this-service-account'
    identifier: service-accounts-edit-an-application-key-for-this-service-account
    parent: service-accounts
    generated: true
    params:
      versions:
        - v2
      operationids:
        - UpdateServiceAccountApplicationKey
      unstable: []
      order: 2
  - name: Get one application key for this service account
    url: '#get-one-application-key-for-this-service-account'
    identifier: service-accounts-get-one-application-key-for-this-service-account
    parent: service-accounts
    generated: true
    params:
      versions:
        - v2
      operationids:
        - GetServiceAccountApplicationKey
      unstable: []
      order: 1
  - name: Delete an application key for this service account
    url: '#delete-an-application-key-for-this-service-account'
    identifier: service-accounts-delete-an-application-key-for-this-service-account
    parent: service-accounts
    generated: true
    params:
      versions:
        - v2
      operationids:
        - DeleteServiceAccountApplicationKey
      unstable: []
      order: 3
  - name: Create an application key for this service account
    url: '#create-an-application-key-for-this-service-account'
    identifier: service-accounts-create-an-application-key-for-this-service-account
    parent: service-accounts
    generated: true
    params:
      versions:
        - v2
      operationids:
        - CreateServiceAccountApplicationKey
      unstable: []
      order: 0
  - name: List application keys for this service account
    url: '#list-application-keys-for-this-service-account'
    identifier: service-accounts-list-application-keys-for-this-service-account
    parent: service-accounts
    generated: true
    params:
      versions:
        - v2
      operationids:
        - ListServiceAccountApplicationKeys
      unstable: []
      order: 0<|MERGE_RESOLUTION|>--- conflicted
+++ resolved
@@ -3032,21 +3032,17 @@
     url: real_user_monitoring/error_tracking/ios/
     parent: rum_error_tracking
     identifier: rum_error_tracking_ios
-<<<<<<< HEAD
-    weight: 2204
+    weight: 1204
   - name: Track Expo Errors
     url: real_user_monitoring/error_tracking/expo/
     parent: rum_error_tracking
     identifier: rum_error_tracking_expo
-    weight: 2206
-=======
-    weight: 1204
+    weight: 1205
   - name: Track React Native Errors
     url: real_user_monitoring/error_tracking/reactnative/
     parent: rum_error_tracking
     identifier: rum_error_tracking_reactnative
-    weight: 1205
->>>>>>> 2f0dfa6e
+    weight: 1206
   - name: Guides
     url: real_user_monitoring/guide/
     parent: rum
