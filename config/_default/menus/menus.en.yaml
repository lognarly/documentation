--- conflicted
+++ resolved
@@ -217,18 +217,16 @@
     url: agent/docker/log/
     parent: "agent_docker"
     weight: 203
-<<<<<<< HEAD
   - name: Tag extraction
     identifier: "agent_docker_tag"
     url: agent/docker/tag/
     parent: "agent_docker"
-=======
+    weight: 204
   - name: "Prometheus"
     url: "agent/docker/prometheus/"
     parent: "agent_docker"
     identifier: "agent_docker_prometheus"
->>>>>>> 4fa0a0fd
-    weight: 204
+    weight: 205
 
   ## AGENT - Kubernetes
 
@@ -252,23 +250,21 @@
     parent: "agent_kubernetes"
     identifier: "agent_kubernetes_integrations"
     weight: 303
-<<<<<<< HEAD
   - name: "Tag extraction"
     url: "agent/kubernetes/tag/"
     parent: "agent_kubernetes"
     identifier: "agent_kubernetes_tag"
-=======
+    weight: 304
   - name: "Prometheus"
     url: "agent/kubernetes/prometheus/"
     parent: "agent_kubernetes"
     identifier: "agent_kubernetes_prometheus"
->>>>>>> 4fa0a0fd
-    weight: 304
+    weight: 305
   - name: "Data collected"
     url: "agent/kubernetes/data_collected/"
     parent: "agent_kubernetes"
     identifier: "agent_kubernetes_data_collected"
-    weight: 305
+    weight: 306
 
   ## AGENT - Datadog Cluster Agent
 
