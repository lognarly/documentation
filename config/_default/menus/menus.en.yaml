--- conflicted
+++ resolved
@@ -2705,15 +2705,12 @@
     url: /synthetics/testing_tunnel
     parent: synthetics_cicd_integrations
     identifier: synthetics_testing_tunnel
-<<<<<<< HEAD
-=======
-    weight: 605
+    weight: 606
   - name: Troubleshooting
     url: /synthetics/cicd_integrations/troubleshooting
     parent: synthetics_cicd_integrations
     identifier: synthetics_cicd_integrations_troubleshooting
->>>>>>> 93f2a272
-    weight: 606
+    weight: 607
   - name: CI Results Explorer
     url: /synthetics/explorer
     parent: synthetics
