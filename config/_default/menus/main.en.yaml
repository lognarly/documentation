--- conflicted
+++ resolved
@@ -5477,16 +5477,12 @@
       url: real_user_monitoring/error_tracking/browser/
       parent: rum_browser
       identifier: rum_browser_error_tracking
-<<<<<<< HEAD
-      weight: 108
-=======
       weight: 110
     - name: Troubleshooting
       url: real_user_monitoring/browser/troubleshooting/
       parent: rum_browser
       identifier: troubleshooting
       weight: 111
->>>>>>> 0f03f48b
     - name: Mobile and TV Monitoring
       url: real_user_monitoring/mobile_and_tv_monitoring/
       parent: rum
@@ -5531,36 +5527,7 @@
       url: real_user_monitoring/mobile_and_tv_monitoring/supported_versions/
       parent: mobile_and_tv_monitoring
       identifier: rum_mobile_supported_versions
-<<<<<<< HEAD
-      weight: 208
-    - name: Product Analytics
-      identifier: rum_product_analytics
-      url: real_user_monitoring/product_analytics
-      parent: rum
-      weight: 3
-    - name: Sankey Diagrams
-      url: real_user_monitoring/product_analytics/sankey
-      parent: rum_product_analytics
-      identifier: rum_sankey
-      weight: 301
-    - name: Funnel Analysis
-      url: real_user_monitoring/product_analytics/funnel_analysis
-      parent: rum_product_analytics
-      identifier: rum_funnel_analysis
-      weight: 302
-    - name: User Retention
-      url: real_user_monitoring/product_analytics/user_retention
-      parent: rum_product_analytics
-      identifier: rum_user_retention
-      weight: 303
-    - name: Heatmaps
-      url: real_user_monitoring/product_analytics/heatmaps
-      parent: rum_product_analytics
-      identifier: rum_heatmaps
-      weight: 304
-=======
       weight: 209
->>>>>>> 0f03f48b
     - name: Platform
       identifier: real_user_monitoring_platform
       url: real_user_monitoring/platform
