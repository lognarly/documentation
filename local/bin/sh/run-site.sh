--- conflicted
+++ resolved
@@ -37,16 +37,12 @@
 
   echo "Checking that node modules are installed and up-to-date."
   npm --global install yarn && \
-<<<<<<< HEAD
-  npm cache clean --force && yarn install --frozen-lockfile
-  echo "Starting Hugo build via Docker....."
-	LANGS_TO_IGNORE=${LANGS_TO_IGNORE} yarn run docker:start
-=======
   npm cache clean --force && yarn install --immutable
   echo "Starting webpack and hugo build."
   yarn run prestart
 	yarn run start
->>>>>>> 52479fb2
+
+  # LANGS_TO_IGNORE=${LANGS_TO_IGNORE} yarn run docker:start
 
   sleep 5
 
