#!/usr/bin/env sh

RUN_SERVER=${RUN_SERVER:=false}
FETCH_INTEGRATIONS=${FETCH_INTEGRATIONS:=false}
DOGWEB=${DOGWEB:=false}
INTEGRATIONS_CORE=${INTEGRATIONS_CORE:=false}
GITHUB_TOKEN=${GITHUB_TOKEN:="false"}
RUN_GULP=${RUN_GULP:=true}
CREATE_I18N_PLACEHOLDERS=${CREATE_I18N_PLACEHOLDERS:=false}
RENDER_SITE_TO_DISK=${RENDER_SITE_TO_DISK:=false}


if [ ${RUN_SERVER} == true ]; then

	# gulp
	if [ ${RUN_GULP} == true ]; then
		echo "checking that node modules are installed and up-to-date"
		npm install || echo "arch conflicting detected. removing modules and trying again" && rm -rf node_modules && npm install
<<<<<<< HEAD
        echo "building gulp"
=======
        echo "starting gulp build"
>>>>>>> f9a32c2b
        gulp build
        sleep 5
	fi

	# integrations
	if [ ${FETCH_INTEGRATIONS} == true ]; then
		args=""
		if [ ${DOGWEB} != "false" ]; then
			args="${args} --dogweb ${DOGWEB}"
		fi
		if [ ${INTEGRATIONS_CORE} != "false" ]; then
			args="${args} --integrations ${INTEGRATIONS_CORE}"
		fi
		if [ ${GITHUB_TOKEN} != "false" ]; then
			args="${args} --token ${GITHUB_TOKEN}"
		fi
		integrations_sync.py ${args}
	fi

	# placeholders
	if [ ${CREATE_I18N_PLACEHOLDERS} == true ]; then
		echo "creating i18n placeholder pages."
		placehold_translations.py -c "config.yaml" -f "content/"
	fi
<<<<<<< HEAD

	# hugo
	args=""
	if [ ${RENDER_SITE_TO_DISK} != "false" ]; then
		args="${args} --renderToDisk"
	fi
	hugo server ${args} &
=======
	hugo server &
>>>>>>> f9a32c2b
	sleep 5

	if [ ${RUN_GULP} == true ]; then
<<<<<<< HEAD
		echo "gulp watch..."
=======
>>>>>>> f9a32c2b
		gulp watch
	fi

else
	exit 0
fi<|MERGE_RESOLUTION|>--- conflicted
+++ resolved
@@ -16,11 +16,7 @@
 	if [ ${RUN_GULP} == true ]; then
 		echo "checking that node modules are installed and up-to-date"
 		npm install || echo "arch conflicting detected. removing modules and trying again" && rm -rf node_modules && npm install
-<<<<<<< HEAD
-        echo "building gulp"
-=======
         echo "starting gulp build"
->>>>>>> f9a32c2b
         gulp build
         sleep 5
 	fi
@@ -45,7 +41,6 @@
 		echo "creating i18n placeholder pages."
 		placehold_translations.py -c "config.yaml" -f "content/"
 	fi
-<<<<<<< HEAD
 
 	# hugo
 	args=""
@@ -53,16 +48,10 @@
 		args="${args} --renderToDisk"
 	fi
 	hugo server ${args} &
-=======
-	hugo server &
->>>>>>> f9a32c2b
 	sleep 5
 
 	if [ ${RUN_GULP} == true ]; then
-<<<<<<< HEAD
 		echo "gulp watch..."
-=======
->>>>>>> f9a32c2b
 		gulp watch
 	fi
 
