---
- org_name: jenkinsci

  repos:
  - repo_name: datadog-plugin

    contents:

    - action: pull-and-push-file
      branch: master
      globs:
      - README.md
      options:
        dest_path: '/integrations/'
        file_name: 'jenkins.md'
        front_matters:
          dependencies: ["https://github.com/jenkinsci/datadog-plugin/blob/master/README.md"]
          public_title: Datadog-Jenkins Integration
          kind: integration
          name: jenkins
          is_public: true
          integration_title: Jenkins
          has_logo: true
          git_integration_title: jenkins
          description: "Automatically forward your Jenkins metrics, events, and service checks to Datadog."
          short_description: "Automatically forward your Jenkins metrics, events, and service checks to Datadog."
          categories:
            - "configuration & deployment"
          doc_link: https://docs.datadoghq.com/integrations/jenkins/

- org_name: DataDog

  repos:
  - repo_name: dogweb

    contents:

    - action: integrations
      branch: prod
      globs:
      - integration/*/*_metadata.csv
      - integration/*/manifest.json
      - integration/*/service_checks.json
      - integration/*/README.md

  - repo_name: integrations-core
    contents:

    - action: integrations
      branch: master
      globs:
      - "*/metadata.csv"
      - "*/manifest.json"
      - "*/assets/service_checks.json"
      - "*/README.md"

    - action: pull-and-push-folder
      branch: master
      globs:
      - docs/dev/*.md
      options:
        dest_dir: '/developers/integrations/'
        path_to_remove: 'docs/dev/'

  - repo_name: integrations-extras
    contents:

    - action: integrations
      branch: master
      globs:
      - "*/metadata.csv"
      - "*/manifest.json"
      - "*/assets/service_checks.json"
      - "*/README.md"

  - repo_name: marketplace
    contents:

    - action: marketplace-integrations
      branch: master
      globs:
      - "*/metadata.csv"
      - "*/manifest.json"
      - "*/assets/service_checks.json"
      - "*/README.md"
      - "*/images/*.png"
      - "*/images/*.jpg"
      - "*/images/*.jpeg"
      - "*/images/*.svg"

  - repo_name: ansible-datadog
    contents:

    - action: pull-and-push-file
      branch: master
      globs:
      - README.md
      options:
        dest_path: '/agent/basic_agent_usage/'
        file_name: 'ansible.md'
        front_matters:
          title: Ansible
          kind: documentation
          dependencies: ["https://github.com/DataDog/ansible-datadog/blob/master/README.md"]

  - repo_name: chef-datadog
    contents:

    - action: pull-and-push-file
      branch: master
      globs:
      - README.md
      options:
        dest_path: '/agent/basic_agent_usage/'
        file_name: 'chef.md'
        front_matters:
          title: Chef
          kind: documentation
          dependencies: ["https://github.com/DataDog/chef-datadog/blob/master/README.md"]

  - repo_name: heroku-buildpack-datadog
    contents:

    - action: pull-and-push-file
      branch: master
      globs:
      - README.md
      options:
        dest_path: '/agent/basic_agent_usage/'
        file_name: 'heroku.md'
        front_matters:
          title: Datadog Heroku Buildpack
          kind: documentation
          dependencies: ["https://github.com/DataDog/heroku-buildpack-datadog/blob/master/README.md"]
          aliases:
          - /developers/faq/how-do-i-collect-metrics-from-heroku-with-datadog

  - repo_name: puppet-datadog-agent
    contents:

    - action: pull-and-push-file
      branch: master
      globs:
      - README.md
      options:
        dest_path: '/agent/basic_agent_usage/'
        file_name: 'puppet.md'
        front_matters:
          title: Puppet
          kind: documentation
          dependencies: ["https://github.com/DataDog/puppet-datadog-agent/blob/master/README.md"]

  - repo_name: datadog-formula
    contents:

    - action: pull-and-push-file
      branch: master
      globs:
      - README.md
      options:
        dest_path: '/agent/basic_agent_usage/'
        file_name: 'saltstack.md'
        front_matters:
          title: SaltStack
          kind: documentation
          dependencies: ["https://github.com/DataDog/datadog-formula/blob/master/README.md"]

  - repo_name: dd-trace-rb
    contents:
    - action: pull-and-push-file
      branch: release
      globs:
      - 'docs/GettingStarted.md'
      options:
        dest_path: '/tracing/setup_overview/setup/'
        file_name: 'ruby.md'
        front_matters:
          dependencies: ["https://github.com/DataDog/dd-trace-rb/blob/master/docs/GettingStarted.md"]
          title: Tracing Ruby Applications
          kind: documentation
          code_lang: ruby
          type: multi-code-lang
          code_lang_weight: 15
          aliases:
          - /tracing/ruby/
          - /tracing/languages/ruby/
          - /tracing/setup/ruby/
          - /tracing/setup_overview/ruby/
          - /agent/apm/ruby/

  - repo_name: datadog-serverless-functions
    contents:
    - action: pull-and-push-file
      branch: master
      globs:
      - 'aws/logs_monitoring/README.md'
      options:
        dest_path: '/serverless/'
        file_name: 'forwarder.md'
        front_matters:
          dependencies: ["https://github.com/DataDog/datadog-serverless-functions/blob/master/aws/logs_monitoring/README.md"]
          title: Datadog Forwarder
          kind: documentation
          aliases:
            - /serverless/troubleshooting/installing_the_forwarder/

  - repo_name: datadog-lambda-python
    contents:
    - action: pull-and-push-file
      branch: master
      globs:
      - 'README.md'
      options:
        dest_path: '/serverless/datadog_lambda_library/'
        file_name: 'python.md'
        front_matters:
          dependencies: ["https://github.com/DataDog/datadog-lambda-python/blob/master/README.md"]
          title: Datadog Lambda Library for Python
          kind: documentation

  - repo_name: datadog-lambda-js
    contents:
    - action: pull-and-push-file
      branch: master
      globs:
      - 'README.md'
      options:
        dest_path: '/serverless/datadog_lambda_library/'
        file_name: 'nodejs.md'
        front_matters:
          dependencies: ["https://github.com/DataDog/datadog-lambda-js/blob/master/README.md"]
          title: Datadog Lambda Library for Node.js
          kind: documentation

  - repo_name: datadog-lambda-rb
    contents:
    - action: pull-and-push-file
      branch: master
      globs:
      - 'README.md'
      options:
        dest_path: '/serverless/datadog_lambda_library/'
        file_name: 'ruby.md'
        front_matters:
          dependencies: ["https://github.com/DataDog/datadog-lambda-rb/blob/master/README.md"]
          title: Datadog Lambda Library for Ruby
          kind: documentation

  - repo_name: datadog-lambda-go
    contents:
    - action: pull-and-push-file
      branch: master
      globs:
      - 'README.md'
      options:
        dest_path: '/serverless/datadog_lambda_library/'
        file_name: 'go.md'
        front_matters:
          dependencies: ["https://github.com/DataDog/datadog-lambda-go/blob/master/README.md"]
          title: Datadog Lambda Library for Go
          kind: documentation

  - repo_name: datadog-lambda-java
    contents:
    - action: pull-and-push-file
      branch: master
      globs:
      - 'README.md'
      options:
        dest_path: '/serverless/datadog_lambda_library/'
        file_name: 'java.md'
        front_matters:
          dependencies: ["https://github.com/DataDog/datadog-lambda-java/blob/master/README.md"]
          title: Datadog Lambda Library for Java
          kind: documentation

  - repo_name: serverless-plugin-datadog
    contents:
    - action: pull-and-push-file
      branch: master
      globs:
      - 'README.md'
      options:
        dest_path: '/serverless/serverless_integrations/'
        file_name: 'plugin.md'
        front_matters:
          dependencies: ["https://github.com/DataDog/serverless-plugin-datadog/blob/master/README.md"]
          title: Datadog Serverless Plugin
          kind: documentation

  - repo_name: datadog-cloudformation-macro
    contents:
    - action: pull-and-push-file
      branch: master
      globs:
      - 'serverless/README.md'
      options:
        dest_path: '/serverless/serverless_integrations/'
        file_name: 'macro.md'
        front_matters:
          dependencies: ["https://github.com/DataDog/datadog-cloudformation-macro/blob/master/serverless/README.md"]
          title: Datadog Serverless Macro
          kind: documentation

  - repo_name: datadog-ci
    contents:
    - action: pull-and-push-file
      branch: master
      globs:
      - 'src/commands/lambda/README.md'
      options:
        dest_path: '/serverless/serverless_integrations/'
        file_name: 'cli.md'
        front_matters:
          dependencies: ["https://github.com/DataDog/datadog-ci/blob/master/src/commands/lambda/README.md"]
          title: Datadog Serverless CLI
          kind: documentation

  - repo_name: dd-sdk-android
    contents:
    - action: pull-and-push-file
      branch: master
      globs:
      - 'docs/rum_getting_started.md'
      options:
        dest_path: '/real_user_monitoring/android/'
        file_name: '_index.md'
        front_matters:
          dependencies: ["https://github.com/DataDog/dd-sdk-android/blob/master/docs/rum_getting_started.md"]
          title: RUM Android Monitoring
          kind: documentation
          further_reading:
            - link: "https://github.com/DataDog/dd-sdk-android"
              tag: "Github"
              text: "dd-sdk-android Source code"
            - link: "/real_user_monitoring"
              tag: "Homepage"
              text: "Explore Datadog RUM"
    - action: pull-and-push-file
      branch: master
      globs:
      - 'docs/mobile_data_collected.md'
      options:
        dest_path: '/real_user_monitoring/android/'
        file_name: 'data_collected.md'
        front_matters:
          dependencies: ["https://github.com/DataDog/dd-sdk-android/blob/master/docs/mobile_data_collected.md"]
          title: RUM Android Data Collected
          kind: documentation
          further_reading:
            - link: "https://github.com/DataDog/dd-sdk-android"
              tag: "Github"
              text: "dd-sdk-android Source code"
            - link: "/real_user_monitoring"
              tag: "Homepage"
              text: "Explore Datadog RUM"
    - action: pull-and-push-file
      branch: master
      globs:
      - 'docs/configure_rum_android_sdk.md'
      options:
        dest_path: '/real_user_monitoring/android/'
        file_name: 'advanced_configuration.md'
        front_matters:
          dependencies: ["https://github.com/DataDog/dd-sdk-android/blob/master/docs/configure_rum_android_sdk.md"]
          title: RUM Android Advanced Configuration
          kind: documentation
          further_reading:
            - link: "https://github.com/DataDog/dd-sdk-android"
              tag: "Github"
              text: "dd-sdk-android Source code"
            - link: "/real_user_monitoring"
              tag: "Homepage"
              text: "Explore Datadog RUM"
    - action: pull-and-push-file
      branch: master
      globs:
      - 'docs/troubleshooting_android.md'
      options:
        dest_path: '/real_user_monitoring/android/'
        file_name: 'troubleshooting.md'
        front_matters:
          dependencies: ["https://github.com/DataDog/dd-sdk-android/blob/master/docs/troubleshooting_android.md"]
          title: Troubleshooting
          kind: documentation
          further_reading:
            - link: "https://github.com/DataDog/dd-sdk-android"
              tag: "Github"
              text: "dd-sdk-android Source code"
            - link: "/real_user_monitoring"
              tag: "Homepage"
              text: "Explore Datadog RUM"
    - action: pull-and-push-file
      branch: master
      globs:
      - 'docs/integrated_libraries_android.md'
      options:
        dest_path: '/real_user_monitoring/android/'
        file_name: 'integrated_libraries.md'
        front_matters:
          dependencies: ["https://github.com/DataDog/dd-sdk-android/blob/master/docs/integrated_libraries_android.md"]
          title: Android Integrated Libraries
          kind: documentation
          further_reading:
            - link: "https://github.com/DataDog/dd-sdk-android"
              tag: "Github"
              text: "dd-sdk-android Source code"
            - link: "/real_user_monitoring"
              tag: "Homepage"
              text: "Explore Datadog RUM"
  - repo_name: browser-sdk
    contents:
    - action: pull-and-push-file
      branch: master
      globs:
      - 'packages/rum/README.md'
      options:
        dest_path: '/real_user_monitoring/browser/'
        file_name: '_index.md'
        front_matters:
          dependencies: ["https://github.com/DataDog/browser-sdk/blob/master/packages/rum/README.md"]
          title: RUM Browser Monitoring
          kind: documentation
          aliases:
            - /real_user_monitoring/setup
    - action: pull-and-push-file
      branch: master
      globs:
      - 'packages/logs/README.md'
      options:
        dest_path: '/logs/log_collection/'
        file_name: 'javascript.md'
        front_matters:
          dependencies: ["https://github.com/DataDog/browser-sdk/blob/master/packages/logs/README.md"]
          title: Browser Log Collection
          kind: documentation
          aliases:
          - /logs/log_collection/web_browser
<<<<<<< HEAD
  - repo_name: dd-sdk-android-gradle-plugin
    contents:
    - action: pull-and-push-file
      branch: master
=======

  - repo_name: dd-sdk-android-gradle-plugin
    contents:
    - action: pull-and-push-file
      branch: main
>>>>>>> 94e3e450
      globs:
      - 'docs/upload_mapping_file.md'
      options:
        dest_path: '/real_user_monitoring/error_tracking/'
        file_name: 'android.md'
        front_matters:
          dependencies: ["https://github.com/DataDog/dd-sdk-android-gradle-plugin/blob/main/docs/upload_mapping_file.md"]
          title: Android Error Tracking
          kind: documentation
<<<<<<< HEAD
          further_reading:
          - link: '/real_user_monitoring/error_tracking'
            tag: 'Error Tracking'
            text: 'Get started with Error Tracking'
          - link: '/real_user_monitoring/error_tracking/explorer'
            tag: 'Documentation'
            text: 'Visualize Error Tracking data in the Explorer'
=======

>>>>>>> 94e3e450
  - repo_name: datadog-cloudformation-resources
    contents:
    - action: pull-and-push-file
      branch: master
      globs:
      - 'README.md'
      options:
        dest_path: '/developers/'
        file_name: 'amazon_cloudformation.md'
        front_matters:
          dependencies: ["https://github.com/DataDog/datadog-cloudformation-resources/blob/master/README.md"]
          title: Datadog-Amazon CloudFormation
          kind: documentation

  - repo_name: dd-sdk-android
    contents:

    - action: pull-and-push-file
      branch: master
      globs:
      - 'docs/log_collection.md'
      options:
        dest_path: '/logs/log_collection/'
        file_name: 'android.md'
        front_matters:
          title: Android Log Collection
          kind: documentation
          description: "Collect logs from your Android applications."
          dependencies: ["https://github.com/DataDog/dd-sdk-android/blob/master/docs/log_collection.md"]
          further_reading:
            - link: "https://github.com/DataDog/dd-sdk-android"
              tag: "Github"
              text: "dd-sdk-android Source code"
            - link: "logs/explorer"
              tag: "Documentation"
              text: "Learn how to explore your logs"

    - action: pull-and-push-file
      branch: master
      globs:
      - 'docs/trace_collection.md'
      options:
        dest_path: '/tracing/setup_overview/setup/'
        file_name: 'android.md'
        front_matters:
          title: Android Trace Collection
          kind: documentation
          beta: true
          description: "Collect traces from your Android applications."
          dependencies: ["https://github.com/DataDog/dd-sdk-android/blob/master/docs/trace_collection.md"]
          further_reading:
            - link: "https://github.com/DataDog/dd-sdk-android"
              tag: "Github"
              text: "dd-sdk-android Source code"
            - link: "tracing/visualization/"
              tag: "Documentation"
              text: "Explore your services, resources and traces"

  - repo_name: dd-sdk-ios
    contents:

    - action: pull-and-push-file
      branch: master
      globs:
      - 'docs/log_collection.md'
      options:
        dest_path: '/logs/log_collection/'
        file_name: 'ios.md'
        front_matters:
          title: iOS Log Collection
          kind: documentation
          description: "Collect logs from your iOS applications."
          dependencies: ["https://github.com/DataDog/dd-sdk-ios/blob/master/docs/log_collection.md"]
          further_reading:
            - link: "https://github.com/DataDog/dd-sdk-ios"
              tag: "Github"
              text: "dd-sdk-ios Source code"
            - link: "logs/explorer"
              tag: "Documentation"
              text: "Learn how to explore your logs"

    - action: pull-and-push-file
      branch: master
      globs:
      - 'docs/trace_collection.md'
      options:
        dest_path: '/tracing/setup_overview/setup/'
        file_name: 'ios.md'
        front_matters:
          title: iOS Trace Collection
          kind: documentation
          beta: true
          description: "Collect traces from your iOS applications."
          dependencies: ["https://github.com/DataDog/dd-sdk-ios/blob/master/docs/trace_collection.md"]
          further_reading:
            - link: "https://github.com/DataDog/dd-sdk-ios"
              tag: "Github"
              text: "dd-sdk-ios Source code"
            - link: "tracing/visualization/"
              tag: "Documentation"
              text: "Explore your services, resources and traces"

    - action: pull-and-push-file
      branch: master
      globs:
      - 'docs/rum_collection.md'
      options:
        dest_path: '/real_user_monitoring/'
        file_name: 'ios.md'
        front_matters:
          title: iOS RUM Collection
          kind: documentation
          beta: true
          description: "Collect RUM data from your iOS applications."
          dependencies: ["https://github.com/DataDog/dd-sdk-ios/blob/master/docs/rum_collection.md"]

  - repo_name: security-monitoring
    contents:
    - action: security-rules
      branch: main
      globs:
        - "security-monitoring/*.json"
        - "security-monitoring/*.md"
      options:
        dest_path: '/security_platform/default_rules/'
    - action: compliance-rules
      branch: main
      globs:
        - "configuration/*.json"
        - "configuration/*.yaml"
        - "configuration/*.yml"
        - "configuration/*.md"
        - "runtime/**/*.json"
        - "runtime/**/*.yaml"
        - "runtime/**/*.yml"
        - "runtime/**/*.md"
      options:
        dest_path: '/security_platform/default_rules/'<|MERGE_RESOLUTION|>--- conflicted
+++ resolved
@@ -436,18 +436,10 @@
           kind: documentation
           aliases:
           - /logs/log_collection/web_browser
-<<<<<<< HEAD
   - repo_name: dd-sdk-android-gradle-plugin
     contents:
     - action: pull-and-push-file
-      branch: master
-=======
-
-  - repo_name: dd-sdk-android-gradle-plugin
-    contents:
-    - action: pull-and-push-file
       branch: main
->>>>>>> 94e3e450
       globs:
       - 'docs/upload_mapping_file.md'
       options:
@@ -457,17 +449,13 @@
           dependencies: ["https://github.com/DataDog/dd-sdk-android-gradle-plugin/blob/main/docs/upload_mapping_file.md"]
           title: Android Error Tracking
           kind: documentation
-<<<<<<< HEAD
-          further_reading:
-          - link: '/real_user_monitoring/error_tracking'
+          further_reading:
+          - link: '/real_user_monitoring/error_tracking/'
             tag: 'Error Tracking'
             text: 'Get started with Error Tracking'
           - link: '/real_user_monitoring/error_tracking/explorer'
             tag: 'Documentation'
             text: 'Visualize Error Tracking data in the Explorer'
-=======
-
->>>>>>> 94e3e450
   - repo_name: datadog-cloudformation-resources
     contents:
     - action: pull-and-push-file
