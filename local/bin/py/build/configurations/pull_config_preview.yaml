---

- org_name: jenkinsci

  repos:
  - repo_name: datadog-plugin

    contents:

    - action: pull-and-push-file
      branch: master
      globs:
      - README.md
      options:
        dest_path: '/integrations/'
        file_name: 'jenkins.md'
        front_matters:
          dependencies: ["https://github.com/jenkinsci/datadog-plugin/blob/master/README.md"]
          public_title: Datadog-Jenkins Integration
          kind: integration
          name: jenkins
          is_public: true
          integration_title: Jenkins
          has_logo: true
          git_integration_title: jenkins
          description: "Automatically forward your Jenkins metrics, events, and service checks to Datadog."
          short_description: "Automatically forward your Jenkins metrics, events, and service checks to Datadog."
          categories:
            - "configuration & deployment"
          doc_link: https://docs.datadoghq.com/integrations/jenkins/

- org_name: aws

  repos:
  - repo_name: aws-sdk-go

    contents:

    - action: npm-integrations
      branch: main
      globs:
      # https://github.com/aws/aws-sdk-go/blob/main/aws/endpoints/defaults.go
      - aws/endpoints/defaults.go

- org_name: DataDog

  repos:
  - repo_name: dd-go

    contents:

    - action: npm-integrations
      branch: prod
      globs:
      # https://github.com/DataDog/dd-go/blob/prod/networks/model/domain/gcp_services.go
      - networks/model/domain/gcp_services.go

  - repo_name: dogweb

    contents:

    - action: integrations
      branch: prod
      globs:
      - integration/*/*_metadata.csv
      - integration/*/manifest.json
      - integration/*/service_checks.json
      - integration/*/README.md
      - integration/*/__init__.py

  - repo_name: integrations-core
    contents:

    - action: integrations
      branch: master
      globs:
      - "*/metadata.csv"
      - "*/manifest.json"
      - "*/assets/service_checks.json"
      - "*/README.md"
      - "*/datadog_checks/*/__about__.py"

    - action: pull-and-push-folder
      branch: master
      globs:
      - docs/dev/*.md
      options:
        dest_dir: '/developers/integrations/'
        path_to_remove: 'docs/dev/'
        front_matters:
          dependencies: [ "https://github.com/DataDog/integrations-core/blob/master/docs/dev/" ]

  - repo_name: integrations-extras
    contents:

    - action: integrations
      branch: master
      globs:
      - "*/metadata.csv"
      - "*/manifest.json"
      - "*/assets/service_checks.json"
      - "*/README.md"
      - "*/datadog_checks/*/__about__.py"

  - repo_name: marketplace
    contents:

    - action: marketplace-integrations
      branch: master
      globs:
      - "*/metadata.csv"
      - "*/manifest.json"
      - "*/assets/service_checks.json"
      - "*/README.md"
      - "*/images/*.png"
      - "*/images/*.jpg"
      - "*/images/*.jpeg"
      - "*/images/*.svg"

  - repo_name: ansible-datadog
    contents:

    - action: pull-and-push-file
      branch: main
      globs:
      - README.md
      options:
        dest_path: '/agent/basic_agent_usage/'
        file_name: 'ansible.md'
        front_matters:
          title: Ansible
          kind: documentation
          dependencies: ["https://github.com/DataDog/ansible-datadog/blob/main/README.md"]

  - repo_name: chef-datadog
    contents:

    - action: pull-and-push-file
      branch: main
      globs:
      - README.md
      options:
        dest_path: '/agent/basic_agent_usage/'
        file_name: 'chef.md'
        front_matters:
          title: Chef
          kind: documentation
          dependencies: ["https://github.com/DataDog/chef-datadog/blob/main/README.md"]

  - repo_name: heroku-buildpack-datadog
    contents:

    - action: pull-and-push-file
      branch: master
      globs:
      - README.md
      options:
        dest_path: '/agent/basic_agent_usage/'
        file_name: 'heroku.md'
        front_matters:
          title: Datadog Heroku Buildpack
          kind: documentation
          dependencies: ["https://github.com/DataDog/heroku-buildpack-datadog/blob/master/README.md"]
          aliases:
          - /developers/faq/how-do-i-collect-metrics-from-heroku-with-datadog

  - repo_name: puppet-datadog-agent
    contents:

    - action: pull-and-push-file
      branch: main
      globs:
      - README.md
      options:
        dest_path: '/agent/basic_agent_usage/'
        file_name: 'puppet.md'
        front_matters:
          title: Puppet
          kind: documentation
          dependencies: ["https://github.com/DataDog/puppet-datadog-agent/blob/main/README.md"]

  - repo_name: datadog-formula
    contents:

    - action: pull-and-push-file
      branch: main
      globs:
      - README.md
      options:
        dest_path: '/agent/basic_agent_usage/'
        file_name: 'saltstack.md'
        front_matters:
          title: SaltStack
          kind: documentation
          dependencies: ["https://github.com/DataDog/datadog-formula/blob/main/README.md"]

  - repo_name: dd-trace-rb
    contents:
    - action: pull-and-push-file
      branch: release
      globs:
      - 'docs/GettingStarted.md'
      options:
        dest_path: '/tracing/setup_overview/setup/'
        file_name: 'ruby.md'
        front_matters:
          dependencies: ["https://github.com/DataDog/dd-trace-rb/blob/release/docs/GettingStarted.md"]
          title: Tracing Ruby Applications
          kind: documentation
          code_lang: ruby
          type: multi-code-lang
          code_lang_weight: 15
          aliases:
          - /tracing/ruby/
          - /tracing/languages/ruby/
          - /tracing/setup/ruby/
          - /tracing/setup_overview/ruby/
          - /agent/apm/ruby/

  - repo_name: datadog-serverless-functions
    contents:
    - action: pull-and-push-file
      branch: master
      globs:
      - 'aws/logs_monitoring/README.md'
      options:
        dest_path: '/logs/guide/'
        file_name: 'forwarder.md'
        # front_matters:
        #   dependencies: ["https://github.com/DataDog/datadog-serverless-functions/blob/master/aws/logs_monitoring/README.md"]

  - repo_name: serverless-plugin-datadog
    contents:
    - action: pull-and-push-file
      branch: master
      globs:
      - 'README.md'
      options:
        dest_path: '/serverless/libraries_integrations/'
        file_name: 'plugin.md'
        front_matters:
          dependencies: ["https://github.com/DataDog/serverless-plugin-datadog/blob/master/README.md"]
          title: Datadog Serverless Framework Plugin
          kind: documentation
          aliases:
          - /serverless/serverless_integrations/plugin

  - repo_name: datadog-cloudformation-macro
    contents:
    - action: pull-and-push-file
      branch: master
      globs:
      - 'serverless/README.md'
      options:
        dest_path: '/serverless/libraries_integrations/'
        file_name: 'macro.md'
        front_matters:
          dependencies: ["https://github.com/DataDog/datadog-cloudformation-macro/blob/master/serverless/README.md"]
          title: Datadog Serverless Macro
          kind: documentation
          aliases:
            - /serverless/serverless_integrations/macro/

  - repo_name: datadog-ci
    contents:
    - action: pull-and-push-file
      branch: master
      globs:
      - 'src/commands/lambda/README.md'
      options:
        dest_path: '/serverless/libraries_integrations/'
        file_name: 'cli.md'
        front_matters:
          dependencies: ["https://github.com/DataDog/datadog-ci/blob/master/src/commands/lambda/README.md"]
          title: Datadog Serverless CLI
          kind: documentation
          aliases:
            - /serverless/datadog_lambda_library/
            - /serverless/serverless_integrations/cli/

  - repo_name: datadog-cdk-constructs
    contents:
    - action: pull-and-push-file
      branch: main
      globs:
      - 'README.md'
      options:
        dest_path: '/serverless/libraries_integrations/'
        file_name: 'cdk.md'
        front_matters:
          dependencies: ["https://github.com/DataDog/datadog-cdk-constructs/blob/main/README.md"]
          title: Datadog CDK Construct
          kind: documentation

  - repo_name: datadog-lambda-extension
    contents:
    - action: pull-and-push-file
      branch: main
      globs:
      - 'README.md'
      options:
        dest_path: '/serverless/libraries_integrations/'
        file_name: 'extension.md'
        front_matters:
          dependencies: ["https://github.com/DataDog/datadog-lambda-extension/blob/main/README.md"]
          title: Datadog Lambda Extension
          kind: documentation
          aliases:
            - /serverless/datadog_lambda_library/extension
            - /serverless/libraries_integrations/extension

  - repo_name: synthetics-ci-github-action
    contents:
    - action: pull-and-push-file
      branch: main
      globs:
      - 'README.md'
      options:
        dest_path: '/synthetics/cicd_integrations/'
        file_name: 'github_actions.md'
        front_matters:
          dependencies: ["https://github.com/DataDog/synthetics-ci-github-action/blob/main/README.md"]
          title: Synthetics CI GitHub Actions
          kind: documentation

  - repo_name: synthetics-ci-orb
    contents:
    - action: pull-and-push-file
      branch: main
      globs:
      - 'README.md'
      options:
        dest_path: '/synthetics/cicd_integrations/'
        file_name: 'circleci_orb.md'
        front_matters:
          dependencies: ["https://github.com/DataDog/synthetics-ci-orb/blob/main/README.md"]
          title: Synthetics CI CircleCI Orb
          kind: documentation

  - repo_name: dd-sdk-android
    contents:
    - action: pull-and-push-file
      branch: master
      globs:
      - 'docs/rum_getting_started.md'
      options:
        dest_path: '/real_user_monitoring/android/'
        file_name: '_index.md'
        front_matters:
          dependencies: ["https://github.com/DataDog/dd-sdk-android/blob/master/docs/rum_getting_started.md"]
          title: RUM Android Monitoring
          kind: documentation
          further_reading:
            - link: "https://github.com/DataDog/dd-sdk-android"
              tag: "Github"
              text: "dd-sdk-android Source code"
            - link: "/real_user_monitoring"
              tag: "Documentation"
              text: "Explore Datadog RUM"
    - action: pull-and-push-file
      branch: master
      globs:
      - 'docs/mobile_data_collected.md'
      options:
        dest_path: '/real_user_monitoring/android/'
        file_name: 'data_collected.md'
        front_matters:
          dependencies: ["https://github.com/DataDog/dd-sdk-android/blob/master/docs/mobile_data_collected.md"]
          title: RUM Android Data Collected
          kind: documentation
          further_reading:
            - link: "https://github.com/DataDog/dd-sdk-android"
              tag: "GitHub"
              text: "dd-sdk-android Source code"
            - link: "/real_user_monitoring"
              tag: "Documentation"
              text: "Explore Datadog RUM"
    - action: pull-and-push-file
      branch: master
      globs:
      - 'docs/configure_rum_android_sdk.md'
      options:
        dest_path: '/real_user_monitoring/android/'
        file_name: 'advanced_configuration.md'
        front_matters:
          dependencies: ["https://github.com/DataDog/dd-sdk-android/blob/master/docs/configure_rum_android_sdk.md"]
          title: RUM Android Advanced Configuration
          kind: documentation
          further_reading:
            - link: "https://github.com/DataDog/dd-sdk-android"
              tag: "GitHub"
              text: "dd-sdk-android Source code"
            - link: "/real_user_monitoring"
              tag: "Documentation"
              text: "Explore Datadog RUM"
    - action: pull-and-push-file
      branch: master
      globs:
      - 'docs/rum_mobile_vitals.md'
      options:
        dest_path: '/real_user_monitoring/android/'
        file_name: 'mobile_vitals.md'
        front_matters:
          dependencies: ["https://github.com/DataDog/dd-sdk-android/blob/master/docs/rum_mobile_vitals.md"]
          title: Mobile Vitals
          description: Discover insights about your iOS application's health and performance.
          kind: documentation
          further_reading:
            - link: "https://github.com/DataDog/dd-sdk-android"
              tag: "GitHub"
              text: "dd-sdk-android Source code"
            - link: "https://www.datadoghq.com/blog/monitor-mobile-vitals-datadog/"
              tag: "Blog"
              text: "Monitor Mobile Vitals in Datadog"
    - action: pull-and-push-file
      branch: master
      globs:
      - 'docs/web_view_tracking.md'
      options:
        dest_path: '/real_user_monitoring/android/'
        file_name: 'web_view_tracking.md'
    - action: pull-and-push-file
      branch: master
      globs:
      - 'docs/integrated_libraries_android.md'
      options:
        dest_path: '/real_user_monitoring/android/'
        file_name: 'integrated_libraries.md'
        front_matters:
          dependencies: ["https://github.com/DataDog/dd-sdk-android/blob/master/docs/integrated_libraries_android.md"]
          title: Android Integrated Libraries
          kind: documentation
          further_reading:
            - link: "https://github.com/DataDog/dd-sdk-android"
              tag: "GitHub"
              text: "dd-sdk-android Source code"
            - link: "/real_user_monitoring"
              tag: "Documentation"
              text: "Explore Datadog RUM"
    - action: pull-and-push-file
      branch: master
      globs:
      - 'docs/troubleshooting_android.md'
      options:
        dest_path: '/real_user_monitoring/android/'
        file_name: 'troubleshooting.md'
        front_matters:
          dependencies: ["https://github.com/DataDog/dd-sdk-android/blob/master/docs/troubleshooting_android.md"]
          title: Troubleshooting
          kind: documentation
          further_reading:
            - link: "https://github.com/DataDog/dd-sdk-android"
              tag: "GitHub"
              text: "dd-sdk-android Source code"
            - link: "/real_user_monitoring"
              tag: "Documentation"
              text: "Explore Real User Monitoring"
  - repo_name: browser-sdk
    contents:
    - action: pull-and-push-file
      branch: main
      globs:
      - 'packages/rum/README.md'
      options:
        dest_path: '/real_user_monitoring/browser/'
        file_name: '_index.md'
        front_matters:
          dependencies: ["https://github.com/DataDog/browser-sdk/blob/main/packages/rum/README.md"]
          title: RUM Browser Monitoring
          kind: documentation
          aliases:
            - /real_user_monitoring/setup
          further_reading:
            - link: '/real_user_monitoring/explorer/'
              tag: 'Documentation'
              text: 'Learn about the RUM Explorer'
            - link: '/logs/log_collection/javascript/'
              tag: 'Documentation'
              text: 'Learn about the Browser Logs SDK'
    - action: pull-and-push-file
      branch: main
      globs:
      - 'packages/logs/README.md'
      options:
        dest_path: '/logs/log_collection/'
        file_name: 'javascript.md'
        front_matters:
          dependencies: ["https://github.com/DataDog/browser-sdk/blob/main/packages/logs/README.md"]
          title: Browser Log Collection
          kind: documentation
          aliases:
          - /logs/log_collection/web_browser
  - repo_name: dd-sdk-android-gradle-plugin
    contents:
    - action: pull-and-push-file
      branch: main
      globs:
      - 'docs/upload_mapping_file.md'
      options:
        dest_path: '/real_user_monitoring/error_tracking/'
        file_name: 'android.md'
        front_matters:
          dependencies: ["https://github.com/DataDog/dd-sdk-android-gradle-plugin/blob/main/docs/upload_mapping_file.md"]
          title: Android Error Tracking
          kind: documentation
          further_reading:
          - link: '/real_user_monitoring/error_tracking/'
            tag: 'Error Tracking'
            text: 'Get started with Error Tracking'
          - link: '/real_user_monitoring/error_tracking/explorer'
            tag: 'Documentation'
            text: 'Visualize Error Tracking data in the Explorer'
  - repo_name: datadog-cloudformation-resources
    contents:
    - action: pull-and-push-file
      branch: master
      globs:
      - 'README.md'
      options:
        dest_path: '/integrations/guide/'
        file_name: 'amazon_cloudformation.md'
        front_matters:
          dependencies: ["https://github.com/DataDog/datadog-cloudformation-resources/blob/master/README.md"]
          title: Datadog-Amazon CloudFormation
          kind: documentation
          aliases:
            - /developers/amazon_cloudformation/

  - repo_name: dd-sdk-android
    contents:
    - action: pull-and-push-file
      branch: master
      globs:
      - 'docs/log_collection.md'
      options:
        dest_path: '/logs/log_collection/'
        file_name: 'android.md'
        front_matters:
          title: Android Log Collection
          kind: documentation
          description: "Collect logs from your Android applications."
          dependencies: ["https://github.com/DataDog/dd-sdk-android/blob/master/docs/log_collection.md"]
          further_reading:
            - link: "https://github.com/DataDog/dd-sdk-android"
              tag: "GitHub"
              text: "dd-sdk-android Source code"
            - link: "logs/explorer"
              tag: "Documentation"
              text: "Learn how to explore your logs"

    - action: pull-and-push-file
      branch: master
      globs:
      - 'docs/trace_collection.md'
      options:
        dest_path: '/tracing/setup_overview/setup/'
        file_name: 'android.md'
        front_matters:
          title: Android Trace Collection
          kind: documentation
          beta: true
          description: "Collect traces from your Android applications."
          dependencies: ["https://github.com/DataDog/dd-sdk-android/blob/master/docs/trace_collection.md"]
          further_reading:
            - link: "https://github.com/DataDog/dd-sdk-android"
              tag: "GitHub"
              text: "dd-sdk-android Source code"
            - link: "tracing/visualization/"
              tag: "Documentation"
              text: "Explore your services, resources, and traces"

  - repo_name: dd-sdk-ios
    contents:
    - action: pull-and-push-file
      branch: master
      globs:
      - 'docs/rum_collection/_index.md'
      options:
        dest_path: '/real_user_monitoring/ios/'
        file_name: '_index.md'
        front_matters:
          title: RUM iOS Monitoring
          kind: documentation
          beta: true
          description: "Collect RUM data from your iOS projects."
          dependencies: ["https://github.com/DataDog/dd-sdk-ios/blob/master/docs/rum_collection/_index.md"]
          further_reading:
            - link: "https://github.com/DataDog/dd-sdk-ios"
              tag: "GitHub"
              text: "dd-sdk-ios Source code"
            - link: "real_user_monitoring/explorer/"
              tag: "Documentation"
              text: "Learn how to explore your RUM data"

    - action: pull-and-push-file
      branch: master
      globs:
      - 'docs/log_collection.md'
      options:
        dest_path: '/logs/log_collection/'
        file_name: 'ios.md'
        front_matters:
          title: iOS Log Collection
          kind: documentation
          description: "Collect logs from your iOS applications."
          dependencies: ["https://github.com/DataDog/dd-sdk-ios/blob/master/docs/log_collection.md"]
          further_reading:
            - link: "https://github.com/DataDog/dd-sdk-ios"
              tag: "GitHub"
              text: "dd-sdk-ios Source code"
            - link: "logs/explorer"
              tag: "Documentation"
              text: "Learn how to explore your logs"

    - action: pull-and-push-file
      branch: master
      globs:
      - 'docs/trace_collection.md'
      options:
        dest_path: '/tracing/setup_overview/setup/'
        file_name: 'ios.md'
        front_matters:
          title: iOS Trace Collection
          kind: documentation
          beta: true
          description: "Collect traces from your iOS applications."
          dependencies: ["https://github.com/DataDog/dd-sdk-ios/blob/master/docs/trace_collection.md"]
          further_reading:
            - link: "https://github.com/DataDog/dd-sdk-ios"
              tag: "GitHub"
              text: "dd-sdk-ios Source code"
            - link: "tracing/visualization/"
              tag: "Documentation"
              text: "Explore your services, resources, and traces"

    - action: pull-and-push-file
      branch: alai97/mobile-vitals-ios-doc-update
      globs:
      - 'docs/rum_mobile_vitals.md'
      options:
        dest_path: '/real_user_monitoring/ios/'
        file_name: 'mobile_vitals.md'
        front_matters:
          title: Mobile Vitals
          kind: documentation
          beta: true
          description: "Collect RUM data from your iOS projects."
          dependencies: ["https://github.com/DataDog/dd-sdk-ios/blob/alai97/mobile-vitals-doc-update/docs/rum_mobile_vitals.md"]
          further_reading:
            - link: "https://github.com/DataDog/dd-sdk-ios"
              tag: "GitHub"
              text: "dd-sdk-ios Source code"
            - link: "real_user_monitoring/explorer/"
              tag: "Documentation"
              text: "Learn how to explore your RUM data"
    
    - action: pull-and-push-folder
      branch: master
      globs:
        - docs/rum_collection/*
      options:
        dest_dir: '/real_user_monitoring/ios/'
        path_to_remove: 'docs/rum_collection/'
        front_matters:
          dependencies: [ "https://github.com/DataDog/dd-sdk-ios/blob/master/docs/rum_collection/" ]

    - action: pull-and-push-folder
      branch: master
      globs:
        - docs/error_tracking/*
      options:
        dest_dir: '/real_user_monitoring/error_tracking/'
        path_to_remove: 'docs/error_tracking/'
        front_matters:
          dependencies: [ "https://github.com/DataDog/dd-sdk-ios/blob/master/docs/error_tracking/" ]

  - repo_name: dd-sdk-reactnative
    contents:
<<<<<<< HEAD
    - action: pull-and-push-folder
      branch: alai97/mobile-vitals-doc-update
      globs:
        - docs/*
      options:
        dest_dir: '/real_user_monitoring/reactnative/'
        path_to_remove: 'docs/reactnative/'
        front_matters:
          dependencies: [ "https://github.com/DataDog/dd-sdk-reactnative/blob/alai97/mobile-vitals-doc-update/docs/" ]
=======
>>>>>>> b3b0777f
    - action: pull-and-push-file
      branch: main
      globs:
      - 'README.md'
      options:
        dest_path: '/real_user_monitoring/reactnative/'
        file_name: '_index.md'
        front_matters:
          title: React Native Monitoring
          kind: documentation
          beta: true
          description: "Collect RUM data from your React Native projects."
          dependencies: ["https://github.com/DataDog/dd-sdk-reactnative/blob/main/README.md"]
          further_reading:
            - link: "https://github.com/DataDog/dd-sdk-reactnative"
              tag: "GitHub"
              text: "dd-sdk-reactnative Source code"
<<<<<<< HEAD
            - link: "real_user_monitoring/explorer/"
              tag: "Documentation"
              text: "Learn how to explore your RUM data"
            - link: "https://www.datadoghq.com/blog/react-native-monitoring/"
              tag: "Blog"
              text: "Monitor React Native applications"
    - action: pull-and-push-file
      branch: main
      globs:
      - 'docs/rum_integrations.md'
      options:
        dest_path: '/real_user_monitoring/reactnative/'
        file_name: 'integrated_libraries.md'
        front_matters:
          title: React Native Integrated Libraries
          kind: faq
          beta: true
          description: "Collect RUM data from your React Native projects."
          dependencies: ["https://github.com/DataDog/dd-sdk-reactnative/blob/main/docs/rum_integrations.md"]
          further_reading:
            - link: "https://github.com/DataDog/dd-sdk-reactnative"
              tag: "GitHub"
              text: "dd-sdk-reactnative Source code"
            - link: "real_user_monitoring/explorer/"
              tag: "Documentation"
              text: "Learn how to explore your RUM data"
            - link: "https://www.datadoghq.com/blog/react-native-monitoring/"
              tag: "Blog"
              text: "Monitor your React Native applications"   
    - action: pull-and-push-file
      branch: alai97/mobile-vitals-doc-update
      globs:
      - 'docs/rum_mobile_vitals.md'
      options:
        dest_path: '/real_user_monitoring/reactnative/'
        file_name: 'mobile_vitals.md'
        front_matters:
          title: Mobile Vitals
          kind: documentation
          beta: true
          description: "Collect RUM data from your React Native projects."
          dependencies: ["https://github.com/DataDog/dd-sdk-reactnative/blob/alai97/mobile-vitals-doc-update/docs/rum_mobile_vitals.md"]
          further_reading:
            - link: "https://github.com/DataDog/dd-sdk-reactnative"
              tag: "GitHub"
              text: "dd-sdk-reactnative Source code"
=======
>>>>>>> b3b0777f
            - link: "real_user_monitoring/explorer/"
              tag: "Documentation"
              text: "Learn how to explore your RUM data"
            - link: "https://www.datadoghq.com/blog/react-native-monitoring/"
              tag: "Blog"
<<<<<<< HEAD
              text: "Monitor your React Native applications"      
=======
              text: "Monitor React Native applications"
  
  - repo_name: dd-sdk-flutter
    contents:
    - action: pull-and-push-file
      branch: main
      globs:
      - 'packages/datadog_flutter_plugin/README.md'
      options:
        dest_path: '/real_user_monitoring/flutter/'
        file_name: '_index.md'
        front_matters:
          title: Flutter Monitoring
          kind: documentation
          beta: true
          description: "Collect RUM data from your Flutter projects."
          dependencies: ["https://github.com/DataDog/dd-sdk-flutter/blob/main/packages/datadog_flutter_plugin/README.md"]
          further_reading:
            - link: "https://www.datadoghq.com/blog/monitor-flutter-application-performance-with-mobile-rum/"
              tag: "Blog"
              text: "Monitor Flutter application performance with Datadog Mobile RUM"
            - link: "https://github.com/DataDog/dd-sdk-flutter"
              tag: "GitHub"
              text: "dd-sdk-flutter Source code"
            - link: "real_user_monitoring/explorer/"
              tag: "Documentation"
              text: "Learn how to explore your RUM data"
>>>>>>> b3b0777f

  - repo_name: security-monitoring
    contents:
    - action: security-rules
      branch: main
      globs:
        # old
        - "configuration/*.json"
        - "configuration/*.yaml"
        - "configuration/*.yml"
        - "configuration/*.md"
        - "runtime/**/*.json"
        - "runtime/**/*.yaml"
        - "runtime/**/*.yml"
        - "runtime/**/*.md"
        # new
        - "workload-security/backend-rules/*.yaml"
        - "workload-security/backend-rules/*.md"
        - "security-monitoring/*.json"
        - "security-monitoring/*.md"
        - "posture-management/**/*.json"
        - "posture-management/**/*.yaml"
        - "posture-management/**/*.yml"
        - "posture-management/**/*.md"
        - "application-security/*.json"
        - "application-security/*.md"
      options:
        dest_path: '/security_platform/default_rules/'

  - repo_name: apps
    contents:
    - action: pull-and-push-file
      branch: master
      globs:
        - "docs/en/getting-started.md"
      options:
        dest_path: "/developers/"
        file_name: "datadog_apps.md"
        # front_matters:
          # dependencies: ["https://github.com/DataDog/apps/blob/master/docs/en/gettiing-started.md"]

  - repo_name: datadog-agent
    contents:
    - action: pull-and-push-file
      branch: main
      globs:
        - "pkg/config/config_template.yaml"
      options:
        file_name: 'agent_config.yaml'
        output_content: false
    - action: pull-and-push-folder
      branch: main
      globs:
      - 'docs/cloud-workload-security/agent_expressions.md'
      - 'docs/cloud-workload-security/backend.md'
      options:
        dest_dir: '/security_platform/cloud_workload_security/'
        path_to_remove: 'docs/cloud-workload-security/'<|MERGE_RESOLUTION|>--- conflicted
+++ resolved
@@ -676,18 +676,6 @@
 
   - repo_name: dd-sdk-reactnative
     contents:
-<<<<<<< HEAD
-    - action: pull-and-push-folder
-      branch: alai97/mobile-vitals-doc-update
-      globs:
-        - docs/*
-      options:
-        dest_dir: '/real_user_monitoring/reactnative/'
-        path_to_remove: 'docs/reactnative/'
-        front_matters:
-          dependencies: [ "https://github.com/DataDog/dd-sdk-reactnative/blob/alai97/mobile-vitals-doc-update/docs/" ]
-=======
->>>>>>> b3b0777f
     - action: pull-and-push-file
       branch: main
       globs:
@@ -705,7 +693,6 @@
             - link: "https://github.com/DataDog/dd-sdk-reactnative"
               tag: "GitHub"
               text: "dd-sdk-reactnative Source code"
-<<<<<<< HEAD
             - link: "real_user_monitoring/explorer/"
               tag: "Documentation"
               text: "Learn how to explore your RUM data"
@@ -752,18 +739,13 @@
             - link: "https://github.com/DataDog/dd-sdk-reactnative"
               tag: "GitHub"
               text: "dd-sdk-reactnative Source code"
-=======
->>>>>>> b3b0777f
             - link: "real_user_monitoring/explorer/"
               tag: "Documentation"
               text: "Learn how to explore your RUM data"
             - link: "https://www.datadoghq.com/blog/react-native-monitoring/"
               tag: "Blog"
-<<<<<<< HEAD
-              text: "Monitor your React Native applications"      
-=======
-              text: "Monitor React Native applications"
-  
+              text: "Monitor your React Native applications"     
+          
   - repo_name: dd-sdk-flutter
     contents:
     - action: pull-and-push-file
@@ -789,7 +771,6 @@
             - link: "real_user_monitoring/explorer/"
               tag: "Documentation"
               text: "Learn how to explore your RUM data"
->>>>>>> b3b0777f
 
   - repo_name: security-monitoring
     contents:
